--- conflicted
+++ resolved
@@ -809,10 +809,6 @@
 ]=]
 )
 
-<<<<<<< HEAD
-
-=======
->>>>>>> 9d994e92
 if(CUDF_ENABLE_ARROW_PARQUET)
   string(
     APPEND
