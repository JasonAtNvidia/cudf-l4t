--- conflicted
+++ resolved
@@ -284,15 +284,10 @@
             src/copying/copy.cpp
             src/copying/gather.cu
             src/copying/scatter.cu
-<<<<<<< HEAD
-            src/bitmask/legacy_bitmask.cpp
-            src/gis/point_in_polygon.cu
-            )
-=======
             src/copying/slice.cu
             src/copying/split.cu
-            src/bitmask/legacy_bitmask.cpp)
->>>>>>> 065eee11
+            src/bitmask/legacy_bitmask.cpp
+            src/gis/point_in_polygon.cu)
 
 #Override RPATH for cudf
 SET_TARGET_PROPERTIES(cudf PROPERTIES BUILD_RPATH "\$ORIGIN")
