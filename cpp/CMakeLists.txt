--- conflicted
+++ resolved
@@ -413,15 +413,10 @@
             src/io/utilities/legacy/parsing_utils.cu
             src/utilities/legacy/cuda_utils.cu
             src/utilities/column_utils.cpp
-<<<<<<< HEAD
-            src/utilities/error_utils.cpp
-            src/utilities/nvtx/nvtx_utils.cpp
 	    src/copying/gather.cu
 	    src/copying/scatter.cu
-=======
             src/utilities/legacy/error_utils.cpp
             src/utilities/nvtx/legacy/nvtx_utils.cpp
->>>>>>> 94896643
             src/copying/legacy/copy.cpp
             src/copying/legacy/gather.cu
             src/copying/legacy/scatter.cu
