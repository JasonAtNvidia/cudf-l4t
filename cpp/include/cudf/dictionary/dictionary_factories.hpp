--- conflicted
+++ resolved
@@ -30,12 +30,7 @@
  *
  * The indices values must be in the range [0,keys_column.size()).
  *
-<<<<<<< HEAD
- * The null_mask and null count for the output column are copied from the indices column.
- * If element `i` in `indices_column` is null, then element `i` in the returned dictionary column 
-=======
  * If element `i` in `indices_column` is null, then element `i` in the returned dictionary column
->>>>>>> ee1dc17b
  * will also be null.
  *
  * ```
