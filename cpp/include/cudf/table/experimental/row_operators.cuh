/*
 * Copyright (c) 2022, NVIDIA CORPORATION.
 *
 * Licensed under the Apache License, Version 2.0 (the "License");
 * you may not use this file except in compliance with the License.
 * You may obtain a copy of the License at
 *
 *     http://www.apache.org/licenses/LICENSE-2.0
 *
 * Unless required by applicable law or agreed to in writing, software
 * distributed under the License is distributed on an "AS IS" BASIS,
 * WITHOUT WARRANTIES OR CONDITIONS OF ANY KIND, either express or implied.
 * See the License for the specific language governing permissions and
 * limitations under the License.
 */

#pragma once

#include <cudf/column/column_device_view.cuh>
#include <cudf/detail/hashing.hpp>
#include <cudf/detail/iterator.cuh>
#include <cudf/detail/utilities/algorithm.cuh>
#include <cudf/detail/utilities/assert.cuh>
#include <cudf/detail/utilities/hash_functions.cuh>
#include <cudf/lists/list_device_view.cuh>
#include <cudf/lists/lists_column_device_view.cuh>
#include <cudf/sorting.hpp>
#include <cudf/structs/structs_column_device_view.cuh>
#include <cudf/table/row_operators.cuh>
#include <cudf/table/table_device_view.cuh>
#include <cudf/utilities/traits.hpp>
#include <cudf/utilities/type_dispatcher.hpp>

#include <thrust/equal.h>
#include <thrust/iterator/iterator_adaptor.h>
#include <thrust/iterator/iterator_facade.h>
#include <thrust/logical.h>
#include <thrust/swap.h>
#include <thrust/transform_reduce.h>

#include <cuda/std/tuple>
#include <cuda/std/utility>

#include <limits>
#include <memory>
#include <optional>
#include <utility>

namespace cudf {

namespace experimental {

/**
 * @brief A map from cudf::type_id to cudf type that excludes LIST and STRUCT types.
 *
 * To be used with type_dispatcher in place of the default map, when it is required that STRUCT and
 * LIST map to void. This is useful when we want to avoid recursion in a functor. For example, in
 * element_comparator, we have a specialization for STRUCT but the type_dispatcher in it is only
 * used to dispatch to the same functor for non-nested types. Even when we're guaranteed to not have
 * non-nested types at that point, the compiler doesn't know this and would try to create recursive
 * code which is very slow.
 *
 * Usage:
 * @code
 * type_dispatcher<dispatch_nested_to_void>(data_type(), functor{});
 * @endcode
 */
template <cudf::type_id t>
struct dispatch_void_if_nested {
  using type = std::conditional_t<cudf::is_nested(data_type(t)), void, id_to_type<t>>;
};

namespace row {

enum class lhs_index_type : size_type {};
enum class rhs_index_type : size_type {};

template <typename Index, typename Underlying = std::underlying_type_t<Index>>
struct strong_index_iterator : public thrust::iterator_facade<strong_index_iterator<Index>,
                                                              Index,
                                                              thrust::use_default,
                                                              thrust::random_access_traversal_tag,
                                                              Index,
                                                              Underlying> {
  using super_t = thrust::iterator_adaptor<strong_index_iterator<Index>, Index>;

  explicit constexpr strong_index_iterator(Underlying n) : begin{n} {}

  friend class thrust::iterator_core_access;

 private:
  __device__ constexpr void increment() { ++begin; }
  __device__ constexpr void decrement() { --begin; }

  __device__ constexpr void advance(Underlying n) { begin += n; }

  __device__ constexpr bool equal(strong_index_iterator<Index> const& other) const noexcept
  {
    return begin == other.begin;
  }

  __device__ constexpr Index dereference() const noexcept { return static_cast<Index>(begin); }

  __device__ constexpr Underlying distance_to(
    strong_index_iterator<Index> const& other) const noexcept
  {
    return other.begin - begin;
  }

  Underlying begin{};
};

using lhs_iterator = strong_index_iterator<lhs_index_type>;
using rhs_iterator = strong_index_iterator<rhs_index_type>;

namespace lexicographic {

template <typename Nullate>
class two_table_device_row_comparator_adapter;

/**
 * @brief Computes the lexicographic comparison between 2 rows.
 *
 * Lexicographic ordering is determined by:
 * - Two rows are compared element by element.
 * - The first mismatching element defines which row is lexicographically less
 * or greater than the other.
 * - If the rows are compared without mismatched elements, the rows are equivalent
 *
 *
 * Lexicographic ordering is exactly equivalent to doing an alphabetical sort of
 * two words, for example, `aac` would be *less* than (or precede) `abb`. The
 * second letter in both words is the first non-equal letter, and `a < b`, thus
 * `aac < abb`.
 *
 * @tparam Nullate A cudf::nullate type describing whether to check for nulls.
 */
template <typename Nullate>
class device_row_comparator {
  friend class self_comparator;
<<<<<<< HEAD
  friend class table_comparator;
  friend class two_table_device_row_comparator_adapter<Nullate>;
=======
  friend class two_table_comparator;
>>>>>>> cf996f08

  /**
   * @brief Construct a function object for performing a lexicographic
   * comparison between the rows of two tables.
   *
   * @param check_nulls Indicates if either input table contains columns with nulls.
   * @param lhs The first table
   * @param rhs The second table (may be the same table as `lhs`)
   * @param depth Optional, device array the same length as a row that contains starting depths of
   * columns if they're nested, and 0 otherwise.
   * @param column_order Optional, device array the same length as a row that indicates the desired
   * ascending/descending order of each column in a row. If `nullopt`, it is assumed all columns are
   * sorted in ascending order.
   * @param null_precedence Optional, device array the same length as a row and indicates how null
   * values compare to all other for every column. If `nullopt`, then null precedence would be
   * `null_order::BEFORE` for all columns.
   */
  device_row_comparator(
    Nullate check_nulls,
    table_device_view lhs,
    table_device_view rhs,
    std::optional<device_span<int const>> depth                  = std::nullopt,
    std::optional<device_span<order const>> column_order         = std::nullopt,
    std::optional<device_span<null_order const>> null_precedence = std::nullopt) noexcept
    : _lhs{lhs},
      _rhs{rhs},
      _check_nulls{check_nulls},
      _depth{depth},
      _column_order{column_order},
      _null_precedence{null_precedence}
  {
  }

  /**
   * @brief Performs a relational comparison between two elements in two columns.
   */
  class element_comparator {
   public:
    /**
     * @brief Construct type-dispatched function object for performing a
     * relational comparison between two elements.
     *
     * @note `lhs` and `rhs` may be the same.
     *
     * @param check_nulls Indicates if either input column contains nulls.
     * @param lhs The column containing the first element
     * @param rhs The column containing the second element (may be the same as lhs)
     * @param null_precedence Indicates how null values are ordered with other values
     * @param depth The depth of the column if part of a nested column @see
     * preprocessed_table::depths
     */
    __device__ element_comparator(Nullate check_nulls,
                                  column_device_view lhs,
                                  column_device_view rhs,
                                  null_order null_precedence = null_order::BEFORE,
                                  int depth                  = 0)
      : _lhs{lhs},
        _rhs{rhs},
        _check_nulls{check_nulls},
        _null_precedence{null_precedence},
        _depth{depth}
    {
    }

    /**
     * @brief Performs a relational comparison between the specified elements
     *
     * @param lhs_element_index The index of the first element
     * @param rhs_element_index The index of the second element
     * @return Indicates the relationship between the elements in the `lhs` and `rhs` columns, along
     * with the depth at which a null value was encountered.
     */
    template <typename Element,
              CUDF_ENABLE_IF(cudf::is_relationally_comparable<Element, Element>())>
    __device__ cuda::std::pair<weak_ordering, int> operator()(
      size_type const lhs_element_index, size_type const rhs_element_index) const noexcept
    {
      if (_check_nulls) {
        bool const lhs_is_null{_lhs.is_null(lhs_element_index)};
        bool const rhs_is_null{_rhs.is_null(rhs_element_index)};

        if (lhs_is_null or rhs_is_null) {  // at least one is null
          return cuda::std::pair(null_compare(lhs_is_null, rhs_is_null, _null_precedence), _depth);
        }
      }

      return cuda::std::pair(relational_compare(_lhs.element<Element>(lhs_element_index),
                                                _rhs.element<Element>(rhs_element_index)),
                             std::numeric_limits<int>::max());
    }

    template <typename Element,
              CUDF_ENABLE_IF(not cudf::is_relationally_comparable<Element, Element>() and
                             not std::is_same_v<Element, cudf::struct_view>)>
    __device__ cuda::std::pair<weak_ordering, int> operator()(size_type const,
                                                              size_type const) const noexcept
    {
      CUDF_UNREACHABLE("Attempted to compare elements of uncomparable types.");
    }

    template <typename Element, CUDF_ENABLE_IF(std::is_same_v<Element, cudf::struct_view>)>
    __device__ cuda::std::pair<weak_ordering, int> operator()(
      size_type const lhs_element_index, size_type const rhs_element_index) const noexcept
    {
      column_device_view lcol = _lhs;
      column_device_view rcol = _rhs;
      int depth               = _depth;
      while (lcol.type().id() == type_id::STRUCT) {
        bool const lhs_is_null{lcol.is_null(lhs_element_index)};
        bool const rhs_is_null{rcol.is_null(rhs_element_index)};

        if (lhs_is_null or rhs_is_null) {  // at least one is null
          weak_ordering state = null_compare(lhs_is_null, rhs_is_null, _null_precedence);
          return cuda::std::pair(state, depth);
        }

        if (lcol.num_child_columns() == 0) {
          return cuda::std::pair(weak_ordering::EQUIVALENT, depth);
        }

        // Non-empty structs have been modified to only have 1 child when using this.
        lcol = detail::structs_column_device_view(lcol).get_sliced_child(0);
        rcol = detail::structs_column_device_view(rcol).get_sliced_child(0);
        ++depth;
      }

      auto const comparator = element_comparator{_check_nulls, lcol, rcol, _null_precedence, depth};
      return cudf::type_dispatcher<dispatch_void_if_nested>(
        lcol.type(), comparator, lhs_element_index, rhs_element_index);
    }

   private:
    column_device_view const _lhs;
    column_device_view const _rhs;
    Nullate const _check_nulls;
    null_order const _null_precedence;
    int const _depth;
  };

 public:
  /**
   * @brief Checks whether the row at `lhs_index` in the `lhs` table compares
   * lexicographically less, greater, or equivalent to the row at `rhs_index` in the `rhs` table.
   *
   * @param lhs_index The index of the row in the `lhs` table to examine
   * @param rhs_index The index of the row in the `rhs` table to examine
   * @return weak ordering comparison of the row in the `lhs` table relative to the row in the `rhs`
   * table
   */
  __device__ weak_ordering operator()(size_type const lhs_index,
                                      size_type const rhs_index) const noexcept
  {
    int last_null_depth = std::numeric_limits<int>::max();
    for (size_type i = 0; i < _lhs.num_columns(); ++i) {
      int const depth = _depth.has_value() ? (*_depth)[i] : 0;
      if (depth > last_null_depth) { continue; }

      bool const ascending =
        _column_order.has_value() ? (*_column_order)[i] == order::ASCENDING : true;

      null_order const null_precedence =
        _null_precedence.has_value() ? (*_null_precedence)[i] : null_order::BEFORE;

      auto const comparator =
        element_comparator{_check_nulls, _lhs.column(i), _rhs.column(i), null_precedence, depth};
      weak_ordering state;
      cuda::std::tie(state, last_null_depth) =
        cudf::type_dispatcher(_lhs.column(i).type(), comparator, lhs_index, rhs_index);

      if (state == weak_ordering::EQUIVALENT) { continue; }

      return ascending
               ? state
               : (state == weak_ordering::GREATER ? weak_ordering::LESS : weak_ordering::GREATER);
    }
    return weak_ordering::EQUIVALENT;
  }

 private:
  table_device_view const _lhs;
  table_device_view const _rhs;
  Nullate const _check_nulls{};
  std::optional<device_span<int const>> const _depth;
  std::optional<device_span<order const>> const _column_order;
  std::optional<device_span<null_order const>> const _null_precedence;
};  // class device_row_comparator

/**
 * @brief Wraps and interprets the result of templated Comparator that returns a weak_ordering.
 * Returns true if the weak_ordering matches any of the templated values.
 *
 * Note that this should never be used with only `weak_ordering::EQUIVALENT`.
 * An equality comparator should be used instead for optimal performance.
 *
 * @tparam Comparator generic comparator that returns a weak_ordering.
 * @tparam values weak_ordering parameter pack of orderings to interpret as true
 */
template <typename Comparator, weak_ordering... values>
struct weak_ordering_comparator_impl {
  template <typename LhsType, typename RhsType>
  __device__ constexpr bool operator()(LhsType const lhs_index,
                                       RhsType const rhs_index) const noexcept
  {
    weak_ordering const result = comparator(lhs_index, rhs_index);
    return ((result == values) || ...);
  }
  Comparator const comparator;
};

/**
 * @brief Wraps and interprets the result of device_row_comparator, true if the result is
 * weak_ordering::LESS meaning one row is lexicographically *less* than another row.
 *
 * @tparam Nullate A cudf::nullate type describing whether to check for nulls.
 */
template <typename Comparator>
using less_comparator = weak_ordering_comparator_impl<Comparator, weak_ordering::LESS>;

template <typename Comparator>
using less_equivalent_comparator =
  weak_ordering_comparator_impl<Comparator, weak_ordering::LESS, weak_ordering::EQUIVALENT>;

struct preprocessed_table {
  using table_device_view_owner =
    std::invoke_result_t<decltype(table_device_view::create), table_view, rmm::cuda_stream_view>;

  /**
   * @brief Preprocess table for use with lexicographical comparison
   *
   * Sets up the table for use with lexicographical comparison. The resulting preprocessed table can
   * be passed to the constructor of `lexicographic::self_comparator` to avoid preprocessing again.
   *
   * @param table The table to preprocess
   * @param column_order Optional, host array the same length as a row that indicates the desired
   * ascending/descending order of each column in a row. If empty, it is assumed all columns are
   * sorted in ascending order.
   * @param null_precedence Optional, device array the same length as a row and indicates how null
   * values compare to all other for every column. If it is nullptr, then null precedence would be
   * `null_order::BEFORE` for all columns.
   * @param stream The stream to launch kernels and h->d copies on while preprocessing.
   */
  static std::shared_ptr<preprocessed_table> create(table_view const& table,
                                                    host_span<order const> column_order,
                                                    host_span<null_order const> null_precedence,
                                                    rmm::cuda_stream_view stream);

 private:
  friend class self_comparator;
<<<<<<< HEAD
  friend class table_comparator;
=======
>>>>>>> cf996f08
  friend class two_table_comparator;

  preprocessed_table(table_device_view_owner&& table,
                     rmm::device_uvector<order>&& column_order,
                     rmm::device_uvector<null_order>&& null_precedence,
                     rmm::device_uvector<size_type>&& depths)
    : _t(std::move(table)),
      _column_order(std::move(column_order)),
      _null_precedence(std::move(null_precedence)),
      _depths(std::move(depths)){};

  /**
   * @brief Implicit conversion operator to a `table_device_view` of the preprocessed table.
   *
   * @return table_device_view
   */
  operator table_device_view() { return *_t; }

  /**
   * @brief Get a device array containing the desired order of each column in the preprocessed table
   *
   * @return std::optional<device_span<order const>> Device array containing respective column
   * orders. If no explicit column orders were specified during the creation of this object then
   * this will be `nullopt`.
   */
  [[nodiscard]] std::optional<device_span<order const>> column_order() const
  {
    return _column_order.size() ? std::optional<device_span<order const>>(_column_order)
                                : std::nullopt;
  }

  /**
   * @brief Get a device array containing the desired null precedence of each column in the
   * preprocessed table
   *
   * @return std::optional<device_span<null_order const>> Device array containing respective column
   * null precedence. If no explicit column null precedences were specified during the creation of
   * this object then this will be `nullopt`.
   */
  [[nodiscard]] std::optional<device_span<null_order const>> null_precedence() const
  {
    return _null_precedence.size() ? std::optional<device_span<null_order const>>(_null_precedence)
                                   : std::nullopt;
  }

  /**
   * @brief Get a device array containing the depth of each column in the preprocessed table
   *
   * @see struct_linearize()
   *
   * @return std::optional<device_span<int const>> Device array containing respective column depths.
   * If there are no nested columns in the table then this will be `nullopt`.
   */
  [[nodiscard]] std::optional<device_span<int const>> depths() const
  {
    return _depths.size() ? std::optional<device_span<int const>>(_depths) : std::nullopt;
  }

 private:
  table_device_view_owner const _t;
  rmm::device_uvector<order> const _column_order;
  rmm::device_uvector<null_order> const _null_precedence;
  rmm::device_uvector<size_type> const _depths;
};

/**
 * @brief An owning object that can be used to lexicographically compare two rows of the same table
 *
 * This class can take a table_view and preprocess certain columns to allow for lexicographical
 * comparison. The preprocessed table and temporary data required for the comparison are created and
 * owned by this class.
 *
 * Alternatively, `self_comparator` can be constructed from an existing
 * `shared_ptr<preprocessed_table>` when sharing the same table among multiple comparators.
 *
 * This class can then provide a functor object that can used on the device.
 * The object of this class must outlive the usage of the device functor.
 */
class self_comparator {
 public:
  /**
   * @brief Construct an owning object for performing a lexicographic comparison between two rows of
   * the same table.
   *
   * @param t The table to compare
   * @param column_order Optional, host array the same length as a row that indicates the desired
   * ascending/descending order of each column in a row. If empty, it is assumed all columns are
   * sorted in ascending order.
   * @param null_precedence Optional, device array the same length as a row and indicates how null
   * values compare to all other for every column. If empty, then null precedence would be
   * `null_order::BEFORE` for all columns.
   * @param stream The stream to construct this object on. Not the stream that will be used for
   * comparisons using this object.
   */
  self_comparator(table_view const& t,
                  host_span<order const> column_order         = {},
                  host_span<null_order const> null_precedence = {},
                  rmm::cuda_stream_view stream                = rmm::cuda_stream_default)
    : d_t{preprocessed_table::create(t, column_order, null_precedence, stream)}
  {
  }

  /**
   * @brief Construct an owning object for performing a lexicographic comparison between two rows of
   * the same preprocessed table.
   *
   * This constructor allows independently constructing a `preprocessed_table` and sharing it among
   * multiple comparators.
   *
   * @param t A table preprocessed for lexicographic comparison
   */
  self_comparator(std::shared_ptr<preprocessed_table> t) : d_t{std::move(t)} {}

  /**
   * @brief Return the binary operator for comparing rows in the table.
   *
   * Returns a binary callable, `F`, with signature `bool F(size_type, size_type)`.
   *
   * `F(i,j)` returns true if and only if row `i` compares lexicographically less than row `j`.
   *
   * @tparam Nullate A cudf::nullate type describing whether to check for nulls.
   */
  template <typename Nullate>
  less_comparator<device_row_comparator<Nullate>> device_comparator(Nullate nullate = {}) const
  {
    return less_comparator<device_row_comparator<Nullate>>{device_row_comparator<Nullate>(
      nullate, *d_t, *d_t, d_t->depths(), d_t->column_order(), d_t->null_precedence())};
  }

 private:
  std::shared_ptr<preprocessed_table> d_t;
};

<<<<<<< HEAD
class table_comparator {
 public:
  table_comparator(table_view const& tlhs,
                   table_view const& trhs,
                   host_span<order const> column_order,
                   host_span<null_order const> null_precedence,
                   rmm::cuda_stream_view stream)
    : d_tlhs(preprocessed_table::create(tlhs, column_order, null_precedence, stream)),
      d_trhs(preprocessed_table::create(trhs, column_order, null_precedence, stream))
  {
  }

  table_comparator(std::shared_ptr<preprocessed_table> tlhs,
                   std::shared_ptr<preprocessed_table> trhs)
    : d_tlhs{std::move(tlhs)}, d_trhs{std::move(trhs)}
  {
  }

  template <typename Nullate>
  device_row_comparator<Nullate> device_comparator(Nullate nullate = {}) const
  {
    return device_row_comparator(nullate,
                                 *d_tlhs,
                                 *d_trhs,
                                 d_tlhs->depths(),
                                 d_tlhs->column_order(),
                                 d_tlhs->null_precedence());
  }

 private:
  std::shared_ptr<preprocessed_table> d_tlhs;
  std::shared_ptr<preprocessed_table> d_trhs;
};

enum class lhs_index_type : size_type {};
enum class rhs_index_type : size_type {};

struct make_lhs_index {
  __device__ lhs_index_type operator()(size_type i) const { return static_cast<lhs_index_type>(i); }
};

struct make_rhs_index {
  __device__ rhs_index_type operator()(size_type i) const { return static_cast<rhs_index_type>(i); }
};

auto inline make_lhs_index_counting_iterator(size_type start)
{
  return cudf::detail::make_counting_transform_iterator(start, make_lhs_index{});
}

auto inline make_rhs_index_counting_iterator(size_type start)
{
  return cudf::detail::make_counting_transform_iterator(start, make_rhs_index{});
}

template <typename Nullate>
class two_table_device_row_comparator_adapter {
  friend class two_table_comparator;

 public:
  /**
   * @brief Checks whether the row at `lhs_index` in the `lhs` table compares
   * lexicographically less than the row at `rhs_index` in the `rhs` table.
   *
   * @param lhs_index The index of row in the `lhs` table to examine
   * @param rhs_index The index of the row in the `rhs` table to examine
   * @return `true` if row from the `lhs` table compares less than row in the `rhs` table
   */
  __device__ bool operator()(lhs_index_type const lhs_index,
                             rhs_index_type const rhs_index) const noexcept
  {
    return comp(static_cast<cudf::size_type>(lhs_index), static_cast<cudf::size_type>(rhs_index)) ==
           weak_ordering::LESS;
  }

  /**
   * @brief Checks whether the row at `rhs_index` in the `rhs` table compares
   * lexicographically less than the row at `lhs_index` in the `lhs` table.
   *
   * @param rhs_index The index of row in the `rhs` table to examine
   * @param lhs_index The index of the row in the `lhs` table to examine
   * @return `true` if row from the `rhs` table compares less than row in the `lhs` table
   */
  __device__ bool operator()(rhs_index_type const rhs_index,
                             lhs_index_type const lhs_index) const noexcept
  {
    // Compare `rhs < lhs` is equivalent to `!(lhs <= rhs)`.
    auto const comp_lhs_rhs =
      comp(static_cast<cudf::size_type>(lhs_index), static_cast<cudf::size_type>(rhs_index));
    return comp_lhs_rhs != weak_ordering::LESS && comp_lhs_rhs != weak_ordering::EQUIVALENT;
  }

 private:
  /**
   * @brief Construct a function object for performing a lexicographic
   * comparison between the rows of two tables with strongly typed table index
   * types.
   *
   * @param check_nulls Indicates if either input table contains columns with nulls.
   * @param lhs The first table
   * @param rhs The second table (may be the same table as `lhs`)
   * @param depth Optional, device array the same length as a row that contains starting depths of
   * columns if they're nested, and 0 otherwise.
   * @param column_order Optional, device array the same length as a row that indicates the desired
   * ascending/descending order of each column in a row. If `nullopt`, it is assumed all columns are
   * sorted in ascending order.
   * @param null_precedence Optional, device array the same length as a row and indicates how null
   * values compare to all other for every column. If `nullopt`, then null precedence would be
   * `null_order::BEFORE` for all columns.
   */
  two_table_device_row_comparator_adapter(
    Nullate check_nulls,
    table_device_view lhs,
    table_device_view rhs,
    std::optional<device_span<int const>> depth                  = std::nullopt,
    std::optional<device_span<order const>> column_order         = std::nullopt,
    std::optional<device_span<null_order const>> null_precedence = std::nullopt)
    : comp{check_nulls, lhs, rhs, depth, column_order, null_precedence}
  {
  }

  device_row_comparator<Nullate> comp;
=======
template <typename Comparator>
struct strong_index_comparator_adapter {
  __device__ constexpr weak_ordering operator()(lhs_index_type const lhs_index,
                                                rhs_index_type const rhs_index) const noexcept
  {
    return comparator(static_cast<cudf::size_type>(lhs_index),
                      static_cast<cudf::size_type>(rhs_index));
  }

  __device__ constexpr weak_ordering operator()(rhs_index_type const rhs_index,
                                                lhs_index_type const lhs_index) const noexcept
  {
    auto const left_right_ordering =
      comparator(static_cast<cudf::size_type>(lhs_index), static_cast<cudf::size_type>(rhs_index));

    // Invert less/greater values to reflect right to left ordering
    if (left_right_ordering == weak_ordering::LESS) {
      return weak_ordering::GREATER;
    } else if (left_right_ordering == weak_ordering::GREATER) {
      return weak_ordering::LESS;
    }
    return weak_ordering::EQUIVALENT;
  }

  Comparator const comparator;
>>>>>>> cf996f08
};

/**
 * @brief An owning object that can be used to lexicographically compare rows of two different
 * tables
 *
 * This class takes two table_views and preprocesses certain columns to allow for lexicographical
 * comparison. The preprocessed table and temporary data required for the comparison are created and
 * owned by this class.
 *
 * Alternatively, `two_table_comparator` can be constructed from two existing
 * `shared_ptr<preprocessed_table>`s when sharing the same tables among multiple comparators.
 *
 * This class can then provide a functor object that can used on the device.
 * The object of this class must outlive the usage of the device functor.
 */
class two_table_comparator {
 public:
  /**
   * @brief Construct an owning object for performing a lexicographic comparison between rows of
   * two different tables.
   *
   * The left and right table are expected to have the same number of columns
   * and data types for each column.
   *
   * @param left The left table to compare
   * @param right The right table to compare
   * @param column_order Optional, host array the same length as a row that indicates the desired
   * ascending/descending order of each column in a row. If empty, it is assumed all columns are
   * sorted in ascending order.
   * @param null_precedence Optional, device array the same length as a row and indicates how null
   * values compare to all other for every column. If empty, then null precedence would be
   * `null_order::BEFORE` for all columns.
   * @param stream The stream to construct this object on. Not the stream that will be used for
   * comparisons using this object.
   */
  two_table_comparator(table_view const& left,
                       table_view const& right,
                       host_span<order const> column_order         = {},
                       host_span<null_order const> null_precedence = {},
<<<<<<< HEAD
                       rmm::cuda_stream_view stream                = rmm::cuda_stream_default)
    : d_left_table{preprocessed_table::create(left, column_order, null_precedence, stream)},
      d_right_table{preprocessed_table::create(right, column_order, null_precedence, stream)}
  {
  }
=======
                       rmm::cuda_stream_view stream                = rmm::cuda_stream_default);
>>>>>>> cf996f08

  /**
   * @brief Construct an owning object for performing a lexicographic comparison between two rows of
   * the same preprocessed table.
   *
   * This constructor allows independently constructing a `preprocessed_table` and sharing it among
   * multiple comparators.
   *
   * @param left A table preprocessed for lexicographic comparison
   * @param right A table preprocessed for lexicographic comparison
   */
  two_table_comparator(std::shared_ptr<preprocessed_table> left,
                       std::shared_ptr<preprocessed_table> right)
    : d_left_table{std::move(left)}, d_right_table{std::move(right)}
  {
  }

  /**
   * @brief Return the binary operator for comparing rows in the table.
   *
<<<<<<< HEAD
   * Returns a binary callable, `F`, with signature `bool F(lhs_index_type, rhs_index_type)`.
   *
   * `F(i,j)` returns true if and only if row `i` of the left table compares
   * lexicographically less than row `j` of the right table.
=======
   * Returns a binary callable, `F`, with signatures
   * `bool F(lhs_index_type, rhs_index_type)` and
   * `bool F(rhs_index_type, lhs_index_type)`.
   *
   * `F(lhs_index_type i, rhs_index_type j)` returns true if and only if row
   * `i` of the left table compares lexicographically less than row `j` of the
   * right table.
   *
   * Similarly, `F(rhs_index_type i, lhs_index_type j)` returns true if and
   * only if row `i` of the right table compares lexicographically less than row
   * `j` of the left table.
>>>>>>> cf996f08
   *
   * @tparam Nullate A cudf::nullate type describing whether to check for nulls.
   */
  template <typename Nullate>
<<<<<<< HEAD
  two_table_device_row_comparator_adapter<Nullate> device_comparator(Nullate nullate = {}) const
  {
    return two_table_device_row_comparator_adapter<Nullate>(nullate,
                                                            *d_left_table,
                                                            *d_right_table,
                                                            d_left_table->depths(),
                                                            d_left_table->column_order(),
                                                            d_left_table->null_precedence());
=======
  less_comparator<strong_index_comparator_adapter<device_row_comparator<Nullate>>>
  device_comparator(Nullate nullate = {}) const
  {
    return less_comparator<strong_index_comparator_adapter<device_row_comparator<Nullate>>>{
      device_row_comparator<Nullate>(nullate,
                                     *d_left_table,
                                     *d_right_table,
                                     d_left_table->depths(),
                                     d_left_table->column_order(),
                                     d_left_table->null_precedence())};
>>>>>>> cf996f08
  }

 private:
  std::shared_ptr<preprocessed_table> d_left_table;
  std::shared_ptr<preprocessed_table> d_right_table;
};

}  // namespace lexicographic

namespace hash {
class row_hasher;
}

namespace equality {

template <typename Nullate>
class device_row_comparator {
  friend class self_comparator;
<<<<<<< HEAD
  friend class table_comparator;
=======
  friend class two_table_comparator;
>>>>>>> cf996f08

 public:
  /**
   * @brief Checks whether the row at `lhs_index` in the `lhs` table is equal to the row at
   * `rhs_index` in the `rhs` table.
   *
   * @param lhs_index The index of the row in the `lhs` table to examine
   * @param rhs_index The index of the row in the `rhs` table to examine
   * @return `true` if row from the `lhs` table is equal to the row in the `rhs` table
   */
  __device__ bool operator()(size_type const lhs_index, size_type const rhs_index) const noexcept
  {
    auto equal_elements = [=](column_device_view l, column_device_view r) {
      return cudf::type_dispatcher(
        l.type(), element_comparator{check_nulls, l, r, nulls_are_equal}, lhs_index, rhs_index);
    };

    return thrust::equal(thrust::seq, lhs.begin(), lhs.end(), rhs.begin(), equal_elements);
  }

 private:
  /**
   * @brief Construct a function object for performing equality comparison between the rows of two
   * tables.
   *
   * @param check_nulls Indicates if either input table contains columns with nulls.
   * @param lhs The first table
   * @param rhs The second table (may be the same table as `lhs`)
   * @param nulls_are_equal Indicates if two null elements are treated as equivalent
   */
  device_row_comparator(Nullate check_nulls,
                        table_device_view lhs,
                        table_device_view rhs,
                        null_equality nulls_are_equal = null_equality::EQUAL) noexcept
    : lhs{lhs}, rhs{rhs}, check_nulls{check_nulls}, nulls_are_equal{nulls_are_equal}
  {
  }

  /**
   * @brief Performs an equality comparison between two elements in two columns.
   */
  class element_comparator {
   public:
    /**
     * @brief Construct type-dispatched function object for comparing equality
     * between two elements.
     *
     * @note `lhs` and `rhs` may be the same.
     *
     * @param check_nulls Indicates if either input column contains nulls.
     * @param lhs The column containing the first element
     * @param rhs The column containing the second element (may be the same as lhs)
     * @param nulls_are_equal Indicates if two null elements are treated as equivalent
     */
    __device__ element_comparator(Nullate check_nulls,
                                  column_device_view lhs,
                                  column_device_view rhs,
                                  null_equality nulls_are_equal = null_equality::EQUAL) noexcept
      : lhs{lhs}, rhs{rhs}, check_nulls{check_nulls}, nulls_are_equal{nulls_are_equal}
    {
    }

    /**
     * @brief Compares the specified elements for equality.
     *
     * @param lhs_element_index The index of the first element
     * @param rhs_element_index The index of the second element
     * @return True if lhs and rhs are equal or if both lhs and rhs are null and nulls are
     * considered equal (`nulls_are_equal` == `null_equality::EQUAL`)
     */
    template <typename Element, CUDF_ENABLE_IF(cudf::is_equality_comparable<Element, Element>())>
    __device__ bool operator()(size_type const lhs_element_index,
                               size_type const rhs_element_index) const noexcept
    {
      if (check_nulls) {
        bool const lhs_is_null{lhs.is_null(lhs_element_index)};
        bool const rhs_is_null{rhs.is_null(rhs_element_index)};
        if (lhs_is_null and rhs_is_null) {
          return nulls_are_equal == null_equality::EQUAL;
        } else if (lhs_is_null != rhs_is_null) {
          return false;
        }
      }

      return equality_compare(lhs.element<Element>(lhs_element_index),
                              rhs.element<Element>(rhs_element_index));
    }

    template <typename Element,
              CUDF_ENABLE_IF(not cudf::is_equality_comparable<Element, Element>() and
                             not cudf::is_nested<Element>()),
              typename... Args>
    __device__ bool operator()(Args...)
    {
      CUDF_UNREACHABLE("Attempted to compare elements of uncomparable types.");
    }

    template <typename Element, CUDF_ENABLE_IF(cudf::is_nested<Element>())>
    __device__ bool operator()(size_type const lhs_element_index,
                               size_type const rhs_element_index) const noexcept
    {
      column_device_view lcol = lhs.slice(lhs_element_index, 1);
      column_device_view rcol = rhs.slice(rhs_element_index, 1);
      while (is_nested(lcol.type())) {
        if (check_nulls) {
          auto lvalid = detail::make_validity_iterator<true>(lcol);
          auto rvalid = detail::make_validity_iterator<true>(rcol);
          if (nulls_are_equal == null_equality::UNEQUAL) {
            if (thrust::any_of(
                  thrust::seq, lvalid, lvalid + lcol.size(), thrust::logical_not<bool>()) or
                thrust::any_of(
                  thrust::seq, rvalid, rvalid + rcol.size(), thrust::logical_not<bool>())) {
              return false;
            }
          } else {
            if (not thrust::equal(thrust::seq, lvalid, lvalid + lcol.size(), rvalid)) {
              return false;
            }
          }
        }
        if (lcol.type().id() == type_id::STRUCT) {
          if (lcol.num_child_columns() == 0) { return true; }
          // Non-empty structs are assumed to be decomposed and contain only one child
          lcol = detail::structs_column_device_view(lcol).get_sliced_child(0);
          rcol = detail::structs_column_device_view(rcol).get_sliced_child(0);
        } else if (lcol.type().id() == type_id::LIST) {
          auto l_list_col = detail::lists_column_device_view(lcol);
          auto r_list_col = detail::lists_column_device_view(rcol);

          auto lsizes = make_list_size_iterator(l_list_col);
          auto rsizes = make_list_size_iterator(r_list_col);
          if (not thrust::equal(thrust::seq, lsizes, lsizes + lcol.size(), rsizes)) {
            return false;
          }

          lcol = l_list_col.get_sliced_child();
          rcol = r_list_col.get_sliced_child();
          if (lcol.size() != rcol.size()) { return false; }
        }
      }

      auto comp = column_comparator{element_comparator{check_nulls, lcol, rcol, nulls_are_equal},
                                    lcol.size()};
      return type_dispatcher<dispatch_void_if_nested>(lcol.type(), comp);
    }

   private:
    /**
     * @brief Serially compare two columns for equality.
     *
     * When we want to get the equivalence of two columns by serially comparing all elements in
     * one column with the corresponding elements in the other column, this saves us from type
     * dispatching for each individual element in the range
     */
    struct column_comparator {
      element_comparator const comp;
      size_type const size;

      /**
       * @brief Serially compare two columns for equality.
       *
       * @return True if ALL elements compare equal, false otherwise
       */
      template <typename Element, CUDF_ENABLE_IF(cudf::is_equality_comparable<Element, Element>())>
      __device__ bool operator()() const noexcept
      {
        return thrust::all_of(thrust::seq,
                              thrust::make_counting_iterator(0),
                              thrust::make_counting_iterator(0) + size,
                              [=](auto i) { return comp.template operator()<Element>(i, i); });
      }

      template <typename Element,
                CUDF_ENABLE_IF(not cudf::is_equality_comparable<Element, Element>()),
                typename... Args>
      __device__ bool operator()(Args...) const noexcept
      {
        CUDF_UNREACHABLE("Attempted to compare elements of uncomparable types.");
      }
    };

    column_device_view const lhs;
    column_device_view const rhs;
    Nullate const check_nulls;
    null_equality const nulls_are_equal;
  };

  table_device_view const lhs;
  table_device_view const rhs;
  Nullate const check_nulls;
  null_equality const nulls_are_equal;
};

struct preprocessed_table {
  /**
   * @brief Preprocess table for use with row equality comparison or row hashing
   *
   * Sets up the table for use with row equality comparison or row hashing. The resulting
   * preprocessed table can be passed to the constructor of `equality::self_comparator` to
   * avoid preprocessing again.
   *
   * @param table The table to preprocess
   * @param stream The cuda stream to use while preprocessing.
   */
  static std::shared_ptr<preprocessed_table> create(table_view const& table,
                                                    rmm::cuda_stream_view stream);

 private:
  friend class self_comparator;
<<<<<<< HEAD
  friend class table_comparator;
=======
  friend class two_table_comparator;
>>>>>>> cf996f08
  friend class hash::row_hasher;

  using table_device_view_owner =
    std::invoke_result_t<decltype(table_device_view::create), table_view, rmm::cuda_stream_view>;

  preprocessed_table(table_device_view_owner&& table,
                     std::vector<rmm::device_buffer>&& null_buffers)
    : _t(std::move(table)), _null_buffers(std::move(null_buffers))
  {
  }

  /**
   * @brief Implicit conversion operator to a `table_device_view` of the preprocessed table.
   *
   * @return table_device_view
   */
  operator table_device_view() { return *_t; }

  table_device_view_owner _t;
  std::vector<rmm::device_buffer> _null_buffers;
};

class self_comparator {
 public:
  /**
   * @brief Construct an owning object for performing equality comparisons between two rows of the
   * same table.
   *
   * @param t The table to compare
   * @param stream The stream to construct this object on. Not the stream that will be used for
   * comparisons using this object.
   */
  self_comparator(table_view const& t, rmm::cuda_stream_view stream)
    : d_t(preprocessed_table::create(t, stream))
  {
  }

  /**
   * @brief Construct an owning object for performing equality comparisons between two rows of the
   * same table.
   *
   * This constructor allows independently constructing a `preprocessed_table` and sharing it among
   * multiple comparators.
   *
   * @param t A table preprocessed for equality comparison
   */
  self_comparator(std::shared_ptr<preprocessed_table> t) : d_t{std::move(t)} {}

  /**
   * @brief Get the comparison operator to use on the device
   *
   * Returns a binary callable, `F`, with signature `bool F(size_type, size_type)`.
   *
   * `F(i,j)` returns true if and only if row `i` compares equal to row `j`.
   *
   * @tparam Nullate A cudf::nullate type describing whether to check for nulls.
   */
  template <typename Nullate>
  device_row_comparator<Nullate> device_comparator(
    Nullate nullate = {}, null_equality nulls_are_equal = null_equality::EQUAL) const
  {
    return device_row_comparator(nullate, *d_t, *d_t, nulls_are_equal);
  }

 private:
  std::shared_ptr<preprocessed_table> d_t;
};

<<<<<<< HEAD
class table_comparator {
 public:
  /**
   * @brief Construct an owning object for performing equality comparisons between two rows of two
   * input tables.
   *
   * @param lhs The lhs table to compare
   * @param rhs The rhs table to compare
   * @param stream The stream to construct this object on. Not the stream that will be used for
   * comparisons using this object.
   */
  table_comparator(table_view const& tlhs, table_view const& trhs, rmm::cuda_stream_view stream)
    : d_tlhs(preprocessed_table::create(tlhs, stream)),
      d_trhs(preprocessed_table::create(trhs, stream))
  {
  }

  /**
   * @brief Construct an owning object for performing equality comparisons between two rows of two
   * input tables.
=======
template <typename Comparator>
struct strong_index_comparator_adapter {
  __device__ constexpr bool operator()(lhs_index_type const lhs_index,
                                       rhs_index_type const rhs_index) const noexcept
  {
    return comparator(static_cast<cudf::size_type>(lhs_index),
                      static_cast<cudf::size_type>(rhs_index));
  }

  __device__ constexpr bool operator()(rhs_index_type const rhs_index,
                                       lhs_index_type const lhs_index) const noexcept
  {
    return this->operator()(lhs_index, rhs_index);
  }

  Comparator const comparator;
};

/**
 * @brief An owning object that can be used to equality compare rows of two different tables.
 *
 * This class takes two table_views and preprocesses certain columns to allow for equality
 * comparison. The preprocessed table and temporary data required for the comparison are created and
 * owned by this class.
 *
 * Alternatively, `two_table_comparator` can be constructed from two existing
 * `shared_ptr<preprocessed_table>`s when sharing the same tables among multiple comparators.
 *
 * This class can then provide a functor object that can used on the device.
 * The object of this class must outlive the usage of the device functor.
 */
class two_table_comparator {
 public:
  /**
   * @brief Construct an owning object for performing equality comparisons between two rows from two
   * tables.
   *
   * The left and right table are expected to have the same number of columns and data types for
   * each column.
   *
   * @param left The left table to compare.
   * @param right The right table to compare.
   * @param stream The stream to construct this object on. Not the stream that will be used for
   * comparisons using this object.
   */
  two_table_comparator(table_view const& left,
                       table_view const& right,
                       rmm::cuda_stream_view stream);

  /**
   * @brief Construct an owning object for performing equality comparisons between two rows from two
   * tables.
>>>>>>> cf996f08
   *
   * This constructor allows independently constructing a `preprocessed_table` and sharing it among
   * multiple comparators.
   *
<<<<<<< HEAD
   * @param lhs The lhs table to compare
   * @param rhs The rhs table to compare
   */
  table_comparator(std::shared_ptr<preprocessed_table> tlhs,
                   std::shared_ptr<preprocessed_table> trhs)
    : d_tlhs{std::move(tlhs)}, d_trhs{std::move(trhs)}
  {
  }

  /**
   * @brief Get the comparison operator to use on the device
   *
   * Returns a binary callable, `F`, with signature `bool F(size_t, size_t)`.
   *
   * `F(i,j)` returns true if and only if row `i` compares equal to row `j`.
=======
   * @param left The left table preprocessed for equality comparison.
   * @param right The right table preprocessed for equality comparison.
   */
  two_table_comparator(std::shared_ptr<preprocessed_table> left,
                       std::shared_ptr<preprocessed_table> right)
    : d_left_table{std::move(left)}, d_right_table{std::move(right)}
  {
  }

  /**
   * @brief Return the binary operator for comparing rows in the table.
   *
   * Returns a binary callable, `F`, with signatures `bool F(lhs_index_type, rhs_index_type)` and
   * `bool F(rhs_index_type, lhs_index_type)`.
   *
   * `F(lhs_index_type i, rhs_index_type j)` returns true if and only if row `i` of the left table
   * compares equal to row `j` of the right table.
   *
   * Similarly, `F(rhs_index_type i, lhs_index_type j)` returns true if and only if row `i` of the
   * right table compares equal to row `j` of the left table.
>>>>>>> cf996f08
   *
   * @tparam Nullate A cudf::nullate type describing whether to check for nulls.
   */
  template <typename Nullate>
<<<<<<< HEAD
  device_row_comparator<Nullate> device_comparator(
    Nullate nullate = {}, null_equality nulls_are_equal = null_equality::EQUAL) const
  {
    return device_row_comparator(nullate, *d_tlhs, *d_trhs, nulls_are_equal);
  }

 private:
  std::shared_ptr<preprocessed_table> d_tlhs;
  std::shared_ptr<preprocessed_table> d_trhs;
=======
  auto device_comparator(Nullate nullate               = {},
                         null_equality nulls_are_equal = null_equality::EQUAL) const
  {
    return strong_index_comparator_adapter<device_row_comparator<Nullate>>{
      device_row_comparator<Nullate>(nullate, *d_left_table, *d_right_table, nulls_are_equal)};
  }

 private:
  std::shared_ptr<preprocessed_table> d_left_table;
  std::shared_ptr<preprocessed_table> d_right_table;
>>>>>>> cf996f08
};

}  // namespace equality

namespace hash {

/**
 * @brief Computes the hash value of an element in the given column.
 *
 * @tparam hash_function Hash functor to use for hashing elements.
 * @tparam Nullate A cudf::nullate type describing whether to check for nulls.
 */
template <template <typename> class hash_function, typename Nullate>
class element_hasher {
 public:
  __device__ element_hasher(
    Nullate nulls,
    uint32_t seed             = DEFAULT_HASH_SEED,
    hash_value_type null_hash = std::numeric_limits<hash_value_type>::max()) noexcept
    : _check_nulls(nulls), _seed(seed), _null_hash(null_hash)
  {
  }

  template <typename T, CUDF_ENABLE_IF(column_device_view::has_element_accessor<T>())>
  __device__ hash_value_type operator()(column_device_view const& col,
                                        size_type row_index) const noexcept
  {
    if (_check_nulls && col.is_null(row_index)) { return _null_hash; }
    return hash_function<T>{_seed}(col.element<T>(row_index));
  }

  template <typename T, CUDF_ENABLE_IF(not column_device_view::has_element_accessor<T>())>
  __device__ hash_value_type operator()(column_device_view const& col,
                                        size_type row_index) const noexcept
  {
    CUDF_UNREACHABLE("Unsupported type in hash.");
  }

  uint32_t _seed;
  hash_value_type _null_hash;
  Nullate _check_nulls;
};

/**
 * @brief Computes the hash value of a row in the given table.
 *
 * @tparam hash_function Hash functor to use for hashing elements.
 * @tparam Nullate A cudf::nullate type describing whether to check for nulls.
 */
template <template <typename> class hash_function, typename Nullate>
class device_row_hasher {
  friend class row_hasher;

 public:
  device_row_hasher() = delete;

  __device__ auto operator()(size_type row_index) const noexcept
  {
    auto it = thrust::make_transform_iterator(_table.begin(), [=](auto const& column) {
      return cudf::type_dispatcher<dispatch_storage_type>(
        column.type(), element_hasher_adapter<hash_function>{_check_nulls}, column, row_index);
    });

    // Hash each element and combine all the hash values together
    return detail::accumulate(it, it + _table.num_columns(), _seed, [](auto hash, auto h) {
      return cudf::detail::hash_combine(hash, h);
    });
  }

 private:
  /**
   * @brief Computes the hash value of an element in the given column.
   *
   * When the column is non-nested, this is a simple wrapper around the element_hasher.
   * When the column is nested, this uses the element_hasher to hash the shape and values of the
   * column.
   */
  template <template <typename> class hash_fn>
  class element_hasher_adapter {
    static constexpr hash_value_type NULL_HASH     = std::numeric_limits<hash_value_type>::max();
    static constexpr hash_value_type NON_NULL_HASH = 0;

   public:
    __device__ element_hasher_adapter(Nullate check_nulls) noexcept
      : _element_hasher(check_nulls), _check_nulls(check_nulls)
    {
    }

    template <typename T, CUDF_ENABLE_IF(not cudf::is_nested<T>())>
    __device__ hash_value_type operator()(column_device_view const& col,
                                          size_type row_index) const noexcept
    {
      return _element_hasher.template operator()<T>(col, row_index);
    }

    template <typename T, CUDF_ENABLE_IF(cudf::is_nested<T>())>
    __device__ hash_value_type operator()(column_device_view const& col,
                                          size_type row_index) const noexcept
    {
      auto hash                   = hash_value_type{0};
      column_device_view curr_col = col.slice(row_index, 1);
      while (is_nested(curr_col.type())) {
        if (_check_nulls) {
          auto validity_it = detail::make_validity_iterator<true>(curr_col);
          hash             = detail::accumulate(
            validity_it, validity_it + curr_col.size(), hash, [](auto hash, auto is_valid) {
              return cudf::detail::hash_combine(hash, is_valid ? NON_NULL_HASH : NULL_HASH);
            });
        }
        if (curr_col.type().id() == type_id::STRUCT) {
          if (curr_col.num_child_columns() == 0) { return hash; }
          // Non-empty structs are assumed to be decomposed and contain only one child
          curr_col = detail::structs_column_device_view(curr_col).get_sliced_child(0);
        } else if (curr_col.type().id() == type_id::LIST) {
          auto list_col   = detail::lists_column_device_view(curr_col);
          auto list_sizes = make_list_size_iterator(list_col);
          hash            = detail::accumulate(
            list_sizes, list_sizes + list_col.size(), hash, [](auto hash, auto size) {
              return cudf::detail::hash_combine(hash, hash_fn<size_type>{}(size));
            });
          curr_col = list_col.get_sliced_child();
        }
      }
      for (int i = 0; i < curr_col.size(); ++i) {
        hash = cudf::detail::hash_combine(
          hash,
          type_dispatcher<dispatch_void_if_nested>(curr_col.type(), _element_hasher, curr_col, i));
      }
      return hash;
    }

    element_hasher<hash_fn, Nullate> const _element_hasher;
    Nullate const _check_nulls;
  };

  CUDF_HOST_DEVICE device_row_hasher(Nullate check_nulls,
                                     table_device_view t,
                                     uint32_t seed = DEFAULT_HASH_SEED) noexcept
    : _table{t}, _seed(seed), _check_nulls{check_nulls}
  {
  }

  table_device_view const _table;
  Nullate const _check_nulls;
  uint32_t const _seed;
};

// Inject row::equality::preprocessed_table into the row::hash namespace
// As a result, row::equality::preprocessed_table and row::hash::preprocessed table are the same
// type and are interchangeable.
using preprocessed_table = row::equality::preprocessed_table;

class row_hasher {
 public:
  /**
   * @brief Construct an owning object for hashing the rows of a table
   *
   * @param t The table containing rows to hash
   * @param stream The stream to construct this object on. Not the stream that will be used for
   * comparisons using this object.
   */
  row_hasher(table_view const& t, rmm::cuda_stream_view stream)
    : d_t(preprocessed_table::create(t, stream))
  {
  }

  /**
   * @brief Construct an owning object for hashing the rows of a table from an existing
   * preprocessed_table
   *
   * This constructor allows independently constructing a `preprocessed_table` and sharing it among
   * multiple `row_hasher` and `equality::self_comparator` objects.
   *
   * @param t A table preprocessed for hashing or equality.
   */
  row_hasher(std::shared_ptr<preprocessed_table> t) : d_t{std::move(t)} {}

  /**
   * @brief Get the hash operator to use on the device
   *
   * Returns a unary callable, `F`, with signature `hash_function::hash_value_type F(size_type)`.
   *
   * `F(i)` returns the hash of row i.
   *
   * @tparam Nullate A cudf::nullate type describing whether to check for nulls.
   */
  template <template <typename> class hash_function = detail::default_hash, typename Nullate>
  device_row_hasher<hash_function, Nullate> device_hasher(Nullate nullate = {},
                                                          uint32_t seed   = DEFAULT_HASH_SEED) const
  {
    return device_row_hasher<hash_function, Nullate>(nullate, *d_t, seed);
  }

 private:
  std::shared_ptr<preprocessed_table> d_t;
};

}  // namespace hash

}  // namespace row

}  // namespace experimental
}  // namespace cudf<|MERGE_RESOLUTION|>--- conflicted
+++ resolved
@@ -115,9 +115,6 @@
 
 namespace lexicographic {
 
-template <typename Nullate>
-class two_table_device_row_comparator_adapter;
-
 /**
  * @brief Computes the lexicographic comparison between 2 rows.
  *
@@ -138,12 +135,7 @@
 template <typename Nullate>
 class device_row_comparator {
   friend class self_comparator;
-<<<<<<< HEAD
-  friend class table_comparator;
-  friend class two_table_device_row_comparator_adapter<Nullate>;
-=======
   friend class two_table_comparator;
->>>>>>> cf996f08
 
   /**
    * @brief Construct a function object for performing a lexicographic
@@ -392,10 +384,6 @@
 
  private:
   friend class self_comparator;
-<<<<<<< HEAD
-  friend class table_comparator;
-=======
->>>>>>> cf996f08
   friend class two_table_comparator;
 
   preprocessed_table(table_device_view_owner&& table,
@@ -529,130 +517,6 @@
   std::shared_ptr<preprocessed_table> d_t;
 };
 
-<<<<<<< HEAD
-class table_comparator {
- public:
-  table_comparator(table_view const& tlhs,
-                   table_view const& trhs,
-                   host_span<order const> column_order,
-                   host_span<null_order const> null_precedence,
-                   rmm::cuda_stream_view stream)
-    : d_tlhs(preprocessed_table::create(tlhs, column_order, null_precedence, stream)),
-      d_trhs(preprocessed_table::create(trhs, column_order, null_precedence, stream))
-  {
-  }
-
-  table_comparator(std::shared_ptr<preprocessed_table> tlhs,
-                   std::shared_ptr<preprocessed_table> trhs)
-    : d_tlhs{std::move(tlhs)}, d_trhs{std::move(trhs)}
-  {
-  }
-
-  template <typename Nullate>
-  device_row_comparator<Nullate> device_comparator(Nullate nullate = {}) const
-  {
-    return device_row_comparator(nullate,
-                                 *d_tlhs,
-                                 *d_trhs,
-                                 d_tlhs->depths(),
-                                 d_tlhs->column_order(),
-                                 d_tlhs->null_precedence());
-  }
-
- private:
-  std::shared_ptr<preprocessed_table> d_tlhs;
-  std::shared_ptr<preprocessed_table> d_trhs;
-};
-
-enum class lhs_index_type : size_type {};
-enum class rhs_index_type : size_type {};
-
-struct make_lhs_index {
-  __device__ lhs_index_type operator()(size_type i) const { return static_cast<lhs_index_type>(i); }
-};
-
-struct make_rhs_index {
-  __device__ rhs_index_type operator()(size_type i) const { return static_cast<rhs_index_type>(i); }
-};
-
-auto inline make_lhs_index_counting_iterator(size_type start)
-{
-  return cudf::detail::make_counting_transform_iterator(start, make_lhs_index{});
-}
-
-auto inline make_rhs_index_counting_iterator(size_type start)
-{
-  return cudf::detail::make_counting_transform_iterator(start, make_rhs_index{});
-}
-
-template <typename Nullate>
-class two_table_device_row_comparator_adapter {
-  friend class two_table_comparator;
-
- public:
-  /**
-   * @brief Checks whether the row at `lhs_index` in the `lhs` table compares
-   * lexicographically less than the row at `rhs_index` in the `rhs` table.
-   *
-   * @param lhs_index The index of row in the `lhs` table to examine
-   * @param rhs_index The index of the row in the `rhs` table to examine
-   * @return `true` if row from the `lhs` table compares less than row in the `rhs` table
-   */
-  __device__ bool operator()(lhs_index_type const lhs_index,
-                             rhs_index_type const rhs_index) const noexcept
-  {
-    return comp(static_cast<cudf::size_type>(lhs_index), static_cast<cudf::size_type>(rhs_index)) ==
-           weak_ordering::LESS;
-  }
-
-  /**
-   * @brief Checks whether the row at `rhs_index` in the `rhs` table compares
-   * lexicographically less than the row at `lhs_index` in the `lhs` table.
-   *
-   * @param rhs_index The index of row in the `rhs` table to examine
-   * @param lhs_index The index of the row in the `lhs` table to examine
-   * @return `true` if row from the `rhs` table compares less than row in the `lhs` table
-   */
-  __device__ bool operator()(rhs_index_type const rhs_index,
-                             lhs_index_type const lhs_index) const noexcept
-  {
-    // Compare `rhs < lhs` is equivalent to `!(lhs <= rhs)`.
-    auto const comp_lhs_rhs =
-      comp(static_cast<cudf::size_type>(lhs_index), static_cast<cudf::size_type>(rhs_index));
-    return comp_lhs_rhs != weak_ordering::LESS && comp_lhs_rhs != weak_ordering::EQUIVALENT;
-  }
-
- private:
-  /**
-   * @brief Construct a function object for performing a lexicographic
-   * comparison between the rows of two tables with strongly typed table index
-   * types.
-   *
-   * @param check_nulls Indicates if either input table contains columns with nulls.
-   * @param lhs The first table
-   * @param rhs The second table (may be the same table as `lhs`)
-   * @param depth Optional, device array the same length as a row that contains starting depths of
-   * columns if they're nested, and 0 otherwise.
-   * @param column_order Optional, device array the same length as a row that indicates the desired
-   * ascending/descending order of each column in a row. If `nullopt`, it is assumed all columns are
-   * sorted in ascending order.
-   * @param null_precedence Optional, device array the same length as a row and indicates how null
-   * values compare to all other for every column. If `nullopt`, then null precedence would be
-   * `null_order::BEFORE` for all columns.
-   */
-  two_table_device_row_comparator_adapter(
-    Nullate check_nulls,
-    table_device_view lhs,
-    table_device_view rhs,
-    std::optional<device_span<int const>> depth                  = std::nullopt,
-    std::optional<device_span<order const>> column_order         = std::nullopt,
-    std::optional<device_span<null_order const>> null_precedence = std::nullopt)
-    : comp{check_nulls, lhs, rhs, depth, column_order, null_precedence}
-  {
-  }
-
-  device_row_comparator<Nullate> comp;
-=======
 template <typename Comparator>
 struct strong_index_comparator_adapter {
   __device__ constexpr weak_ordering operator()(lhs_index_type const lhs_index,
@@ -678,7 +542,6 @@
   }
 
   Comparator const comparator;
->>>>>>> cf996f08
 };
 
 /**
@@ -719,15 +582,7 @@
                        table_view const& right,
                        host_span<order const> column_order         = {},
                        host_span<null_order const> null_precedence = {},
-<<<<<<< HEAD
-                       rmm::cuda_stream_view stream                = rmm::cuda_stream_default)
-    : d_left_table{preprocessed_table::create(left, column_order, null_precedence, stream)},
-      d_right_table{preprocessed_table::create(right, column_order, null_precedence, stream)}
-  {
-  }
-=======
                        rmm::cuda_stream_view stream                = rmm::cuda_stream_default);
->>>>>>> cf996f08
 
   /**
    * @brief Construct an owning object for performing a lexicographic comparison between two rows of
@@ -748,12 +603,6 @@
   /**
    * @brief Return the binary operator for comparing rows in the table.
    *
-<<<<<<< HEAD
-   * Returns a binary callable, `F`, with signature `bool F(lhs_index_type, rhs_index_type)`.
-   *
-   * `F(i,j)` returns true if and only if row `i` of the left table compares
-   * lexicographically less than row `j` of the right table.
-=======
    * Returns a binary callable, `F`, with signatures
    * `bool F(lhs_index_type, rhs_index_type)` and
    * `bool F(rhs_index_type, lhs_index_type)`.
@@ -765,21 +614,10 @@
    * Similarly, `F(rhs_index_type i, lhs_index_type j)` returns true if and
    * only if row `i` of the right table compares lexicographically less than row
    * `j` of the left table.
->>>>>>> cf996f08
    *
    * @tparam Nullate A cudf::nullate type describing whether to check for nulls.
    */
   template <typename Nullate>
-<<<<<<< HEAD
-  two_table_device_row_comparator_adapter<Nullate> device_comparator(Nullate nullate = {}) const
-  {
-    return two_table_device_row_comparator_adapter<Nullate>(nullate,
-                                                            *d_left_table,
-                                                            *d_right_table,
-                                                            d_left_table->depths(),
-                                                            d_left_table->column_order(),
-                                                            d_left_table->null_precedence());
-=======
   less_comparator<strong_index_comparator_adapter<device_row_comparator<Nullate>>>
   device_comparator(Nullate nullate = {}) const
   {
@@ -790,7 +628,6 @@
                                      d_left_table->depths(),
                                      d_left_table->column_order(),
                                      d_left_table->null_precedence())};
->>>>>>> cf996f08
   }
 
  private:
@@ -809,11 +646,7 @@
 template <typename Nullate>
 class device_row_comparator {
   friend class self_comparator;
-<<<<<<< HEAD
-  friend class table_comparator;
-=======
   friend class two_table_comparator;
->>>>>>> cf996f08
 
  public:
   /**
@@ -1023,11 +856,7 @@
 
  private:
   friend class self_comparator;
-<<<<<<< HEAD
-  friend class table_comparator;
-=======
   friend class two_table_comparator;
->>>>>>> cf996f08
   friend class hash::row_hasher;
 
   using table_device_view_owner =
@@ -1096,28 +925,6 @@
   std::shared_ptr<preprocessed_table> d_t;
 };
 
-<<<<<<< HEAD
-class table_comparator {
- public:
-  /**
-   * @brief Construct an owning object for performing equality comparisons between two rows of two
-   * input tables.
-   *
-   * @param lhs The lhs table to compare
-   * @param rhs The rhs table to compare
-   * @param stream The stream to construct this object on. Not the stream that will be used for
-   * comparisons using this object.
-   */
-  table_comparator(table_view const& tlhs, table_view const& trhs, rmm::cuda_stream_view stream)
-    : d_tlhs(preprocessed_table::create(tlhs, stream)),
-      d_trhs(preprocessed_table::create(trhs, stream))
-  {
-  }
-
-  /**
-   * @brief Construct an owning object for performing equality comparisons between two rows of two
-   * input tables.
-=======
 template <typename Comparator>
 struct strong_index_comparator_adapter {
   __device__ constexpr bool operator()(lhs_index_type const lhs_index,
@@ -1170,28 +977,10 @@
   /**
    * @brief Construct an owning object for performing equality comparisons between two rows from two
    * tables.
->>>>>>> cf996f08
    *
    * This constructor allows independently constructing a `preprocessed_table` and sharing it among
    * multiple comparators.
    *
-<<<<<<< HEAD
-   * @param lhs The lhs table to compare
-   * @param rhs The rhs table to compare
-   */
-  table_comparator(std::shared_ptr<preprocessed_table> tlhs,
-                   std::shared_ptr<preprocessed_table> trhs)
-    : d_tlhs{std::move(tlhs)}, d_trhs{std::move(trhs)}
-  {
-  }
-
-  /**
-   * @brief Get the comparison operator to use on the device
-   *
-   * Returns a binary callable, `F`, with signature `bool F(size_t, size_t)`.
-   *
-   * `F(i,j)` returns true if and only if row `i` compares equal to row `j`.
-=======
    * @param left The left table preprocessed for equality comparison.
    * @param right The right table preprocessed for equality comparison.
    */
@@ -1212,22 +1001,10 @@
    *
    * Similarly, `F(rhs_index_type i, lhs_index_type j)` returns true if and only if row `i` of the
    * right table compares equal to row `j` of the left table.
->>>>>>> cf996f08
    *
    * @tparam Nullate A cudf::nullate type describing whether to check for nulls.
    */
   template <typename Nullate>
-<<<<<<< HEAD
-  device_row_comparator<Nullate> device_comparator(
-    Nullate nullate = {}, null_equality nulls_are_equal = null_equality::EQUAL) const
-  {
-    return device_row_comparator(nullate, *d_tlhs, *d_trhs, nulls_are_equal);
-  }
-
- private:
-  std::shared_ptr<preprocessed_table> d_tlhs;
-  std::shared_ptr<preprocessed_table> d_trhs;
-=======
   auto device_comparator(Nullate nullate               = {},
                          null_equality nulls_are_equal = null_equality::EQUAL) const
   {
@@ -1238,7 +1015,6 @@
  private:
   std::shared_ptr<preprocessed_table> d_left_table;
   std::shared_ptr<preprocessed_table> d_right_table;
->>>>>>> cf996f08
 };
 
 }  // namespace equality
