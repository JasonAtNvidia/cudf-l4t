--- conflicted
+++ resolved
@@ -257,14 +257,9 @@
  * @return false `T` corresponds to a "simple" type
  */
 template <typename T>
-<<<<<<< HEAD
-constexpr inline bool is_compound() {
+constexpr inline bool is_compound()
+{
   return std::is_same<T, cudf::string_view>::value or std::is_same<T, cudf::dictionary32>::value or std::is_same<T, cudf::list_view>::value;
-=======
-constexpr inline bool is_compound()
-{
-  return std::is_same<T, cudf::string_view>::value or std::is_same<T, cudf::dictionary32>::value;
->>>>>>> 6f6754b0
 }
 
 struct is_compound_impl {
