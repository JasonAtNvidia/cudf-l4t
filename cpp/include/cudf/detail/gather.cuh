/*
 * Copyright (c) 2019-2020, NVIDIA CORPORATION.
 *
 * Licensed under the Apache License, Version 2.0 (the "License");
 * you may not use this file except in compliance with the License.
 * You may obtain a copy of the License at
 *
 *     http://www.apache.org/licenses/LICENSE-2.0
 *
 * Unless required by applicable law or agreed to in writing, software
 * distributed under the License is distributed on an "AS IS" BASIS,
 * WITHOUT WARRANTIES OR CONDITIONS OF ANY KIND, either express or implied.
 * See the License for the specific language governing permissions and
 * limitations under the License.
 */
#pragma once

#include <cudf/detail/copy.hpp>
#include <cudf/detail/utilities/cuda.cuh>
#include <cudf/detail/utilities/release_assert.cuh>
#include <cudf/detail/valid_if.cuh>
#include <cudf/dictionary/dictionary_column_view.hpp>
#include <cudf/dictionary/dictionary_factories.hpp>
#include <cudf/null_mask.hpp>
#include <cudf/strings/detail/gather.cuh>
#include <cudf/table/table.hpp>
#include <cudf/table/table_device_view.cuh>
#include <cudf/types.hpp>
#include <cudf/utilities/bit.hpp>
#include <cudf/utilities/traits.hpp>
#include <cudf/utilities/type_dispatcher.hpp>

#include <rmm/thrust_rmm_allocator.h>

#include <algorithm>

#include <thrust/functional.h>
#include <thrust/gather.h>
#include <thrust/host_vector.h>
#include <thrust/iterator/transform_iterator.h>
#include <thrust/logical.h>

#include <cub/cub.cuh>

namespace cudf {
namespace detail {

/**
 * @brief Function object to check if an index is within the bounds [begin, end).
 */
template <typename map_type>
struct bounds_checker {
  size_type begin;
  size_type end;

  __device__ bounds_checker(size_type begin_, size_type end_) : begin{begin_}, end{end_} {}

  __device__ bool operator()(map_type const index) { return ((index >= begin) && (index < end)); }
};

/**
 * @brief The operation to perform when a gather map index is out of bounds
 */
enum class gather_bitmask_op {
  DONT_CHECK,   // Don't check for out of bounds indices
  PASSTHROUGH,  // Preserve mask at rows with out of bounds indices
  NULLIFY,      // Nullify rows with out of bounds indices
};

template <gather_bitmask_op Op, typename MapIterator>
struct gather_bitmask_functor {
  table_device_view input;
  bitmask_type** masks;
  MapIterator gather_map;

  __device__ bool operator()(size_type mask_idx, size_type bit_idx)
  {
    auto row_idx = gather_map[bit_idx];
    auto col     = input.column(mask_idx);

    if (Op != gather_bitmask_op::DONT_CHECK) {
      if (row_idx < 0 || row_idx >= col.size()) {
        if (Op == gather_bitmask_op::PASSTHROUGH) {
          return bit_is_set(masks[mask_idx], bit_idx);
        } else if (Op == gather_bitmask_op::NULLIFY) {
          return false;
        }
      }
    }

    return col.is_valid(row_idx);
  }
};

/**
 * @brief Function object for gathering a type-erased
 * column. To be used with column_gatherer to provide specialization to handle
 * fixed-width, string and other types.
 *
 * @tparam Element Dispatched type for the column being gathered
 * @tparam MapIterator Iterator type for the gather map
 */
template <typename Element, typename MapIterator>
struct column_gatherer_impl {
  /*
   * @brief Type-dispatched function to gather from one column to another based
   * on a `gather_map`. This handles fixed width type column_views only.
   *
   * @param source_column View into the column to gather from
   * @param gather_map_begin Beginning of iterator range of integral values representing the gather
   *map
   * @param gather_map_end End of iterator range of integral values representing the gather map
   * @param nullify_out_of_bounds Nullify values in `gather_map` that are out of bounds
   * @param mr Memory resource to use for all allocations
   * @param stream CUDA stream on which to execute kernels
   */
  std::unique_ptr<column> operator()(column_view const& source_column,
                                     MapIterator gather_map_begin,
                                     MapIterator gather_map_end,
                                     bool nullify_out_of_bounds,
                                     rmm::mr::device_memory_resource* mr,
                                     cudaStream_t stream)
  {
    size_type num_destination_rows = std::distance(gather_map_begin, gather_map_end);
    cudf::mask_allocation_policy policy =
      cudf::mask_allocation_policy::NEVER;
    std::unique_ptr<column> destination_column = cudf::detail::allocate_like(
      source_column, num_destination_rows, policy, mr, stream);
    Element const* source_data{source_column.data<Element>()};
    Element* destination_data{destination_column->mutable_view().data<Element>()};

    using map_type = typename std::iterator_traits<MapIterator>::value_type;

    if (nullify_out_of_bounds) {
      thrust::gather_if(rmm::exec_policy(stream)->on(stream),
                        gather_map_begin,
                        gather_map_end,
                        gather_map_begin,
                        source_data,
                        destination_data,
                        bounds_checker<map_type>{0, source_column.size()});
    } else {
      thrust::gather(rmm::exec_policy(stream)->on(stream),
                     gather_map_begin,
                     gather_map_end,
                     source_data,
                     destination_data);
    }

    return destination_column;
  }
};

/**
 * @brief Function object for gathering a type-erased
 * column. To be used with column_gatherer to provide specialization for
 * string_view.
 *
 * @tparam MapIterator Iterator type for the gather map
 */

template <typename MapItType>
struct column_gatherer_impl<string_view, MapItType> {
  /*
   * @brief Type-dispatched function to gather from one column to another based
   * on a `gather_map`. This handles string_view type column_views only.
   *
   * @param source_column View into the column to gather from
   * @param gather_map_begin Beginning of iterator range of integral values representing the gather
   *map
   * @param gather_map_end End of iterator range of integral values representing the gather map
   * @param nullify_out_of_bounds Nullify values in `gather_map` that are out of bounds
   * @param mr Memory resource to use for all allocations
   * @param stream CUDA stream on which to execute kernels
   */
  std::unique_ptr<column> operator()(column_view const& source_column,
                                     MapItType gather_map_begin,
                                     MapItType gather_map_end,
                                     bool nullify_out_of_bounds,
                                     rmm::mr::device_memory_resource* mr,
                                     cudaStream_t stream)
  {
    if (true == nullify_out_of_bounds) {
      return cudf::strings::detail::gather<true>(
        strings_column_view(source_column), gather_map_begin, gather_map_end, mr, stream);
    } else {
      return cudf::strings::detail::gather<false>(
        strings_column_view(source_column), gather_map_begin, gather_map_end, mr, stream);
    }
  }
};

/**
 * @brief Column gather specialization for dictionary column type.
 */
template <typename MapItType>
struct column_gatherer_impl<dictionary32, MapItType> {
  /**
   * @brief Type-dispatched function to gather from one column to another based
   * on a `gather_map`.
   *
   * @param source_column View into the column to gather from
   * @param gather_map_begin Beginning of iterator range of integral values representing the gather
   * map
   * @param gather_map_end End of iterator range of integral values representing the gather map
   * @param nullify_out_of_bounds Nullify values in `gather_map` that are out of bounds
   * @param mr Memory resource to use for all allocations
   * @param stream CUDA stream on which to execute kernels
   * @return New dictionary column with gathered rows.
   */
  std::unique_ptr<column> operator()(column_view const& source_column,
                                     MapItType gather_map_begin,
                                     MapItType gather_map_end,
                                     bool nullify_out_of_bounds,
                                     rmm::mr::device_memory_resource* mr,
                                     cudaStream_t stream)
  {
    dictionary_column_view dictionary(source_column);
    auto output_count = std::distance(gather_map_begin, gather_map_end);
    if (output_count == 0) return make_empty_column(data_type{DICTIONARY32});
    // The gather could cause some keys to be abandoned -- no indices point to them.
    // In this case, we could do further work to remove the abandoned keys and
    // reshuffle the indices values.
    // We decided we will copy the keys for gather since the keys column should
    // be relatively smallish.
    // Also, there are scenarios where the keys are common with other dictionaries
    // and the original intention was to share the keys here.
    auto keys_copy = std::make_unique<column>(dictionary.keys(), stream, mr);
    // create view of the indices column combined with the null mask
    // in order to call gather on it
    column_view indices(data_type{INT32},
                        dictionary.size(),
                        dictionary.indices().data<int32_t>(),
                        dictionary.null_mask(),
                        dictionary.null_count(),
                        dictionary.offset());
    column_gatherer_impl<int32_t, MapItType> index_gatherer;
    auto new_indices =
      index_gatherer(indices, gather_map_begin, gather_map_end, nullify_out_of_bounds, mr, stream);
    // dissect the column's contents
    auto null_count = new_indices->null_count();  // get this before it goes away
    auto contents   = new_indices->release();     // new_indices will now be empty
    // build the output indices column from the contents' data component
    auto indices_column = std::make_unique<column>(data_type{INT32},
                                                   static_cast<size_type>(output_count),
                                                   std::move(*(contents.data.release())),
                                                   rmm::device_buffer{0, stream, mr},
                                                   0);  // set null count to 0
    // finally, build the dictionary with the null_mask component and the keys and indices
    return make_dictionary_column(std::move(keys_copy),
                                  std::move(indices_column),
                                  std::move(*(contents.null_mask.release())),
                                  null_count);
  }
};

/*
 * @brief Function object for gathering a type-erased
 * column. To be used with the cudf::type_dispatcher.
 *
 */
struct column_gatherer {
  /*
   * @brief Type-dispatched function to gather from one column to another based
   * on a `gather_map`.
   *
   * @tparam Element Dispatched type for the column being gathered
   * @tparam MapIterator Iterator type for the gather map
   * @param source_column View into the column to gather from
   * @param gather_map_begin Beginning of iterator range of integral values representing the gather
   * map
   * @param gather_map_end End of iterator range of integral values representing the gather map
   * @param nullify_out_of_bounds Nullify values in `gather_map` that are out of bounds
   * @param mr Memory resource to use for all allocations
   * @param stream CUDA stream on which to execute kernels
   */
  template <typename Element, typename MapIterator>
  std::unique_ptr<column> operator()(column_view const& source_column,
                                     MapIterator gather_map_begin,
                                     MapIterator gather_map_end,
                                     bool nullify_out_of_bounds,
                                     rmm::mr::device_memory_resource* mr,
                                     cudaStream_t stream)
  {
    column_gatherer_impl<Element, MapIterator> gatherer{};

    return gatherer(
      source_column, gather_map_begin, gather_map_end, nullify_out_of_bounds, mr, stream);
  }
};

/**
 * @brief Function object for applying a transformation on the gathermap
 * that converts negative indices to positive indices
 *
 * A negative index `i` is transformed to `i + size`, where `size` is
 * the number of elements in the column being gathered from.
 * Allowable values for the index `i` are in the range `[-size, size)`.
 * Thus, when gathering from a column of size `10`, the index `-1`
 * is transformed to `9` (i.e., the last element), `-2` is transformed
 * to `8` (the second-to-last element) and so on.
 * Positive indices are unchanged by this transformation.
 */
template <typename map_type>
struct index_converter : public thrust::unary_function<map_type, map_type> {
  index_converter(size_type n_rows) : n_rows(n_rows) {}

  __device__ map_type operator()(map_type in) const { return ((in % n_rows) + n_rows) % n_rows; }
  size_type n_rows;
};

template <gather_bitmask_op Op, typename GatherMap>
void gather_bitmask(table_device_view input,
                    GatherMap gather_map_begin,
                    bitmask_type** masks,
                    size_type mask_count,
                    size_type mask_size,
                    size_type* valid_counts,
                    cudaStream_t stream)
{
  if (mask_size == 0) { return; }

  constexpr size_type block_size = 256;
  using Selector                 = gather_bitmask_functor<Op, decltype(gather_map_begin)>;
  auto selector                  = Selector{input, masks, gather_map_begin};
  auto counting_it               = thrust::make_counting_iterator(0);
  auto kernel =
    valid_if_n_kernel<decltype(counting_it), decltype(counting_it), Selector, block_size>;

  cudf::detail::grid_1d grid{mask_size, block_size, 1};
  kernel<<<grid.num_blocks, block_size, 0, stream>>>(
    counting_it, counting_it, selector, masks, mask_count, mask_size, valid_counts);
}

template <typename MapIterator>
void gather_bitmask(table_view const& source,
                    MapIterator gather_map,
                    std::vector<std::unique_ptr<column>>& target,
                    gather_bitmask_op op,
                    rmm::mr::device_memory_resource* mr,
                    cudaStream_t stream)
{
  if (target.empty()) { return; }

  // Validate that all target columns have the same size
  auto const target_rows = target.front()->size();
  CUDF_EXPECTS(std::all_of(target.begin(),
                           target.end(),
                           [target_rows](auto const& col) { return target_rows == col->size(); }),
               "Column size mismatch");

  // Create null mask if source is nullable but target is not
  for (size_t i = 0; i < target.size(); ++i) {
    if ((source.column(i).nullable() or op == gather_bitmask_op::NULLIFY) and
        not target[i]->nullable()) {
      auto const state =
        op == gather_bitmask_op::PASSTHROUGH ? mask_state::ALL_VALID : mask_state::UNINITIALIZED;
      auto mask = create_null_mask(target[i]->size(), state, stream, mr);
      target[i]->set_null_mask(std::move(mask), 0);
    }
  }

  // Make device array of target bitmask pointers
  thrust::host_vector<bitmask_type*> target_masks(target.size());
  std::transform(target.begin(), target.end(), target_masks.begin(), [](auto const& col) {
    return col->mutable_view().null_mask();
  });
  rmm::device_vector<bitmask_type*> d_target_masks(target_masks);

  auto const masks         = d_target_masks.data().get();
  auto const device_source = table_device_view::create(source, stream);
  auto d_valid_counts      = rmm::device_vector<size_type>(target.size());

  // Dispatch operation enum to get implementation
  auto const impl = [op]() {
    switch (op) {
      case gather_bitmask_op::DONT_CHECK:
        return gather_bitmask<gather_bitmask_op::DONT_CHECK, MapIterator>;
      case gather_bitmask_op::PASSTHROUGH:
        return gather_bitmask<gather_bitmask_op::PASSTHROUGH, MapIterator>;
      case gather_bitmask_op::NULLIFY:
        return gather_bitmask<gather_bitmask_op::NULLIFY, MapIterator>;
      default: CUDF_FAIL("Invalid gather_bitmask_op");
    }
  }();
  impl(*device_source,
       gather_map,
       masks,
       target.size(),
       target_rows,
       d_valid_counts.data().get(),
       stream);

  // Copy the valid counts into each column
  auto const valid_counts = thrust::host_vector<size_type>(d_valid_counts);
  for (size_t i = 0; i < target.size(); ++i) {
    if (target[i]->nullable()) {
      auto const null_count = target_rows - valid_counts[i];
      target[i]->set_null_count(null_count);
    }
  }
}

/**
 * @brief Gathers the specified rows of a set of columns according to a gather map.
 *
 * Gathers the rows of the source columns according to `gather_map` such that row "i"
 * in the resulting table's columns will contain row "gather_map[i]" from the source columns.
 * The number of rows in the result table will be equal to the number of elements in
 * `gather_map`.
 *
 * A negative value `i` in the `gather_map` is interpreted as `i+n`, where
 * `n` is the number of rows in the `source_table`.
 *
 * tparam MapIterator Iterator type for the gather map
 * @param[in] source_table View into the table containing the input columns whose rows will be
 * gathered
 * @param[in] gather_map_begin Beginning of iterator range of integer indices that map the rows in
 * the source columns to rows in the destination columns
 * @param[in] gather_map_end End of iterator range of integer indices that map the rows in the
 * source columns to rows in the destination columns
 * @param[in] nullify_out_of_bounds Nullify values in `gather_map` that are out of bounds.
 * @param[in] mr The resource to use for all allocations
 * @param[in] stream The CUDA stream on which to execute kernels
 * @return cudf::table Result of the gather
 */
template <typename MapIterator>
std::unique_ptr<table> gather(table_view const& source_table,
                              MapIterator gather_map_begin,
                              MapIterator gather_map_end,
                              bool nullify_out_of_bounds          = false,
                              rmm::mr::device_memory_resource* mr = rmm::mr::get_default_resource(),
                              cudaStream_t stream                 = 0)
{
  auto num_destination_rows = std::distance(gather_map_begin, gather_map_end);

  std::vector<std::unique_ptr<column>> destination_columns;

  // TODO: Could be beneficial to use streams internally here

  for (auto const& source_column : source_table) {
    // The data gather for n columns will be put on the first n streams
    destination_columns.push_back(cudf::type_dispatcher(source_column.type(),
<<<<<<< HEAD
                                                                      column_gatherer{},
                                                                      source_column,
                                                                      gather_map_begin,
                                                                      gather_map_end,
                                                                      nullify_out_of_bounds,
                                                                      mr,
                                                                      stream));
=======
                                                        column_gatherer{},
                                                        source_column,
                                                        gather_map_begin,
                                                        gather_map_end,
                                                        nullify_out_of_bounds,
                                                        mr,
                                                        stream));
>>>>>>> 62dbd028
  }

  auto const op =
    nullify_out_of_bounds ? gather_bitmask_op::NULLIFY : gather_bitmask_op::DONT_CHECK;
  gather_bitmask(source_table, gather_map_begin, destination_columns, op, mr, stream);

  return std::make_unique<table>(std::move(destination_columns));
}

}  // namespace detail
}  // namespace cudf<|MERGE_RESOLUTION|>--- conflicted
+++ resolved
@@ -121,11 +121,10 @@
                                      rmm::mr::device_memory_resource* mr,
                                      cudaStream_t stream)
   {
-    size_type num_destination_rows = std::distance(gather_map_begin, gather_map_end);
-    cudf::mask_allocation_policy policy =
-      cudf::mask_allocation_policy::NEVER;
-    std::unique_ptr<column> destination_column = cudf::detail::allocate_like(
-      source_column, num_destination_rows, policy, mr, stream);
+    size_type num_destination_rows      = std::distance(gather_map_begin, gather_map_end);
+    cudf::mask_allocation_policy policy = cudf::mask_allocation_policy::NEVER;
+    std::unique_ptr<column> destination_column =
+      cudf::detail::allocate_like(source_column, num_destination_rows, policy, mr, stream);
     Element const* source_data{source_column.data<Element>()};
     Element* destination_data{destination_column->mutable_view().data<Element>()};
 
@@ -441,15 +440,6 @@
   for (auto const& source_column : source_table) {
     // The data gather for n columns will be put on the first n streams
     destination_columns.push_back(cudf::type_dispatcher(source_column.type(),
-<<<<<<< HEAD
-                                                                      column_gatherer{},
-                                                                      source_column,
-                                                                      gather_map_begin,
-                                                                      gather_map_end,
-                                                                      nullify_out_of_bounds,
-                                                                      mr,
-                                                                      stream));
-=======
                                                         column_gatherer{},
                                                         source_column,
                                                         gather_map_begin,
@@ -457,7 +447,6 @@
                                                         nullify_out_of_bounds,
                                                         mr,
                                                         stream));
->>>>>>> 62dbd028
   }
 
   auto const op =
