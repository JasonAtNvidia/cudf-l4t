/*
 * Copyright (c) 2018, NVIDIA CORPORATION.
 *
 * Licensed under the Apache License, Version 2.0 (the "License");
 * you may not use this file except in compliance with the License.
 * You may obtain a copy of the License at
 *
 *     http://www.apache.org/licenses/LICENSE-2.0
 *
 * Unless required by applicable law or agreed to in writing, software
 * distributed under the License is distributed on an "AS IS" BASIS,
 * WITHOUT WARRANTIES OR CONDITIONS OF ANY KIND, either express or implied.
 * See the License for the specific language governing permissions and
 * limitations under the License.
 */

#pragma once


/*
 * @brief Enumeration of supported input types for cudf reader interfaces
 */
typedef enum {
  FILE_PATH,                 ///< Source is specified as a file path
  HOST_BUFFER,               ///< Source is specified as a buffer in host memory,
  ARROW_RANDOM_ACCESS_FILE,  ///< Source is specified as an arrow::io::RandomAccessFile
} gdf_input_type;

/*
 * @brief Enumeration of supported input types for CSV reader
 *
 * TODO: Remove and use gdf_input_type directly. This typedef is to reduce the
 * initial changes for Parquet review by not changing/including any CSV code.
 */
typedef gdf_input_type gdf_csv_input_form;

/*
 * @brief Enumeration of quoting behavior for CSV readers/writers
 */
typedef enum 
{
  QUOTE_MINIMAL,                            ///< Only quote those fields which contain special characters; enable quotation when parsing.
  QUOTE_ALL,                                ///< Quote all fields; enable quotation when parsing.
  QUOTE_NONNUMERIC,                         ///< Quote all non-numeric fields; enable quotation when parsing.
  QUOTE_NONE                                ///< Never quote fields; disable quotation when parsing.
} gdf_csv_quote_style;

/**---------------------------------------------------------------------------*
 * @brief  This struct contains all input parameters to the read_csv function.
 * Also contains the output dataframe.
 *
 * Input parameters are all stored in host memory. The output dataframe is in 
 * the device memory.
 *
 * Parameters in PANDAS that are unavailable in cudf:
 *   squeeze          - data is always returned as a gdf_column array
 *   engine           - this is the only engine
 *   verbose
 *   keep_date_col    - will not maintain raw data
 *   date_parser      - there is only this parser
 *   float_precision  - there is only one converter that will cover all specified values
 *   dialect          - not used
 *---------------------------------------------------------------------------**/
typedef struct {

  /*
   * Output Arguments - allocated in reader.
   */
  int           num_cols_out;               ///< Out: return the number of columns read in
  int           num_rows_out;               ///< Out: return the number of rows read in
  gdf_column    **data;                     ///< Out: return the array of *gdf_columns

  /*
   * Input arguments - all data is in the host memory
   */
  gdf_csv_input_form	input_data_form;	///< Type of source of CSV data
  const char			*filepath_or_buffer; ///< If input_data_form is FILE_PATH, contains the filepath. If input_data_type is HOST_BUFFER, points to the host memory buffer
  size_t				buffer_size;		///< If input_data_form is HOST_BUFFER, represents the size of the buffer in bytes. Unused otherwise

  bool          windowslinetermination;     ///< States if we should \r\n as our line termination
  char          lineterminator;             ///< define the line terminator character. Default is  '\n'
  char          delimiter;                  ///< define the field separator, default is ',' This argument is also called 'sep' 
  bool          delim_whitespace;           ///< Use white space as the delimiter - default is false. This overrides the delimiter argument
  bool          skipinitialspace;           ///< Skip white spaces after the delimiter - default is false

  gdf_size_type nrows;                      ///< Number of rows to read, -1 indicates all
  gdf_size_type header;                     ///< Row of the header data, zero based counting. Default states that header should not be read from file.

  int           num_cols;                   ///< Number of columns in the names and dtype arrays
  const char    **names;                    ///< Ordered List of column names
  const char    **dtype;                    ///< Ordered List of data types

  int           *index_col;                 ///< Indexes of columns to use as the row labels of the DataFrame.
  int           *use_cols_int;              ///< Indexes of columns to be returned. CSV reader will only process those columns, another read is needed to get full data
  int           use_cols_int_len;           ///< Number of elements in use_cols_int
  const char    **use_cols_char;            ///< Names of columns to be returned. CSV reader will only process those columns, another read is needed to get full data
  int           use_cols_char_len;          ///< Number of elements in use_cols_char_len

  gdf_size_type skiprows;                   ///< Number of rows at the start of the files to skip, default is 0
  gdf_size_type skipfooter;                 ///< Number of rows at the bottom of the file to skip - default is 0

  bool          skip_blank_lines;           ///< Indicates whether to ignore empty lines, or parse and interpret values as NaN 

  const char    **true_values;              ///< List of values to recognize as boolean True
  int           num_true_values;            ///< Number of values in the true_values list
  const char    **false_values;             ///< List of values to recognize as boolean False
  int           num_false_values;           ///< Number of values in the true_values list

  const char    **na_values;                /**< Array of strings that should be considered as NA. By default the following values are interpreted as NaN: 
                                            '', '#N/A', '#N/A N/A', '#NA', '-1.#IND', '-1.#QNAN', '-NaN', '-nan', '1.#IND', '1.#QNAN', 'N/A', 'NA', 'NULL',
                                            'NaN', 'n/a', 'nan', 'null'. */
  int           num_na_values;              ///< Number of values in the na_values list
  bool          keep_default_na;            ///< Keep the default NA values
  bool          na_filter;                  ///< Detect missing values (empty strings and the values in na_values). Passing false can improve performance.

  char          *prefix;                    ///< If there is no header or names, prepend this to the column ID as the name
  bool          mangle_dupe_cols;           ///< If true, duplicate columns get a suffix. If false, data will be overwritten if there are columns with duplicate names

  bool          parse_dates;                // Parse date field into date32 or date64.  If false then date fields are saved as a string. Specifying a date dtype overrides this
  bool          infer_datetime_format;      // Try and determine the date format
  bool          dayfirst;                   ///< Is the first value in the date formatthe day?  DD/MM  versus MM/DD

  char          *compression;               ///< Specify the type of compression (nullptr,"none","infer","gzip","zip"), "infer" infers the compression from the file extension, default(nullptr) is uncompressed
  char          thousands;                  ///< Single character that separates thousands in numeric data. If this matches the delimiter then system will return GDF_INVALID_API_CALL

  char          decimal;                    ///< The decimal point character. If this matches the delimiter then system will return GDF_INVALID_API_CALL

  char          quotechar;                  ///< Define the character used to denote start and end of a quoted item
  gdf_csv_quote_style quoting;              ///< Treat string fields as quoted item and remove the first and last quotechar
  bool          doublequote;                ///< Indicates whether to interpret two consecutive quotechar inside a field as a single quotechar

  char          escapechar;                 // Single character used as the escape character

  char          comment;                    ///< The character used to denote start of a comment line. The rest of the line will not be parsed.

  char          *encoding;                  // the data encoding, NULL = UTF-8

  size_t        byte_range_offset;          ///< offset of the byte range to read. 
  size_t        byte_range_size;            /**< size of the byte range to read. Set to zero to read all data after byte_range_offset.
                                            Reads the row that starts before or at the end of the range, even if it ends after the end of the range. */
} csv_read_arg;

/**---------------------------------------------------------------------------*
 * @brief These are the arguments to the CSV writer function.
 *---------------------------------------------------------------------------**/
typedef struct
{
    gdf_column** columns;         // columns to output
    int num_cols;                 // number of columns

    const char* filepath;         // full path to file to create
    const char* line_terminator;  // character to use for separating lines (default "\n")
    char delimiter;               // character to use between each column entry (default ',')

    const char* true_value;       // string to use for values !=0 in GDF_INT8 types (default 'true')
    const char* false_value;      // string to use for values ==0 in GDF_INT8 types (default 'false')
    const char* na_rep;           // string to use for null entries

} csv_write_arg;

/**---------------------------------------------------------------------------*
 * @brief Input and output arguments to the read_parquet interface.
 *---------------------------------------------------------------------------**/
typedef struct {

  /*
   * Output arguments
   */
  int           num_cols_out;               ///< Out: Number of columns returned
  int           num_rows_out;               ///< Out: Number of rows returned
  gdf_column    **data;                     ///< Out: Array of gdf_columns*
  int           *index_col;                 ///< Out: If available, column index to use as row labels

  /*
   * Input arguments
   */
  gdf_input_type source_type;               ///< In: Type of data source
  const char    *source;                    ///< In: If source_type is FILE_PATH, contains the filepath. If input_data_type is HOST_BUFFER, points to the host memory buffer
<<<<<<< HEAD
  size_t        buffer_size;                ///< In: If source_type is   HOST_BUFFER, represents the size of the buffer in bytes. Unused otherwise.
  const char    **use_cols;                 ///< In: Columns of interest. Only these columns will be parsed and returned.
=======
  size_t        buffer_size;                ///< In: If source_type is HOST_BUFFER, represents the size of the buffer in bytes. Unused otherwise.

  int           row_group;                  ///< In: Row group index of interest; only data in this row group will be returned.
  int           skip_rows;                  ///< In: Rows to skip from the start of the dataset
  int           num_rows;                   ///< In: Number of rows to read and return

  const char    **use_cols;                 ///< In: Columns of interest; only these columns will be parsed and returned.
>>>>>>> afa2114b
  int           use_cols_len;               ///< In: Number of columns

} pq_read_arg;<|MERGE_RESOLUTION|>--- conflicted
+++ resolved
@@ -176,10 +176,6 @@
    */
   gdf_input_type source_type;               ///< In: Type of data source
   const char    *source;                    ///< In: If source_type is FILE_PATH, contains the filepath. If input_data_type is HOST_BUFFER, points to the host memory buffer
-<<<<<<< HEAD
-  size_t        buffer_size;                ///< In: If source_type is   HOST_BUFFER, represents the size of the buffer in bytes. Unused otherwise.
-  const char    **use_cols;                 ///< In: Columns of interest. Only these columns will be parsed and returned.
-=======
   size_t        buffer_size;                ///< In: If source_type is HOST_BUFFER, represents the size of the buffer in bytes. Unused otherwise.
 
   int           row_group;                  ///< In: Row group index of interest; only data in this row group will be returned.
@@ -187,7 +183,6 @@
   int           num_rows;                   ///< In: Number of rows to read and return
 
   const char    **use_cols;                 ///< In: Columns of interest; only these columns will be parsed and returned.
->>>>>>> afa2114b
   int           use_cols_len;               ///< In: Number of columns
 
 } pq_read_arg;