/*
 * Copyright (c) 2020, NVIDIA CORPORATION.
 *
 * Licensed under the Apache License, Version 2.0 (the "License");
 * you may not use this file except in compliance with the License.
 * You may obtain a copy of the License at
 *
 *     http://www.apache.org/licenses/LICENSE-2.0
 *
 * Unless required by applicable law or agreed to in writing, software
 * distributed under the License is distributed on an "AS IS" BASIS,
 * WITHOUT WARRANTIES OR CONDITIONS OF ANY KIND, either express or implied.
 * See the License for the specific language governing permissions and
 * limitations under the License.
 */

#include <cudf/column/column.hpp>
#include <cudf/column/column_device_view.cuh>
#include <cudf/column/column_factories.hpp>
#include <cudf/column/column_view.hpp>
#include <cudf/datetime.hpp>
#include <cudf/detail/nvtx/ranges.hpp>
#include <cudf/null_mask.hpp>
#include <cudf/table/table_view.hpp>
#include <cudf/types.hpp>
#include <cudf/utilities/traits.hpp>

#include <rmm/thrust_rmm_allocator.h>

namespace cudf {
namespace datetime {
namespace detail {
enum class datetime_component {
  INVALID = 0,
  YEAR,
  MONTH,
  DAY,
  WEEKDAY,
  HOUR,
  MINUTE,
  SECOND,
};

template <datetime_component Component>
struct extract_component_operator {
  template <typename Timestamp>
  CUDA_DEVICE_CALLABLE int16_t operator()(Timestamp const ts) const
  {
    using namespace simt::std::chrono;

    auto days_since_epoch = floor<days>(ts);

    auto time_since_midnight = ts - days_since_epoch;

    if (time_since_midnight.count() < 0) { time_since_midnight += days(1); }

    auto hrs_  = duration_cast<hours>(time_since_midnight);
    auto mins_ = duration_cast<minutes>(time_since_midnight - hrs_);
    auto secs_ = duration_cast<seconds>(time_since_midnight - hrs_ - mins_);

    switch (Component) {
      case datetime_component::YEAR:
        return static_cast<int>(year_month_day(days_since_epoch).year());
      case datetime_component::MONTH:
        return static_cast<unsigned>(year_month_day(days_since_epoch).month());
      case datetime_component::DAY:
        return static_cast<unsigned>(year_month_day(days_since_epoch).day());
      case datetime_component::WEEKDAY:
        return year_month_weekday(days_since_epoch).weekday().iso_encoding();
      case datetime_component::HOUR: return hrs_.count();
      case datetime_component::MINUTE: return mins_.count();
      case datetime_component::SECOND: return secs_.count();
      default: return 0;
    }
  }
};

CUDA_DEVICE_CALLABLE auto days_in_month(simt::std::chrono::month mon, bool is_leap_year) -> uint8_t
{
  using namespace simt::std::chrono;
  // The expression in switch has to be integral/enumerated type.
  // The constexpr in case has to match the switch type
  switch (unsigned{mon}) {
    case unsigned{January}: return 31;
    case unsigned{February}: return is_leap_year ? 29 : 28;
    case unsigned{March}: return 31;
    case unsigned{April}: return 30;
    case unsigned{May}: return 31;
    case unsigned{June}: return 30;
    case unsigned{July}: return 31;
    case unsigned{August}: return 31;
    case unsigned{September}: return 30;
    case unsigned{October}: return 31;
    case unsigned{November}: return 30;
    case unsigned{December}: return 31;
    default: return 0;
  }
}

// Round up the date to the last day of the month and return the
// date only (without the time component)
struct extract_last_day_of_month {
  template <typename Timestamp>
  CUDA_DEVICE_CALLABLE timestamp_D operator()(Timestamp const ts) const
  {
    using namespace simt::std::chrono;
    // IDEAL: does not work with CUDA10.0 due to nvcc compiler bug
    // cannot invoke ym_last_day.day()
    // const year_month_day orig_ymd(floor<days>(ts));
    // const year_month_day_last ym_last_day(orig_ymd.year(), month_day_last(orig_ymd.month()));
    // return timestamp_D(sys_days(ym_last_day));

    // Only has the days - time component is chopped off, which is what we want
    auto const days_since_epoch = floor<days>(ts);
    auto const date             = year_month_day(days_since_epoch);
    auto const last_day         = days_in_month(date.month(), date.year().is_leap());

    return timestamp_D(days_since_epoch + days(last_day - static_cast<unsigned>(date.day())));
  }
};

// Number of days until month indexed by leap year and month (0-based index)
static __device__ int16_t const days_until_month[2][12] = {
  {0, 31, 59, 90, 120, 151, 181, 212, 243, 273, 304, 334},  // For non leap years
  {0, 31, 60, 91, 121, 152, 182, 213, 244, 274, 305, 335}   // For leap years
};

// Extract the day number of the year present in the timestamp
struct extract_day_num_of_year {
  template <typename Timestamp>
  CUDA_DEVICE_CALLABLE int16_t operator()(Timestamp const ts) const
  {
    using namespace simt::std::chrono;

    // Only has the days - time component is chopped off, which is what we want
    auto const days_since_epoch = floor<days>(ts);
    auto const date             = year_month_day(days_since_epoch);

    return days_until_month[date.year().is_leap()][unsigned{date.month()} - 1] +
           unsigned{date.day()};
  }
};

// Apply the functor for every element/row in the input column to create the output column
template <typename TransformFunctor, typename OutputColT>
struct launch_functor {
  column_view input;
  mutable_column_view output;

  launch_functor(column_view inp, mutable_column_view out) : input(inp), output(out) {}

  template <typename Element>
  typename std::enable_if_t<!cudf::is_timestamp_t<Element>::value, void> operator()(
    cudaStream_t stream) const
  {
    CUDF_FAIL("Cannot extract datetime component from non-timestamp column.");
  }

  template <typename Timestamp>
  typename std::enable_if_t<cudf::is_timestamp_t<Timestamp>::value, void> operator()(
    cudaStream_t stream) const
  {
    thrust::transform(rmm::exec_policy(stream)->on(stream),
                      input.begin<Timestamp>(),
                      input.end<Timestamp>(),
                      output.begin<OutputColT>(),
                      TransformFunctor{});
  }
};

// Create an output column by applying the functor to every element from the input column
template <typename TransformFunctor, cudf::type_id OutputColCudfT>
std::unique_ptr<column> apply_datetime_op(column_view const& column,
                                          cudaStream_t stream,
                                          rmm::mr::device_memory_resource* mr)
{
  CUDF_EXPECTS(is_timestamp(column.type()), "Column type should be timestamp");
  auto size            = column.size();
  auto output_col_type = data_type{OutputColCudfT};

  // Return an empty column if source column is empty
  if (size == 0) return make_empty_column(output_col_type);

  auto output = make_fixed_width_column(
    output_col_type, size, copy_bitmask(column, stream, mr), column.null_count(), stream, mr);
  auto launch =
    launch_functor<TransformFunctor, typename cudf::id_to_type_impl<OutputColCudfT>::type>{
      column, static_cast<mutable_column_view>(*output)};

  type_dispatcher(column.type(), launch, stream);

  return output;
}
<<<<<<< HEAD

struct add_calendrical_months_functor {
  column_view timestamp_column;
  column_view months_column;
  mutable_column_view output;

  add_calendrical_months_functor(column_view tsc, column_view mc, mutable_column_view out)
    : timestamp_column(tsc), months_column(mc), output(out)
  {
  }

  // std chrono implementation is copied here due to nvcc bug
  // https://howardhinnant.github.io/date_algorithms.html#days_from_civil
  static CUDA_DEVICE_CALLABLE timestamp_D
  compute_sys_days(simt::std::chrono::year_month_day const& ymd)
  {
    const int yr = static_cast<int>(ymd.year()) - (ymd.month() <= simt::std::chrono::month{2});
    const unsigned mth = static_cast<unsigned>(ymd.month());
    const unsigned dy  = static_cast<unsigned>(ymd.day());

    const int era      = (yr >= 0 ? yr : yr - 399) / 400;
    const unsigned yoe = static_cast<unsigned>(yr - era * 400);                // [0, 399]
    const unsigned doy = (153 * (mth + (mth > 2 ? -3 : 9)) + 2) / 5 + dy - 1;  // [0, 365]
    const unsigned doe = yoe * 365 + yoe / 4 - yoe / 100 + doy;                // [0, 146096]
    return timestamp_D{duration_D{era * 146097 + static_cast<int>(doe) - 719468}};
  }

  template <typename Element>
  typename std::enable_if_t<!cudf::is_timestamp_t<Element>::value, void> operator()(
    cudaStream_t stream) const
  {
    CUDF_FAIL("Cannot extract datetime component from non-timestamp column.");
  }

  template <typename Timestamp>
  typename std::enable_if_t<cudf::is_timestamp_t<Timestamp>::value, void> operator()(
    cudaStream_t stream) const
  {
    thrust::transform(rmm::exec_policy(stream)->on(stream),
                      timestamp_column.begin<Timestamp>(),
                      timestamp_column.end<Timestamp>(),
                      months_column.begin<int16_t>(),
                      output.begin<Timestamp>(),
                      [] __device__(auto time_val, auto months_val) {
                        using namespace simt::std::chrono;
                        using duration_m = duration<int32_t, months::period>;

                        // Get the days component from the input
                        auto days_since_epoch = floor<days>(time_val);

                        // Add the number of months
                        year_month_day ymd{days_since_epoch};
                        ymd += duration_m{months_val};

                        // If the new date isn't valid, scale it back to the last day of the
                        // month.
                        // IDEAL: if (!ymd.ok()) ymd = ymd.year()/ymd.month()/last;
                        auto month_days = days_in_month(ymd.month(), ymd.year().is_leap());
                        if (unsigned{ymd.day()} > month_days)
                          ymd = ymd.year() / ymd.month() / day{month_days};

                        // Put back the time component to the date
                        return
                          // IDEAL: sys_days{ymd} + ...
                          compute_sys_days(ymd) + (time_val - days_since_epoch);
                      });
  }
};

std::unique_ptr<column> add_calendrical_months(column_view const& timestamp_column,
                                               column_view const& months_column,
                                               cudaStream_t stream,
                                               rmm::mr::device_memory_resource* mr)
{
  CUDF_EXPECTS(is_timestamp(timestamp_column.type()), "Column type should be timestamp");
  CUDF_EXPECTS(months_column.type() == data_type{type_id::INT16},
               "Months column type should be INT16");
  CUDF_EXPECTS(timestamp_column.size() == months_column.size(),
               "Timestamp and months column should be of the same size");
  auto size            = timestamp_column.size();
  auto output_col_type = timestamp_column.type();

  // Return an empty column if source column is empty
  if (size == 0) return make_empty_column(output_col_type);

  auto output_col_mask = bitmask_and(table_view({timestamp_column, months_column}), mr, stream);
  auto output          = make_fixed_width_column(
    output_col_type, size, std::move(output_col_mask), cudf::UNKNOWN_NULL_COUNT, stream, mr);

  auto launch = add_calendrical_months_functor{
    timestamp_column, months_column, static_cast<mutable_column_view>(*output)};

  type_dispatcher(timestamp_column.type(), launch, stream);

  return output;
}
=======
>>>>>>> e51115fb
}  // namespace detail

std::unique_ptr<column> extract_year(column_view const& column, rmm::mr::device_memory_resource* mr)
{
  CUDF_FUNC_RANGE();
  return detail::apply_datetime_op<
    detail::extract_component_operator<detail::datetime_component::YEAR>,
    cudf::type_id::INT16>(column, 0, mr);
}

std::unique_ptr<column> extract_month(column_view const& column,
                                      rmm::mr::device_memory_resource* mr)
{
  CUDF_FUNC_RANGE();

  return detail::apply_datetime_op<
    detail::extract_component_operator<detail::datetime_component::MONTH>,
    cudf::type_id::INT16>(column, 0, mr);
}

std::unique_ptr<column> extract_day(column_view const& column, rmm::mr::device_memory_resource* mr)
{
  CUDF_FUNC_RANGE();
  return detail::apply_datetime_op<
    detail::extract_component_operator<detail::datetime_component::DAY>,
    cudf::type_id::INT16>(column, 0, mr);
}

std::unique_ptr<column> extract_weekday(column_view const& column,
                                        rmm::mr::device_memory_resource* mr)
{
  CUDF_FUNC_RANGE();
  return detail::apply_datetime_op<
    detail::extract_component_operator<detail::datetime_component::WEEKDAY>,
    cudf::type_id::INT16>(column, 0, mr);
}

std::unique_ptr<column> extract_hour(column_view const& column, rmm::mr::device_memory_resource* mr)
{
  CUDF_FUNC_RANGE();
  return detail::apply_datetime_op<
    detail::extract_component_operator<detail::datetime_component::HOUR>,
    cudf::type_id::INT16>(column, 0, mr);
}

std::unique_ptr<column> extract_minute(column_view const& column,
                                       rmm::mr::device_memory_resource* mr)
{
  CUDF_FUNC_RANGE();
  return detail::apply_datetime_op<
    detail::extract_component_operator<detail::datetime_component::MINUTE>,
    cudf::type_id::INT16>(column, 0, mr);
}

std::unique_ptr<column> extract_second(column_view const& column,
                                       rmm::mr::device_memory_resource* mr)
{
  CUDF_FUNC_RANGE();
  return detail::apply_datetime_op<
    detail::extract_component_operator<detail::datetime_component::SECOND>,
    cudf::type_id::INT16>(column, 0, mr);
}

std::unique_ptr<column> last_day_of_month(column_view const& column,
                                          rmm::mr::device_memory_resource* mr)
{
  CUDF_FUNC_RANGE();
  return detail::apply_datetime_op<detail::extract_last_day_of_month,
                                   cudf::type_id::TIMESTAMP_DAYS>(column, 0, mr);
}

std::unique_ptr<column> day_of_year(column_view const& column, rmm::mr::device_memory_resource* mr)
{
  CUDF_FUNC_RANGE();
  return detail::apply_datetime_op<detail::extract_day_num_of_year, cudf::type_id::INT16>(
    column, 0, mr);
}
<<<<<<< HEAD

std::unique_ptr<cudf::column> add_calendrical_months(cudf::column_view const& timestamp_column,
                                                     cudf::column_view const& months_column,
                                                     rmm::mr::device_memory_resource* mr)
{
  CUDF_FUNC_RANGE();
  return detail::add_calendrical_months(timestamp_column, months_column, 0, mr);
}
=======
>>>>>>> e51115fb
}  // namespace datetime
}  // namespace cudf<|MERGE_RESOLUTION|>--- conflicted
+++ resolved
@@ -75,26 +75,16 @@
   }
 };
 
-CUDA_DEVICE_CALLABLE auto days_in_month(simt::std::chrono::month mon, bool is_leap_year) -> uint8_t
-{
-  using namespace simt::std::chrono;
-  // The expression in switch has to be integral/enumerated type.
-  // The constexpr in case has to match the switch type
-  switch (unsigned{mon}) {
-    case unsigned{January}: return 31;
-    case unsigned{February}: return is_leap_year ? 29 : 28;
-    case unsigned{March}: return 31;
-    case unsigned{April}: return 30;
-    case unsigned{May}: return 31;
-    case unsigned{June}: return 30;
-    case unsigned{July}: return 31;
-    case unsigned{August}: return 31;
-    case unsigned{September}: return 30;
-    case unsigned{October}: return 31;
-    case unsigned{November}: return 30;
-    case unsigned{December}: return 31;
-    default: return 0;
-  }
+// Number of days until month indexed by leap year and month (0-based index)
+static __device__ int16_t const days_until_month[2][13] = {
+  {0, 31, 59, 90, 120, 151, 181, 212, 243, 273, 304, 334, 365},  // For non leap years
+  {0, 31, 60, 91, 121, 152, 182, 213, 244, 274, 305, 335, 366}   // For leap years
+};
+
+CUDA_DEVICE_CALLABLE uint8_t days_in_month(simt::std::chrono::month mon, bool is_leap_year)
+{
+  return days_until_month[is_leap_year][unsigned{mon}] -
+         days_until_month[is_leap_year][unsigned{mon} - 1];
 }
 
 // Round up the date to the last day of the month and return the
@@ -119,12 +109,6 @@
   }
 };
 
-// Number of days until month indexed by leap year and month (0-based index)
-static __device__ int16_t const days_until_month[2][12] = {
-  {0, 31, 59, 90, 120, 151, 181, 212, 243, 273, 304, 334},  // For non leap years
-  {0, 31, 60, 91, 121, 152, 182, 213, 244, 274, 305, 335}   // For leap years
-};
-
 // Extract the day number of the year present in the timestamp
 struct extract_day_num_of_year {
   template <typename Timestamp>
@@ -191,7 +175,6 @@
 
   return output;
 }
-<<<<<<< HEAD
 
 struct add_calendrical_months_functor {
   column_view timestamp_column;
@@ -203,7 +186,7 @@
   {
   }
 
-  // std chrono implementation is copied here due to nvcc bug
+  // std chrono implementation is copied here due to nvcc bug 2909685
   // https://howardhinnant.github.io/date_algorithms.html#days_from_civil
   static CUDA_DEVICE_CALLABLE timestamp_D
   compute_sys_days(simt::std::chrono::year_month_day const& ymd)
@@ -288,8 +271,6 @@
 
   return output;
 }
-=======
->>>>>>> e51115fb
 }  // namespace detail
 
 std::unique_ptr<column> extract_year(column_view const& column, rmm::mr::device_memory_resource* mr)
@@ -367,7 +348,6 @@
   return detail::apply_datetime_op<detail::extract_day_num_of_year, cudf::type_id::INT16>(
     column, 0, mr);
 }
-<<<<<<< HEAD
 
 std::unique_ptr<cudf::column> add_calendrical_months(cudf::column_view const& timestamp_column,
                                                      cudf::column_view const& months_column,
@@ -376,7 +356,5 @@
   CUDF_FUNC_RANGE();
   return detail::add_calendrical_months(timestamp_column, months_column, 0, mr);
 }
-=======
->>>>>>> e51115fb
 }  // namespace datetime
 }  // namespace cudf