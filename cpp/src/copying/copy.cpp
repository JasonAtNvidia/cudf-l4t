--- conflicted
+++ resolved
@@ -59,19 +59,11 @@
  * Creates an uninitialized new column of the specified size and same type as the `input`.
  * Supports only fixed-width types.
  */
-<<<<<<< HEAD
-std::unique_ptr<column> allocate_like(column_view input,
-                                      size_type size,
-                                      mask_allocation_policy mask_alloc,
-                                      rmm::mr::device_memory_resource *mr,
-                                      cudaStream_t stream)
-=======
 std::unique_ptr<column> allocate_like(column_view const& input,
                                       size_type size,
                                       mask_allocation_policy mask_alloc,
                                       rmm::mr::device_memory_resource *mr,
 				                      cudaStream_t stream)
->>>>>>> 7f5e054f
 {
   CUDF_EXPECTS(is_fixed_width(input.type()), "Expects only fixed-width type column");
   mask_state allocate_mask = should_allocate_mask(mask_alloc, input.nullable());
@@ -114,13 +106,8 @@
   return detail::allocate_like(input, input.size(), mask_alloc, mr);
 }
 
-<<<<<<< HEAD
-std::unique_ptr<column> allocate_like(column_view input,
+std::unique_ptr<column> allocate_like(column_view const& input,
                                       size_type size,
-=======
-std::unique_ptr<column> allocate_like(column_view const& input,
-		                              size_type size,
->>>>>>> 7f5e054f
                                       mask_allocation_policy mask_alloc,
                                       rmm::mr::device_memory_resource *mr) {
   return detail::allocate_like(input, size, mask_alloc, mr);
