--- conflicted
+++ resolved
@@ -463,47 +463,6 @@
                     rmm::cuda_stream_view stream);
 
 /**
-<<<<<<< HEAD
-=======
- * @brief Dremel data that describes one nested type column
- *
- * @see get_dremel_data()
- */
-struct dremel_data {
-  rmm::device_uvector<size_type> dremel_offsets;
-  rmm::device_uvector<uint8_t> rep_level;
-  rmm::device_uvector<uint8_t> def_level;
-
-  size_type leaf_data_size;
-};
-
-/**
- * @brief Get the dremel offsets and repetition and definition levels for a LIST column
- *
- * Dremel offsets are the per row offsets into the repetition and definition level arrays for a
- * column.
- * Example:
- * ```
- * col            = {{1, 2, 3}, { }, {5, 6}}
- * dremel_offsets = { 0,         3,   4,  6}
- * rep_level      = { 0, 1, 1,   0,   0, 1}
- * def_level      = { 1, 1, 1,   0,   1, 1}
- * ```
- * @param col Column of LIST type
- * @param level_nullability Pre-determined nullability at each list level. Empty means infer from
- * `col`
- * @param stream CUDA stream used for device memory operations and kernel launches.
- *
- * @return A struct containing dremel data
- */
-dremel_data get_dremel_data(column_view h_col,
-                            rmm::device_uvector<uint8_t> const& d_nullability,
-                            std::vector<uint8_t> const& nullability,
-                            bool output_as_byte_array,
-                            rmm::cuda_stream_view stream);
-
-/**
->>>>>>> 03f1c1c5
  * @brief Launches kernel for initializing encoder page fragments
  *
  * Based on the number of rows in each fragment, populates the value count, the size of data in the
