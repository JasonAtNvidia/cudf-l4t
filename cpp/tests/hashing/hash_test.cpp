/*
 * Copyright (c) 2019-2022, NVIDIA CORPORATION.
 *
 * Licensed under the Apache License, Version 2.0 (the "License");
 * you may not use this file except in compliance with the License.
 * You may obtain a copy of the License at
 *
 *     http://www.apache.org/licenses/LICENSE-2.0
 *
 * Unless required by applicable law or agreed to in writing, software
 * distributed under the License is distributed on an "AS IS" BASIS,
 * WITHOUT WARRANTIES OR CONDITIONS OF ANY KIND, either express or implied.
 * See the License for the specific language governing permissions and
 * limitations under the License.
 */

#include <cudf/detail/iterator.cuh>
#include <cudf/fixed_point/fixed_point.hpp>
#include <cudf/hashing.hpp>

#include <cudf_test/base_fixture.hpp>
#include <cudf_test/column_utilities.hpp>
#include <cudf_test/column_wrapper.hpp>
#include <cudf_test/type_lists.hpp>

using cudf::test::fixed_width_column_wrapper;
using cudf::test::strings_column_wrapper;
using namespace cudf::test;

constexpr debug_output_level verbosity{debug_output_level::ALL_ERRORS};

class HashTest : public cudf::test::BaseFixture {
};

TEST_F(HashTest, MultiValue)
{
  strings_column_wrapper const strings_col({"",
                                            "The quick brown fox",
                                            "jumps over the lazy dog.",
                                            "All work and no play makes Jack a dull boy",
                                            R"(!"#$%&'()*+,-./0123456789:;<=>?@[\]^_`{|}~)"});

  using limits = std::numeric_limits<int32_t>;
  fixed_width_column_wrapper<int32_t> const ints_col({0, 100, -100, limits::min(), limits::max()});

  // Different truth values should be equal
  fixed_width_column_wrapper<bool> const bools_col1({0, 1, 1, 1, 0});
  fixed_width_column_wrapper<bool> const bools_col2({0, 1, 2, 255, 0});

  using ts = cudf::timestamp_s;
  fixed_width_column_wrapper<ts, ts::duration> const secs_col({ts::duration::zero(),
                                                               static_cast<ts::duration>(100),
                                                               static_cast<ts::duration>(-100),
                                                               ts::duration::min(),
                                                               ts::duration::max()});

  auto const input1 = cudf::table_view({strings_col, ints_col, bools_col1, secs_col});
  auto const input2 = cudf::table_view({strings_col, ints_col, bools_col2, secs_col});

  auto const output1 = cudf::hash(input1);
  auto const output2 = cudf::hash(input2);

  EXPECT_EQ(input1.num_rows(), output1->size());
  CUDF_TEST_EXPECT_COLUMNS_EQUAL(output1->view(), output2->view());
}

TEST_F(HashTest, MultiValueNulls)
{
  // Nulls with different values should be equal
  strings_column_wrapper const strings_col1({"",
                                             "The quick brown fox",
                                             "jumps over the lazy dog.",
                                             "All work and no play makes Jack a dull boy",
                                             R"(!"#$%&'()*+,-./0123456789:;<=>?@[\]^_`{|}~)"},
                                            {0, 1, 1, 0, 1});
  strings_column_wrapper const strings_col2({"different but null",
                                             "The quick brown fox",
                                             "jumps over the lazy dog.",
                                             "I am Jack's complete lack of null value",
                                             R"(!"#$%&'()*+,-./0123456789:;<=>?@[\]^_`{|}~)"},
                                            {0, 1, 1, 0, 1});

  // Nulls with different values should be equal
  using limits = std::numeric_limits<int32_t>;
  fixed_width_column_wrapper<int32_t> const ints_col1({0, 100, -100, limits::min(), limits::max()},
                                                      {1, 0, 0, 1, 1});
  fixed_width_column_wrapper<int32_t> const ints_col2({0, -200, 200, limits::min(), limits::max()},
                                                      {1, 0, 0, 1, 1});

  // Nulls with different values should be equal
  // Different truth values should be equal
  fixed_width_column_wrapper<bool> const bools_col1({0, 1, 0, 1, 1}, {1, 1, 0, 0, 1});
  fixed_width_column_wrapper<bool> const bools_col2({0, 2, 1, 0, 255}, {1, 1, 0, 0, 1});

  // Nulls with different values should be equal
  using ts = cudf::timestamp_s;
  fixed_width_column_wrapper<ts, ts::duration> const secs_col1({ts::duration::zero(),
                                                                static_cast<ts::duration>(100),
                                                                static_cast<ts::duration>(-100),
                                                                ts::duration::min(),
                                                                ts::duration::max()},
                                                               {1, 0, 0, 1, 1});
  fixed_width_column_wrapper<ts, ts::duration> const secs_col2({ts::duration::zero(),
                                                                static_cast<ts::duration>(-200),
                                                                static_cast<ts::duration>(200),
                                                                ts::duration::min(),
                                                                ts::duration::max()},
                                                               {1, 0, 0, 1, 1});

  auto const input1 = cudf::table_view({strings_col1, ints_col1, bools_col1, secs_col1});
  auto const input2 = cudf::table_view({strings_col2, ints_col2, bools_col2, secs_col2});

  auto const output1 = cudf::hash(input1);
  auto const output2 = cudf::hash(input2);

  EXPECT_EQ(input1.num_rows(), output1->size());
  CUDF_TEST_EXPECT_COLUMNS_EQUAL(output1->view(), output2->view());

  auto const serial_output1 = cudf::hash(input1, cudf::hash_id::HASH_SERIAL_MURMUR3, 0);
  auto const serial_output2 = cudf::hash(input2, cudf::hash_id::HASH_SERIAL_MURMUR3);

  EXPECT_EQ(input1.num_rows(), serial_output1->size());
  CUDF_TEST_EXPECT_COLUMNS_EQUAL(serial_output1->view(), serial_output2->view());

  auto const spark_output1 = cudf::hash(input1, cudf::hash_id::HASH_SPARK_MURMUR3, 0);
  auto const spark_output2 = cudf::hash(input2, cudf::hash_id::HASH_SPARK_MURMUR3);

  EXPECT_EQ(input1.num_rows(), spark_output1->size());
  CUDF_TEST_EXPECT_COLUMNS_EQUAL(spark_output1->view(), spark_output2->view());
}

TEST_F(HashTest, BasicList)
{
  using LCW = cudf::test::lists_column_wrapper<uint64_t>;
  using ICW = cudf::test::fixed_width_column_wrapper<uint32_t>;

  auto const col = LCW{{}, {}, {1}, {1, 1}, {1}, {1, 2}, {2, 2}, {2}, {2}, {2, 1}, {2, 2}, {2, 2}};
  auto const input  = cudf::table_view({col});
  auto const expect = ICW{1607593296,
                          1607593296,
                          -636010097,
                          -132459357,
                          -636010097,
                          -2008850957,
                          -1023787369,
                          761197503,
                          761197503,
                          1340177511,
                          -1023787369,
                          -1023787369};

  auto const output = cudf::hash(input);
  CUDF_TEST_EXPECT_COLUMNS_EQUAL(expect, output->view(), verbosity);

  auto const expect_seeded = ICW{1607594268u,
                                 1607594268u,
                                 3658958173u,
                                 4162508905u,
                                 3658958173u,
                                 2286117305u,
                                 3271180885u,
                                 761198477u,
                                 761198477u,
                                 1340178469u,
                                 3271180885u,
                                 3271180885u};

  auto const seeded_output = cudf::hash(input, cudf::hash_id::HASH_MURMUR3, 15);
  CUDF_TEST_EXPECT_COLUMNS_EQUAL(expect_seeded, seeded_output->view(), verbosity);
}

TEST_F(HashTest, NullableList)
{
  using LCW = cudf::test::lists_column_wrapper<uint64_t>;
  using ICW = cudf::test::fixed_width_column_wrapper<uint32_t>;

  auto const valids = std::vector<bool>{1, 1, 1, 1, 1, 1, 1, 0, 1, 1, 0};
  auto const col =
    LCW{{{}, {}, {1}, {1}, {2, 2}, {2}, {2}, {}, {2, 2}, {2, 2}, {}}, valids.begin()};
  auto expect = ICW{-2023148619,
                    -2023148619,
                    -31671896,
                    -31671896,
                    -1205248335,
                    1865773848,
                    1865773848,
                    -2023148682,
                    -1205248335,
                    -1205248335,
                    -2023148682};

  auto const output = cudf::hash(cudf::table_view({col}));
  CUDF_TEST_EXPECT_COLUMNS_EQUAL(expect, output->view(), verbosity);

  auto const expect_seeded = ICW{2271820643u,
                                 2271820643u,
                                 4263297392u,
                                 4263297392u,
                                 3089720935u,
                                 1865775808u,
                                 1865775808u,
                                 2271820578u,
                                 3089720935u,
                                 3089720935u,
                                 2271820578u};

  auto const seeded_output = cudf::hash(cudf::table_view({col}), cudf::hash_id::HASH_MURMUR3, 31);
  CUDF_TEST_EXPECT_COLUMNS_EQUAL(expect_seeded, seeded_output->view(), verbosity);
}

TEST_F(HashTest, ListOfStruct)
{
  auto col1 = cudf::test::fixed_width_column_wrapper<int32_t>{
    {-1, -1, 0, 2, 2, 2, 1, 2, 0, 2, 0, 2, 0, 2, 0, 0, 1, 2},
    {1, 1, 1, 1, 1, 0, 1, 1, 1, 1, 1, 1, 1, 1, 1, 1, 0, 0}};
  auto col2 = cudf::test::strings_column_wrapper{
    {"x", "x", "a", "a", "b", "b", "a", "b", "a", "b", "a", "c", "a", "c", "a", "c", "b", "b"},
    {1, 1, 1, 1, 1, 0, 1, 1, 1, 1, 1, 1, 1, 1, 0, 0, 1, 1}};
<<<<<<< HEAD
  auto struc = cudf::test::structs_column_wrapper{
=======
  auto struct_col = cudf::test::structs_column_wrapper{
>>>>>>> d3a39b32
    {col1, col2}, {0, 0, 0, 0, 0, 1, 1, 1, 1, 1, 1, 1, 1, 1, 1, 1, 1, 1}};

  auto offsets = cudf::test::fixed_width_column_wrapper<cudf::size_type>{
    0, 0, 0, 0, 0, 2, 3, 4, 5, 6, 8, 10, 12, 14, 15, 16, 17, 18};

  auto list_nullmask = std::vector<bool>{1, 1, 0, 0, 1, 1, 1, 1, 1, 1, 1, 1, 1, 1, 1, 1, 1};
  auto nullmask_buf =
    cudf::test::detail::make_null_mask(list_nullmask.begin(), list_nullmask.end());
  auto list_column = cudf::make_lists_column(
<<<<<<< HEAD
    17, offsets.release(), struc.release(), cudf::UNKNOWN_NULL_COUNT, std::move(nullmask_buf));
=======
    17, offsets.release(), struct_col.release(), cudf::UNKNOWN_NULL_COUNT, std::move(nullmask_buf));
>>>>>>> d3a39b32

  auto expect = cudf::test::fixed_width_column_wrapper<uint32_t>{83451479,
                                                                 83451479,
                                                                 83455332,
                                                                 83455332,
                                                                 -759684425,
                                                                 -959632766,
                                                                 -959632766,
                                                                 -959632766,
                                                                 -959636527,
                                                                 -656998704,
                                                                 613652814,
                                                                 1902080426,
                                                                 1902080426,
                                                                 2061025592,
                                                                 2061025592,
                                                                 -319840811,
                                                                 -319840811};

  auto const output = cudf::hash(cudf::table_view({*list_column}));
  CUDF_TEST_EXPECT_COLUMNS_EQUAL(expect, output->view(), verbosity);

  auto expect_seeded = cudf::test::fixed_width_column_wrapper<uint32_t>{81710442u,
                                                                        81710442u,
                                                                        81729816u,
                                                                        81729816u,
                                                                        3532787573u,
                                                                        3642097855u,
                                                                        3642097855u,
                                                                        3642097855u,
                                                                        3642110391u,
                                                                        3624905718u,
                                                                        608933631u,
                                                                        1899376347u,
                                                                        1899376347u,
                                                                        2058877614u,
                                                                        2058877614u,
                                                                        4013395891u,
                                                                        4013395891u};

  auto const seeded_output =
    cudf::hash(cudf::table_view({*list_column}), cudf::hash_id::HASH_MURMUR3, 619);
  CUDF_TEST_EXPECT_COLUMNS_EQUAL(expect_seeded, seeded_output->view(), verbosity);
}

TEST_F(HashTest, ListOfEmptyStruct)
{
  // []
  // []
  // Null
  // Null
  // [Null, Null]
  // [Null, Null]
  // [Null, Null]
  // [Null]
  // [Null]
  // [{}]
  // [{}]
  // [{}, {}]
  // [{}, {}]

  auto struct_validity = std::vector<bool>{0, 0, 0, 0, 0, 0, 0, 0, 1, 1, 1, 1, 1, 1};
  auto struct_validity_buffer =
    cudf::test::detail::make_null_mask(struct_validity.begin(), struct_validity.end());
  auto struct_col =
    cudf::make_structs_column(14, {}, cudf::UNKNOWN_NULL_COUNT, std::move(struct_validity_buffer));

  auto offsets = cudf::test::fixed_width_column_wrapper<cudf::size_type>{
    0, 0, 0, 0, 0, 2, 4, 6, 7, 8, 9, 10, 12, 14};
  auto list_nullmask = std::vector<bool>{1, 1, 0, 0, 1, 1, 1, 1, 1, 1, 1, 1, 1};
  auto list_validity_buffer =
    cudf::test::detail::make_null_mask(list_nullmask.begin(), list_nullmask.end());
  auto list_column = cudf::make_lists_column(13,
                                             offsets.release(),
                                             std::move(struct_col),
                                             cudf::UNKNOWN_NULL_COUNT,
                                             std::move(list_validity_buffer));

  auto expect = cudf::test::fixed_width_column_wrapper<uint32_t>{-2023148619,
                                                                 -2023148619,
                                                                 -2023148682,
                                                                 -2023148682,
                                                                 -340558283,
                                                                 -340558283,
                                                                 -340558283,
                                                                 -1999301021,
                                                                 -1999301021,
                                                                 -1999301020,
                                                                 -1999301020,
                                                                 -340558244,
                                                                 -340558244};

  auto output = cudf::hash(cudf::table_view({*list_column}));
  CUDF_TEST_EXPECT_COLUMNS_EQUAL(expect, output->view(), verbosity);
}

TEST_F(HashTest, EmptyDeepList)
{
  // List<List<int>>, where all lists are empty
  // []
  // []
  // Null
  // Null

  // Internal empty list
  auto list1 = cudf::test::lists_column_wrapper<int>{};

  auto offsets       = cudf::test::fixed_width_column_wrapper<cudf::size_type>{0, 0, 0, 0, 0};
  auto list_nullmask = std::vector<bool>{1, 1, 0, 0};
  auto list_validity_buffer =
    cudf::test::detail::make_null_mask(list_nullmask.begin(), list_nullmask.end());
  auto list_column = cudf::make_lists_column(4,
                                             offsets.release(),
                                             list1.release(),
                                             cudf::UNKNOWN_NULL_COUNT,
                                             std::move(list_validity_buffer));

  auto expect = cudf::test::fixed_width_column_wrapper<uint32_t>{
    -2023148619, -2023148619, -2023148682, -2023148682};

  auto output = cudf::hash(cudf::table_view({*list_column}));
  CUDF_TEST_EXPECT_COLUMNS_EQUAL(expect, output->view(), verbosity);
}

template <typename T>
class HashTestTyped : public cudf::test::BaseFixture {
};

TYPED_TEST_SUITE(HashTestTyped, cudf::test::FixedWidthTypes);

TYPED_TEST(HashTestTyped, Equality)
{
  fixed_width_column_wrapper<TypeParam, int32_t> const col{0, 127, 1, 2, 8};
  auto const input = cudf::table_view({col});

  // Hash of same input should be equal
  auto const output1 = cudf::hash(input);
  auto const output2 = cudf::hash(input);

  EXPECT_EQ(input.num_rows(), output1->size());
  CUDF_TEST_EXPECT_COLUMNS_EQUAL(output1->view(), output2->view());

  auto const serial_output1 = cudf::hash(input, cudf::hash_id::HASH_SERIAL_MURMUR3, 0);
  auto const serial_output2 = cudf::hash(input, cudf::hash_id::HASH_SERIAL_MURMUR3);

  EXPECT_EQ(input.num_rows(), serial_output1->size());
  CUDF_TEST_EXPECT_COLUMNS_EQUAL(serial_output1->view(), serial_output2->view());

  auto const spark_output1 = cudf::hash(input, cudf::hash_id::HASH_SPARK_MURMUR3, 0);
  auto const spark_output2 = cudf::hash(input, cudf::hash_id::HASH_SPARK_MURMUR3);

  EXPECT_EQ(input.num_rows(), spark_output1->size());
  CUDF_TEST_EXPECT_COLUMNS_EQUAL(spark_output1->view(), spark_output2->view());
}

TYPED_TEST(HashTestTyped, EqualityNulls)
{
  using T = TypeParam;

  // Nulls with different values should be equal
  fixed_width_column_wrapper<T, int32_t> const col1({0, 127, 1, 2, 8}, {0, 1, 1, 1, 1});
  fixed_width_column_wrapper<T, int32_t> const col2({1, 127, 1, 2, 8}, {0, 1, 1, 1, 1});

  auto const input1 = cudf::table_view({col1});
  auto const input2 = cudf::table_view({col2});

  auto const output1 = cudf::hash(input1);
  auto const output2 = cudf::hash(input2);

  EXPECT_EQ(input1.num_rows(), output1->size());
  CUDF_TEST_EXPECT_COLUMNS_EQUAL(output1->view(), output2->view());

  auto const serial_output1 = cudf::hash(input1, cudf::hash_id::HASH_SERIAL_MURMUR3, 0);
  auto const serial_output2 = cudf::hash(input2, cudf::hash_id::HASH_SERIAL_MURMUR3);

  EXPECT_EQ(input1.num_rows(), serial_output1->size());
  CUDF_TEST_EXPECT_COLUMNS_EQUAL(serial_output1->view(), serial_output2->view());

  auto const spark_output1 = cudf::hash(input1, cudf::hash_id::HASH_SPARK_MURMUR3, 0);
  auto const spark_output2 = cudf::hash(input2, cudf::hash_id::HASH_SPARK_MURMUR3);

  EXPECT_EQ(input1.num_rows(), spark_output1->size());
  CUDF_TEST_EXPECT_COLUMNS_EQUAL(spark_output1->view(), spark_output2->view());
}

template <typename T>
class HashTestFloatTyped : public cudf::test::BaseFixture {
};

TYPED_TEST_SUITE(HashTestFloatTyped, cudf::test::FloatingPointTypes);

TYPED_TEST(HashTestFloatTyped, TestExtremes)
{
  using T = TypeParam;
  T min   = std::numeric_limits<T>::min();
  T max   = std::numeric_limits<T>::max();
  T nan   = std::numeric_limits<T>::quiet_NaN();
  T inf   = std::numeric_limits<T>::infinity();

  fixed_width_column_wrapper<T> const col({T(0.0), T(100.0), T(-100.0), min, max, nan, inf, -inf});
  fixed_width_column_wrapper<T> const col_neg_zero(
    {T(-0.0), T(100.0), T(-100.0), min, max, nan, inf, -inf});
  fixed_width_column_wrapper<T> const col_neg_nan(
    {T(0.0), T(100.0), T(-100.0), min, max, -nan, inf, -inf});

  auto const table_col          = cudf::table_view({col});
  auto const table_col_neg_zero = cudf::table_view({col_neg_zero});
  auto const table_col_neg_nan  = cudf::table_view({col_neg_nan});

  auto const hash_col          = cudf::hash(table_col);
  auto const hash_col_neg_zero = cudf::hash(table_col_neg_zero);
  auto const hash_col_neg_nan  = cudf::hash(table_col_neg_nan);

  CUDF_TEST_EXPECT_COLUMNS_EQUAL(*hash_col, *hash_col_neg_zero, verbosity);
  CUDF_TEST_EXPECT_COLUMNS_EQUAL(*hash_col, *hash_col_neg_nan, verbosity);

  constexpr auto serial_hasher   = cudf::hash_id::HASH_SERIAL_MURMUR3;
  auto const serial_col          = cudf::hash(table_col, serial_hasher, 0);
  auto const serial_col_neg_zero = cudf::hash(table_col_neg_zero, serial_hasher);
  auto const serial_col_neg_nan  = cudf::hash(table_col_neg_nan, serial_hasher);

  CUDF_TEST_EXPECT_COLUMNS_EQUAL(*serial_col, *serial_col_neg_zero, verbosity);
  CUDF_TEST_EXPECT_COLUMNS_EQUAL(*serial_col, *serial_col_neg_nan, verbosity);

  // Spark hash is sensitive to 0 and -0
  constexpr auto spark_hasher  = cudf::hash_id::HASH_SPARK_MURMUR3;
  auto const spark_col         = cudf::hash(table_col, spark_hasher, 0);
  auto const spark_col_neg_nan = cudf::hash(table_col_neg_nan, spark_hasher);

  CUDF_TEST_EXPECT_COLUMNS_EQUAL(*spark_col, *spark_col_neg_nan);
}

class SerialMurmurHash3Test : public cudf::test::BaseFixture {
};

TEST_F(SerialMurmurHash3Test, MultiValueWithSeeds)
{
  fixed_width_column_wrapper<int32_t> const strings_col_result(
    {1467149710, -680899318, -1620282500, 91106683, -1564993834});
  fixed_width_column_wrapper<int32_t> const ints_col_result(
    {933211791, 751823303, -1080202046, 723455942, 133916647});

  strings_column_wrapper const strings_col({"",
                                            "The quick brown fox",
                                            "jumps over the lazy dog.",
                                            "All work and no play makes Jack a dull boy",
                                            "!\"#$%&\'()*+,-./]:;<=>?@[\\]^_`{|}~\ud720\ud721"});

  using limits = std::numeric_limits<int32_t>;
  fixed_width_column_wrapper<int32_t> const ints_col({0, 100, -100, limits::min(), limits::max()});

  fixed_width_column_wrapper<bool> const bools_col1({0, 1, 1, 1, 0});
  fixed_width_column_wrapper<bool> const bools_col2({0, 1, 2, 255, 0});

  std::vector<std::unique_ptr<cudf::column>> struct_field_cols;
  struct_field_cols.emplace_back(std::make_unique<cudf::column>(strings_col));
  struct_field_cols.emplace_back(std::make_unique<cudf::column>(ints_col));
  struct_field_cols.emplace_back(std::make_unique<cudf::column>(bools_col1));
  structs_column_wrapper structs_col(std::move(struct_field_cols));

  auto const combo1 = cudf::table_view({strings_col, ints_col, bools_col1});
  auto const combo2 = cudf::table_view({strings_col, ints_col, bools_col2});

  constexpr auto hasher   = cudf::hash_id::HASH_SERIAL_MURMUR3;
  auto const strings_hash = cudf::hash(cudf::table_view({strings_col}), hasher, 314);
  auto const ints_hash    = cudf::hash(cudf::table_view({ints_col}), hasher, 42);
  auto const combo1_hash  = cudf::hash(combo1, hasher, {});
  auto const combo2_hash  = cudf::hash(combo2, hasher, {});
  auto const structs_hash = cudf::hash(cudf::table_view({structs_col}), hasher, {});

  CUDF_TEST_EXPECT_COLUMNS_EQUAL(*strings_hash, strings_col_result, verbosity);
  CUDF_TEST_EXPECT_COLUMNS_EQUAL(*ints_hash, ints_col_result, verbosity);
  EXPECT_EQ(combo1.num_rows(), combo1_hash->size());
  CUDF_TEST_EXPECT_COLUMNS_EQUAL(*combo1_hash, *combo2_hash, verbosity);
  CUDF_TEST_EXPECT_COLUMNS_EQUAL(*structs_hash, *combo1_hash, verbosity);
}

TEST_F(SerialMurmurHash3Test, ListThrows)
{
  lists_column_wrapper<cudf::string_view> strings_list_col({{""}, {"abc"}, {"123"}});
  EXPECT_THROW(
    cudf::hash(cudf::table_view({strings_list_col}), cudf::hash_id::HASH_SERIAL_MURMUR3, {}),
    cudf::logic_error);
}

class SparkMurmurHash3Test : public cudf::test::BaseFixture {
};

TEST_F(SparkMurmurHash3Test, MultiValueWithSeeds)
{
  // The hash values were determined by running the following Scala code in Apache Spark:
  // import org.apache.spark.sql.catalyst.util.DateTimeUtils
  // val schema = new StructType().add("structs", new StructType().add("a",IntegerType)
  //   .add("b",StringType).add("c",new StructType().add("x",FloatType).add("y",LongType)))
  //   .add("strings",StringType).add("doubles",DoubleType).add("timestamps",TimestampType)
  //   .add("decimal64", DecimalType(18,7)).add("longs",LongType).add("floats",FloatType)
  //   .add("dates",DateType).add("decimal32", DecimalType(9,3)).add("ints",IntegerType)
  //   .add("shorts",ShortType).add("bytes",ByteType).add("bools",BooleanType)
  //   .add("decimal128", DecimalType(38,11))
  // val data = Seq(
  // Row(Row(0, "a", Row(0f, 0L)), "", 0.toDouble, DateTimeUtils.toJavaTimestamp(0), BigDecimal(0),
  //     0.toLong, 0.toFloat, DateTimeUtils.toJavaDate(0), BigDecimal(0), 0, 0.toShort, 0.toByte,
  //     false, BigDecimal(0)),
  // Row(Row(100, "bc", Row(100f, 100L)), "The quick brown fox", -(0.toDouble),
  //     DateTimeUtils.toJavaTimestamp(100), BigDecimal("0.00001"), 100.toLong, -(0.toFloat),
  //     DateTimeUtils.toJavaDate(100), BigDecimal("0.1"), 100, 100.toShort, 100.toByte, true,
  //     BigDecimal("0.000000001")),
  // Row(Row(-100, "def", Row(-100f, -100L)), "jumps over the lazy dog.", -Double.NaN,
  //     DateTimeUtils.toJavaTimestamp(-100), BigDecimal("-0.00001"), -100.toLong, -Float.NaN,
  //     DateTimeUtils.toJavaDate(-100), BigDecimal("-0.1"), -100, -100.toShort, -100.toByte,
  //     true, BigDecimal("-0.00000000001")),
  // Row(Row(0x12345678, "ghij", Row(Float.PositiveInfinity, 0x123456789abcdefL)),
  //     "All work and no play makes Jack a dull boy", Double.MinValue,
  //     DateTimeUtils.toJavaTimestamp(Long.MinValue/1000000), BigDecimal("-99999999999.9999999"),
  //     Long.MinValue, Float.MinValue, DateTimeUtils.toJavaDate(Int.MinValue/100),
  //     BigDecimal("-999999.999"), Int.MinValue, Short.MinValue, Byte.MinValue, true,
  //     BigDecimal("-9999999999999999.99999999999")),
  // Row(Row(-0x76543210, "klmno", Row(Float.NegativeInfinity, -0x123456789abcdefL)),
  //     "!\"#$%&\'()*+,-./:;<=>?@[\\]^_`{|}~\ud720\ud721", Double.MaxValue,
  //     DateTimeUtils.toJavaTimestamp(Long.MaxValue/1000000), BigDecimal("99999999999.9999999"),
  //     Long.MaxValue, Float.MaxValue, DateTimeUtils.toJavaDate(Int.MaxValue/100),
  //     BigDecimal("999999.999"), Int.MaxValue, Short.MaxValue, Byte.MaxValue, false,
  //     BigDecimal("99999999999999999999999999.99999999999")))
  // val df = spark.createDataFrame(sc.parallelize(data), schema)
  // df.columns.foreach(c => println(s"$c => ${df.select(hash(col(c))).collect.mkString(",")}"))
  // df.select(hash(col("*"))).collect
  fixed_width_column_wrapper<int32_t> const hash_structs_expected(
    {-105406170, 90479889, -678041645, 1667387937, 301478567});
  fixed_width_column_wrapper<int32_t> const hash_strings_expected(
    {1467149710, 723257560, -1620282500, -2001858707, 1588473657});
  fixed_width_column_wrapper<int32_t> const hash_doubles_expected(
    {-1670924195, -853646085, -1281358385, 1897734433, -508695674});
  fixed_width_column_wrapper<int32_t> const hash_timestamps_expected(
    {-1670924195, 1114849490, 904948192, -1832979433, 1752430209});
  fixed_width_column_wrapper<int32_t> const hash_decimal64_expected(
    {-1670924195, 1114849490, 904948192, 1962370902, -1795328666});
  fixed_width_column_wrapper<int32_t> const hash_longs_expected(
    {-1670924195, 1114849490, 904948192, -853646085, -1604625029});
  fixed_width_column_wrapper<int32_t> const hash_floats_expected(
    {933211791, 723455942, -349261430, -1225560532, -338752985});
  fixed_width_column_wrapper<int32_t> const hash_dates_expected(
    {933211791, 751823303, -1080202046, -1906567553, -1503850410});
  fixed_width_column_wrapper<int32_t> const hash_decimal32_expected(
    {-1670924195, 1114849490, 904948192, -1454351396, -193774131});
  fixed_width_column_wrapper<int32_t> const hash_ints_expected(
    {933211791, 751823303, -1080202046, 723455942, 133916647});
  fixed_width_column_wrapper<int32_t> const hash_shorts_expected(
    {933211791, 751823303, -1080202046, -1871935946, 1249274084});
  fixed_width_column_wrapper<int32_t> const hash_bytes_expected(
    {933211791, 751823303, -1080202046, 1110053733, 1135925485});
  fixed_width_column_wrapper<int32_t> const hash_bools_expected(
    {933211791, -559580957, -559580957, -559580957, 933211791});
  fixed_width_column_wrapper<int32_t> const hash_decimal128_expected(
    {-783713497, -295670906, 1398487324, -52622807, -1359749815});
  fixed_width_column_wrapper<int32_t> const hash_combined_expected(
    {401603227, 588162166, 552160517, 1132537411, -326043017});

  using double_limits = std::numeric_limits<double>;
  using long_limits   = std::numeric_limits<int64_t>;
  using float_limits  = std::numeric_limits<float>;
  using int_limits    = std::numeric_limits<int32_t>;
  fixed_width_column_wrapper<int32_t> a_col{0, 100, -100, 0x12345678, -0x76543210};
  strings_column_wrapper b_col{"a", "bc", "def", "ghij", "klmno"};
  fixed_width_column_wrapper<float> x_col{
    0.f, 100.f, -100.f, float_limits::infinity(), -float_limits::infinity()};
  fixed_width_column_wrapper<int64_t> y_col{
    0L, 100L, -100L, 0x123456789abcdefL, -0x123456789abcdefL};
  structs_column_wrapper c_col{{x_col, y_col}};
  structs_column_wrapper const structs_col{{a_col, b_col, c_col}};

  strings_column_wrapper const strings_col({"",
                                            "The quick brown fox",
                                            "jumps over the lazy dog.",
                                            "All work and no play makes Jack a dull boy",
                                            "!\"#$%&\'()*+,-./:;<=>?@[\\]^_`{|}~\ud720\ud721"});
  fixed_width_column_wrapper<double> const doubles_col(
    {0., -0., -double_limits::quiet_NaN(), double_limits::lowest(), double_limits::max()});
  fixed_width_column_wrapper<cudf::timestamp_ms, cudf::timestamp_ms::rep> const timestamps_col(
    {0L, 100L, -100L, long_limits::min() / 1000000, long_limits::max() / 1000000});
  fixed_point_column_wrapper<int64_t> const decimal64_col(
    {0L, 100L, -100L, -999999999999999999L, 999999999999999999L}, numeric::scale_type{-7});
  fixed_width_column_wrapper<int64_t> const longs_col(
    {0L, 100L, -100L, long_limits::min(), long_limits::max()});
  fixed_width_column_wrapper<float> const floats_col(
    {0.f, -0.f, -float_limits::quiet_NaN(), float_limits::lowest(), float_limits::max()});
  fixed_width_column_wrapper<cudf::timestamp_D, cudf::timestamp_D::rep> dates_col(
    {0, 100, -100, int_limits::min() / 100, int_limits::max() / 100});
  fixed_point_column_wrapper<int32_t> const decimal32_col({0, 100, -100, -999999999, 999999999},
                                                          numeric::scale_type{-3});
  fixed_width_column_wrapper<int32_t> const ints_col(
    {0, 100, -100, int_limits::min(), int_limits::max()});
  fixed_width_column_wrapper<int16_t> const shorts_col({0, 100, -100, -32768, 32767});
  fixed_width_column_wrapper<int8_t> const bytes_col({0, 100, -100, -128, 127});
  fixed_width_column_wrapper<bool> const bools_col1({0, 1, 1, 1, 0});
  fixed_width_column_wrapper<bool> const bools_col2({0, 1, 2, 255, 0});
  fixed_point_column_wrapper<__int128_t> const decimal128_col(
    {static_cast<__int128>(0),
     static_cast<__int128>(100),
     static_cast<__int128>(-1),
     (static_cast<__int128>(0xFFFFFFFFFCC4D1C3u) << 64 | 0x602F7FC318000001u),
     (static_cast<__int128>(0x0785EE10D5DA46D9u) << 64 | 0x00F4369FFFFFFFFFu)},
    numeric::scale_type{-11});

  constexpr auto hasher      = cudf::hash_id::HASH_SPARK_MURMUR3;
  auto const hash_structs    = cudf::hash(cudf::table_view({structs_col}), hasher, 42);
  auto const hash_strings    = cudf::hash(cudf::table_view({strings_col}), hasher, 314);
  auto const hash_doubles    = cudf::hash(cudf::table_view({doubles_col}), hasher, 42);
  auto const hash_timestamps = cudf::hash(cudf::table_view({timestamps_col}), hasher, 42);
  auto const hash_decimal64  = cudf::hash(cudf::table_view({decimal64_col}), hasher, 42);
  auto const hash_longs      = cudf::hash(cudf::table_view({longs_col}), hasher, 42);
  auto const hash_floats     = cudf::hash(cudf::table_view({floats_col}), hasher, 42);
  auto const hash_dates      = cudf::hash(cudf::table_view({dates_col}), hasher, 42);
  auto const hash_decimal32  = cudf::hash(cudf::table_view({decimal32_col}), hasher, 42);
  auto const hash_ints       = cudf::hash(cudf::table_view({ints_col}), hasher, 42);
  auto const hash_shorts     = cudf::hash(cudf::table_view({shorts_col}), hasher, 42);
  auto const hash_bytes      = cudf::hash(cudf::table_view({bytes_col}), hasher, 42);
  auto const hash_bools1     = cudf::hash(cudf::table_view({bools_col1}), hasher, 42);
  auto const hash_bools2     = cudf::hash(cudf::table_view({bools_col2}), hasher, 42);
  auto const hash_decimal128 = cudf::hash(cudf::table_view({decimal128_col}), hasher, 42);

  CUDF_TEST_EXPECT_COLUMNS_EQUAL(*hash_structs, hash_structs_expected, verbosity);
  CUDF_TEST_EXPECT_COLUMNS_EQUAL(*hash_strings, hash_strings_expected, verbosity);
  CUDF_TEST_EXPECT_COLUMNS_EQUAL(*hash_doubles, hash_doubles_expected, verbosity);
  CUDF_TEST_EXPECT_COLUMNS_EQUAL(*hash_timestamps, hash_timestamps_expected, verbosity);
  CUDF_TEST_EXPECT_COLUMNS_EQUAL(*hash_decimal64, hash_decimal64_expected, verbosity);
  CUDF_TEST_EXPECT_COLUMNS_EQUAL(*hash_longs, hash_longs_expected, verbosity);
  CUDF_TEST_EXPECT_COLUMNS_EQUAL(*hash_floats, hash_floats_expected, verbosity);
  CUDF_TEST_EXPECT_COLUMNS_EQUAL(*hash_dates, hash_dates_expected, verbosity);
  CUDF_TEST_EXPECT_COLUMNS_EQUAL(*hash_decimal32, hash_decimal32_expected, verbosity);
  CUDF_TEST_EXPECT_COLUMNS_EQUAL(*hash_ints, hash_ints_expected, verbosity);
  CUDF_TEST_EXPECT_COLUMNS_EQUAL(*hash_shorts, hash_shorts_expected, verbosity);
  CUDF_TEST_EXPECT_COLUMNS_EQUAL(*hash_bytes, hash_bytes_expected, verbosity);
  CUDF_TEST_EXPECT_COLUMNS_EQUAL(*hash_bools1, hash_bools_expected, verbosity);
  CUDF_TEST_EXPECT_COLUMNS_EQUAL(*hash_bools2, hash_bools_expected, verbosity);
  CUDF_TEST_EXPECT_COLUMNS_EQUAL(*hash_decimal128, hash_decimal128_expected, verbosity);

  auto const combined_table = cudf::table_view({structs_col,
                                                strings_col,
                                                doubles_col,
                                                timestamps_col,
                                                decimal64_col,
                                                longs_col,
                                                floats_col,
                                                dates_col,
                                                decimal32_col,
                                                ints_col,
                                                shorts_col,
                                                bytes_col,
                                                bools_col2,
                                                decimal128_col});
  auto const hash_combined  = cudf::hash(combined_table, hasher, 42);
  CUDF_TEST_EXPECT_COLUMNS_EQUAL(*hash_combined, hash_combined_expected, verbosity);
}

TEST_F(SparkMurmurHash3Test, ListThrows)
{
  lists_column_wrapper<cudf::string_view> strings_list_col({{""}, {"abc"}, {"123"}});
  EXPECT_THROW(
    cudf::hash(cudf::table_view({strings_list_col}), cudf::hash_id::HASH_SPARK_MURMUR3, {}),
    cudf::logic_error);
}

class MD5HashTest : public cudf::test::BaseFixture {
};

TEST_F(MD5HashTest, MultiValue)
{
  strings_column_wrapper const strings_col(
    {"",
     "A 60 character string to test MD5's message padding algorithm",
     "A very long (greater than 128 bytes/char string) to test a multi hash-step data point in the "
     "MD5 hash function. This string needed to be longer.",
     "All work and no play makes Jack a dull boy",
     R"(!"#$%&'()*+,-./0123456789:;<=>?@[\]^_`{|}~)"});

  strings_column_wrapper const md5_string_results1({"d41d8cd98f00b204e9800998ecf8427e",
                                                    "682240021651ae166d08fe2a014d5c09",
                                                    "3669d5225fddbb34676312ca3b78bbd9",
                                                    "c61a4185135eda043f35e92c3505e180",
                                                    "52da74c75cb6575d25be29e66bd0adde"});

  strings_column_wrapper const md5_string_results2({"d41d8cd98f00b204e9800998ecf8427e",
                                                    "e5a5682e82278e78dbaad9a689df7a73",
                                                    "4121ab1bb6e84172fd94822645862ae9",
                                                    "28970886501efe20164213855afe5850",
                                                    "6bc1b872103cc6a02d882245b8516e2e"});

  using limits = std::numeric_limits<int32_t>;
  fixed_width_column_wrapper<int32_t> const ints_col({0, 100, -100, limits::min(), limits::max()});

  // Different truth values should be equal
  fixed_width_column_wrapper<bool> const bools_col1({0, 1, 1, 1, 0});
  fixed_width_column_wrapper<bool> const bools_col2({0, 1, 2, 255, 0});

  auto const string_input1      = cudf::table_view({strings_col});
  auto const string_input2      = cudf::table_view({strings_col, strings_col});
  auto const md5_string_output1 = cudf::hash(string_input1, cudf::hash_id::HASH_MD5);
  auto const md5_string_output2 = cudf::hash(string_input2, cudf::hash_id::HASH_MD5);
  EXPECT_EQ(string_input1.num_rows(), md5_string_output1->size());
  EXPECT_EQ(string_input2.num_rows(), md5_string_output2->size());
  CUDF_TEST_EXPECT_COLUMNS_EQUAL(md5_string_output1->view(), md5_string_results1);
  CUDF_TEST_EXPECT_COLUMNS_EQUAL(md5_string_output2->view(), md5_string_results2);

  auto const input1      = cudf::table_view({strings_col, ints_col, bools_col1});
  auto const input2      = cudf::table_view({strings_col, ints_col, bools_col2});
  auto const md5_output1 = cudf::hash(input1, cudf::hash_id::HASH_MD5);
  auto const md5_output2 = cudf::hash(input2, cudf::hash_id::HASH_MD5);
  EXPECT_EQ(input1.num_rows(), md5_output1->size());
  CUDF_TEST_EXPECT_COLUMNS_EQUAL(md5_output1->view(), md5_output2->view());
}

TEST_F(MD5HashTest, MultiValueNulls)
{
  // Nulls with different values should be equal
  strings_column_wrapper const strings_col1(
    {"",
     "Different but null!",
     "A very long (greater than 128 bytes/char string) to test a multi hash-step data point in the "
     "MD5 hash function. This string needed to be longer.",
     "All work and no play makes Jack a dull boy",
     R"(!"#$%&'()*+,-./0123456789:;<=>?@[\]^_`{|}~)"},
    {1, 0, 0, 1, 0});
  strings_column_wrapper const strings_col2(
    {"",
     "A 60 character string to test MD5's message padding algorithm",
     "Very different... but null",
     "All work and no play makes Jack a dull boy",
     ""},
    {1, 0, 0, 1, 1});  // empty string is equivalent to null

  // Nulls with different values should be equal
  using limits = std::numeric_limits<int32_t>;
  fixed_width_column_wrapper<int32_t> const ints_col1({0, 100, -100, limits::min(), limits::max()},
                                                      {1, 0, 0, 1, 1});
  fixed_width_column_wrapper<int32_t> const ints_col2({0, -200, 200, limits::min(), limits::max()},
                                                      {1, 0, 0, 1, 1});

  // Nulls with different values should be equal
  // Different truth values should be equal
  fixed_width_column_wrapper<bool> const bools_col1({0, 1, 0, 1, 1}, {1, 1, 0, 0, 1});
  fixed_width_column_wrapper<bool> const bools_col2({0, 2, 1, 0, 255}, {1, 1, 0, 0, 1});

  auto const input1 = cudf::table_view({strings_col1, ints_col1, bools_col1});
  auto const input2 = cudf::table_view({strings_col2, ints_col2, bools_col2});

  auto const output1 = cudf::hash(input1, cudf::hash_id::HASH_MD5);
  auto const output2 = cudf::hash(input2, cudf::hash_id::HASH_MD5);

  EXPECT_EQ(input1.num_rows(), output1->size());
  CUDF_TEST_EXPECT_COLUMNS_EQUAL(output1->view(), output2->view());
}

TEST_F(MD5HashTest, StringListsNulls)
{
  auto validity = cudf::detail::make_counting_transform_iterator(0, [](auto i) { return i != 0; });

  strings_column_wrapper const strings_col(
    {"",
     "A 60 character string to test MD5's message padding algorithm",
     "A very long (greater than 128 bytes/char string) to test a multi hash-step data point in the "
     "MD5 hash function. This string needed to be longer. It needed to be even longer.",
     "All work and no play makes Jack a dull boy",
     R"(!"#$%&'()*+,-./0123456789:;<=>?@[\]^_`{|}~)"});

  lists_column_wrapper<cudf::string_view> strings_list_col(
    {{""},
     {{"NULL", "A 60 character string to test MD5's message padding algorithm"}, validity},
     {"A very long (greater than 128 bytes/char string) to test a multi hash-step data point in "
      "the "
      "MD5 hash function. This string needed to be longer.",
      " It needed to be even longer."},
     {"All ", "work ", "and", " no", " play ", "makes Jack", " a dull boy"},
     {"!\"#$%&\'()*+,-./0123456789:;<=>?@[\\]^_`", "{|}~"}});

  auto const input1 = cudf::table_view({strings_col});
  auto const input2 = cudf::table_view({strings_list_col});

  auto const output1 = cudf::hash(input1, cudf::hash_id::HASH_MD5);
  auto const output2 = cudf::hash(input2, cudf::hash_id::HASH_MD5);

  CUDF_TEST_EXPECT_COLUMNS_EQUAL(output1->view(), output2->view());
}

template <typename T>
class MD5HashTestTyped : public cudf::test::BaseFixture {
};

TYPED_TEST_SUITE(MD5HashTestTyped, cudf::test::NumericTypes);

TYPED_TEST(MD5HashTestTyped, Equality)
{
  fixed_width_column_wrapper<TypeParam> const col({0, 127, 1, 2, 8});
  auto const input = cudf::table_view({col});

  // Hash of same input should be equal
  auto const output1 = cudf::hash(input, cudf::hash_id::HASH_MD5);
  auto const output2 = cudf::hash(input, cudf::hash_id::HASH_MD5);

  EXPECT_EQ(input.num_rows(), output1->size());
  CUDF_TEST_EXPECT_COLUMNS_EQUAL(output1->view(), output2->view());
}

TYPED_TEST(MD5HashTestTyped, EqualityNulls)
{
  using T = TypeParam;

  // Nulls with different values should be equal
  fixed_width_column_wrapper<T> const col1({0, 127, 1, 2, 8}, {0, 1, 1, 1, 1});
  fixed_width_column_wrapper<T> const col2({1, 127, 1, 2, 8}, {0, 1, 1, 1, 1});

  auto const input1 = cudf::table_view({col1});
  auto const input2 = cudf::table_view({col2});

  auto const output1 = cudf::hash(input1, cudf::hash_id::HASH_MD5);
  auto const output2 = cudf::hash(input2, cudf::hash_id::HASH_MD5);

  EXPECT_EQ(input1.num_rows(), output1->size());
  CUDF_TEST_EXPECT_COLUMNS_EQUAL(output1->view(), output2->view());
}

TEST_F(MD5HashTest, TestBoolListsWithNulls)
{
  fixed_width_column_wrapper<bool> const col1({0, 255, 255, 16, 27, 18, 100, 1, 2},
                                              {1, 0, 0, 0, 1, 1, 1, 0, 0});
  fixed_width_column_wrapper<bool> const col2({0, 255, 255, 32, 81, 68, 3, 101, 4},
                                              {1, 0, 0, 1, 0, 1, 0, 1, 0});
  fixed_width_column_wrapper<bool> const col3({0, 255, 255, 64, 49, 42, 5, 6, 102},
                                              {1, 0, 0, 1, 1, 0, 0, 0, 1});

  auto validity = cudf::detail::make_counting_transform_iterator(0, [](auto i) { return i != 1; });
  lists_column_wrapper<bool> const list_col(
    {{0, 0, 0}, {1}, {}, {{1, 1, 1}, validity}, {1, 1}, {1, 1}, {1}, {1}, {1}}, validity);

  auto const input1 = cudf::table_view({col1, col2, col3});
  auto const input2 = cudf::table_view({list_col});

  auto const output1 = cudf::hash(input1, cudf::hash_id::HASH_MD5);
  auto const output2 = cudf::hash(input2, cudf::hash_id::HASH_MD5);

  EXPECT_EQ(input1.num_rows(), output1->size());
  CUDF_TEST_EXPECT_COLUMNS_EQUAL(output1->view(), output2->view());
}

template <typename T>
class MD5HashListTestTyped : public cudf::test::BaseFixture {
};

using NumericTypesNoBools = Concat<IntegralTypesNotBool, FloatingPointTypes>;
TYPED_TEST_SUITE(MD5HashListTestTyped, NumericTypesNoBools);

TYPED_TEST(MD5HashListTestTyped, TestListsWithNulls)
{
  using T = TypeParam;

  fixed_width_column_wrapper<T> const col1({0, 255, 255, 16, 27, 18, 100, 1, 2},
                                           {1, 0, 0, 0, 1, 1, 1, 0, 0});
  fixed_width_column_wrapper<T> const col2({0, 255, 255, 32, 81, 68, 3, 101, 4},
                                           {1, 0, 0, 1, 0, 1, 0, 1, 0});
  fixed_width_column_wrapper<T> const col3({0, 255, 255, 64, 49, 42, 5, 6, 102},
                                           {1, 0, 0, 1, 1, 0, 0, 0, 1});

  auto validity = cudf::detail::make_counting_transform_iterator(0, [](auto i) { return i != 1; });
  lists_column_wrapper<T> const list_col(
    {{0, 0, 0}, {127}, {}, {{32, 127, 64}, validity}, {27, 49}, {18, 68}, {100}, {101}, {102}},
    validity);

  auto const input1 = cudf::table_view({col1, col2, col3});
  auto const input2 = cudf::table_view({list_col});

  auto const output1 = cudf::hash(input1, cudf::hash_id::HASH_MD5);
  auto const output2 = cudf::hash(input2, cudf::hash_id::HASH_MD5);

  EXPECT_EQ(input1.num_rows(), output1->size());
  CUDF_TEST_EXPECT_COLUMNS_EQUAL(output1->view(), output2->view());
}

template <typename T>
class MD5HashTestFloatTyped : public cudf::test::BaseFixture {
};

TYPED_TEST_SUITE(MD5HashTestFloatTyped, cudf::test::FloatingPointTypes);

TYPED_TEST(MD5HashTestFloatTyped, TestExtremes)
{
  using T = TypeParam;
  T min   = std::numeric_limits<T>::min();
  T max   = std::numeric_limits<T>::max();
  T nan   = std::numeric_limits<T>::quiet_NaN();
  T inf   = std::numeric_limits<T>::infinity();

  fixed_width_column_wrapper<T> const col1({T(0.0), T(100.0), T(-100.0), min, max, nan, inf, -inf});
  fixed_width_column_wrapper<T> const col2(
    {T(-0.0), T(100.0), T(-100.0), min, max, -nan, inf, -inf});

  auto const input1 = cudf::table_view({col1});
  auto const input2 = cudf::table_view({col2});

  auto const output1 = cudf::hash(input1, cudf::hash_id::HASH_MD5);
  auto const output2 = cudf::hash(input2, cudf::hash_id::HASH_MD5);

  CUDF_TEST_EXPECT_COLUMNS_EQUAL(output1->view(), output2->view(), verbosity);
}

TYPED_TEST(MD5HashTestFloatTyped, TestListExtremes)
{
  using T = TypeParam;
  T min   = std::numeric_limits<T>::min();
  T max   = std::numeric_limits<T>::max();
  T nan   = std::numeric_limits<T>::quiet_NaN();
  T inf   = std::numeric_limits<T>::infinity();

  lists_column_wrapper<T> const col1(
    {{T(0.0)}, {T(100.0), T(-100.0)}, {min, max, nan}, {inf, -inf}});
  lists_column_wrapper<T> const col2(
    {{T(-0.0)}, {T(100.0), T(-100.0)}, {min, max, -nan}, {inf, -inf}});

  auto const input1 = cudf::table_view({col1});
  auto const input2 = cudf::table_view({col2});

  auto const output1 = cudf::hash(input1, cudf::hash_id::HASH_MD5);
  auto const output2 = cudf::hash(input2, cudf::hash_id::HASH_MD5);

  CUDF_TEST_EXPECT_COLUMNS_EQUAL(output1->view(), output2->view(), verbosity);
}

CUDF_TEST_PROGRAM_MAIN()<|MERGE_RESOLUTION|>--- conflicted
+++ resolved
@@ -216,11 +216,7 @@
   auto col2 = cudf::test::strings_column_wrapper{
     {"x", "x", "a", "a", "b", "b", "a", "b", "a", "b", "a", "c", "a", "c", "a", "c", "b", "b"},
     {1, 1, 1, 1, 1, 0, 1, 1, 1, 1, 1, 1, 1, 1, 0, 0, 1, 1}};
-<<<<<<< HEAD
-  auto struc = cudf::test::structs_column_wrapper{
-=======
   auto struct_col = cudf::test::structs_column_wrapper{
->>>>>>> d3a39b32
     {col1, col2}, {0, 0, 0, 0, 0, 1, 1, 1, 1, 1, 1, 1, 1, 1, 1, 1, 1, 1}};
 
   auto offsets = cudf::test::fixed_width_column_wrapper<cudf::size_type>{
@@ -230,11 +226,7 @@
   auto nullmask_buf =
     cudf::test::detail::make_null_mask(list_nullmask.begin(), list_nullmask.end());
   auto list_column = cudf::make_lists_column(
-<<<<<<< HEAD
-    17, offsets.release(), struc.release(), cudf::UNKNOWN_NULL_COUNT, std::move(nullmask_buf));
-=======
     17, offsets.release(), struct_col.release(), cudf::UNKNOWN_NULL_COUNT, std::move(nullmask_buf));
->>>>>>> d3a39b32
 
   auto expect = cudf::test::fixed_width_column_wrapper<uint32_t>{83451479,
                                                                  83451479,
