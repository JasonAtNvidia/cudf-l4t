# =============================================================================
# Copyright (c) 2018-2022, NVIDIA CORPORATION.
#
# Licensed under the Apache License, Version 2.0 (the "License"); you may not use this file except
# in compliance with the License. You may obtain a copy of the License at
#
# http://www.apache.org/licenses/LICENSE-2.0
#
# Unless required by applicable law or agreed to in writing, software distributed under the License
# is distributed on an "AS IS" BASIS, WITHOUT WARRANTIES OR CONDITIONS OF ANY KIND, either express
# or implied. See the License for the specific language governing permissions and limitations under
# the License.
# =============================================================================

# ##################################################################################################
# * compiler function -----------------------------------------------------------------------------

# This function takes in a test name and test source and handles setting all of the associated
# properties and linking to build the test
function(ConfigureTest CMAKE_TEST_NAME)
  add_executable(${CMAKE_TEST_NAME} ${ARGN})
  set_target_properties(
    ${CMAKE_TEST_NAME}
    PROPERTIES RUNTIME_OUTPUT_DIRECTORY "$<BUILD_INTERFACE:${CUDF_BINARY_DIR}/gtests>"
               INSTALL_RPATH "\$ORIGIN/../../../lib"
               CXX_STANDARD 17
               CXX_STANDARD_REQUIRED ON
               # For std:: support of __int128_t. Can be removed once using cuda::std
               CXX_EXTENSIONS ON
               CUDA_STANDARD 17
               CUDA_STANDARD_REQUIRED ON
  )
<<<<<<< HEAD
  target_link_libraries(${CMAKE_TEST_NAME} PRIVATE cudftestutil cudf_datagen GTest::gmock_main GTest::gtest_main)
=======

  target_link_libraries(${CMAKE_TEST_NAME} PRIVATE cudftestutil GTest::gmock_main GTest::gtest_main)
>>>>>>> fa7d9407
  add_test(NAME ${CMAKE_TEST_NAME} COMMAND ${CMAKE_TEST_NAME})
  install(
    TARGETS ${CMAKE_TEST_NAME}
    COMPONENT testing
    DESTINATION bin/gtests/libcudf
    EXCLUDE_FROM_ALL
  )
endfunction()

# ##################################################################################################
# test sources ##################################################################################
# ##################################################################################################

# ##################################################################################################
# * column tests ----------------------------------------------------------------------------------
ConfigureTest(
  COLUMN_TEST
  column/bit_cast_test.cpp
  column/column_device_view_test.cu
  column/column_test.cu
  column/column_view_device_span_test.cpp
  column/column_view_shallow_test.cpp
  column/compound_test.cu
)

# ##################################################################################################
# * scalar tests ----------------------------------------------------------------------------------
ConfigureTest(SCALAR_TEST scalar/scalar_test.cpp scalar/scalar_device_view_test.cu)

# ##################################################################################################
# * timestamps tests ------------------------------------------------------------------------------
ConfigureTest(TIMESTAMPS_TEST wrappers/timestamps_test.cu)

# ##################################################################################################
# * cudf tests ------------------------------------------------------------------------------------
ConfigureTest(ERROR_TEST error/error_handling_test.cu)

# ##################################################################################################
# * groupby tests ---------------------------------------------------------------------------------
ConfigureTest(
  GROUPBY_TEST
  groupby/argmin_tests.cpp
  groupby/argmax_tests.cpp
  groupby/collect_list_tests.cpp
  groupby/collect_set_tests.cpp
  groupby/correlation_tests.cpp
  groupby/count_scan_tests.cpp
  groupby/count_tests.cpp
  groupby/covariance_tests.cpp
  groupby/groups_tests.cpp
  groupby/keys_tests.cpp
  groupby/lists_tests.cpp
  groupby/m2_tests.cpp
  groupby/min_tests.cpp
  groupby/max_scan_tests.cpp
  groupby/max_tests.cpp
  groupby/mean_tests.cpp
  groupby/median_tests.cpp
  groupby/merge_m2_tests.cpp
  groupby/merge_lists_tests.cpp
  groupby/merge_sets_tests.cpp
  groupby/min_scan_tests.cpp
  groupby/nth_element_tests.cpp
  groupby/nunique_tests.cpp
  groupby/product_tests.cpp
  groupby/quantile_tests.cpp
  groupby/rank_scan_tests.cpp
  groupby/replace_nulls_tests.cpp
  groupby/shift_tests.cpp
  groupby/std_tests.cpp
  groupby/structs_tests.cpp
  groupby/sum_of_squares_tests.cpp
  groupby/sum_scan_tests.cpp
  groupby/sum_tests.cpp
  groupby/tdigest_tests.cu
  groupby/var_tests.cpp
)

# ##################################################################################################
# * join tests ------------------------------------------------------------------------------------
ConfigureTest(
  JOIN_TEST join/join_tests.cpp join/conditional_join_tests.cu join/cross_join_tests.cpp
  join/semi_anti_join_tests.cpp join/mixed_join_tests.cu
)

# ##################################################################################################
# * is_sorted tests -------------------------------------------------------------------------------
ConfigureTest(IS_SORTED_TEST sort/is_sorted_tests.cpp)

# ##################################################################################################
# * datetime tests --------------------------------------------------------------------------------
ConfigureTest(DATETIME_OPS_TEST datetime/datetime_ops_test.cpp)

# ##################################################################################################
# * hashing tests ---------------------------------------------------------------------------------
ConfigureTest(HASHING_TEST hashing/hash_test.cpp)

# ##################################################################################################
# * partitioning tests ----------------------------------------------------------------------------
ConfigureTest(
  PARTITIONING_TEST partitioning/hash_partition_test.cpp partitioning/round_robin_test.cpp
  partitioning/partition_test.cpp
)

# ##################################################################################################
# * hash_map tests --------------------------------------------------------------------------------
ConfigureTest(HASH_MAP_TEST hash_map/map_test.cu hash_map/multimap_test.cu)

# ##################################################################################################
# * quantiles tests -------------------------------------------------------------------------------
ConfigureTest(
  QUANTILES_TEST quantiles/percentile_approx_test.cu quantiles/quantile_test.cpp
  quantiles/quantiles_test.cpp
)

# ##################################################################################################
# * reduction tests -------------------------------------------------------------------------------
ConfigureTest(
  REDUCTION_TEST reductions/collect_ops_tests.cpp reductions/rank_tests.cpp
  reductions/reduction_tests.cpp reductions/scan_tests.cpp
)

ConfigureTest(RANK_TEST reductions/list_rank_test.cpp)

# ##################################################################################################
# * replace tests ---------------------------------------------------------------------------------
ConfigureTest(REPLACE_TEST replace/replace_tests.cpp)

ConfigureTest(REPLACE_NULLS_TEST replace/replace_nulls_tests.cpp)

ConfigureTest(REPLACE_NANS_TEST replace/replace_nans_tests.cpp)

ConfigureTest(NORMALIZE_REPLACE_TEST replace/normalize_replace_tests.cpp)

ConfigureTest(CLAMP_TEST replace/clamp_test.cpp)

# ##################################################################################################
# * fixed_point tests -----------------------------------------------------------------------------
ConfigureTest(FIXED_POINT_TEST fixed_point/fixed_point_tests.cpp fixed_point/fixed_point_tests.cu)

# ##################################################################################################
# * unary tests -----------------------------------------------------------------------------------
ConfigureTest(UNARY_TEST unary/math_ops_test.cpp unary/unary_ops_test.cpp unary/cast_tests.cpp)

# ##################################################################################################
# * round tests -----------------------------------------------------------------------------------
ConfigureTest(ROUND_TEST round/round_tests.cpp)

# ##################################################################################################
# * binary tests ----------------------------------------------------------------------------------
ConfigureTest(
  BINARY_TEST
  binaryop/binop-verify-input-test.cpp
  binaryop/binop-null-test.cpp
  binaryop/binop-compiled-test.cpp
  binaryop/binop-compiled-fixed_point-test.cpp
  binaryop/binop-generic-ptx-test.cpp
)

# ##################################################################################################
# * unary transform tests -------------------------------------------------------------------------
ConfigureTest(
  TRANSFORM_TEST
  transform/integration/unary-transform-test.cpp
  transform/nans_to_null_test.cpp
  transform/mask_to_bools_test.cpp
  transform/bools_to_mask_test.cpp
  transform/row_bit_count_test.cu
  transform/one_hot_encode_tests.cpp
)

# ##################################################################################################
# * interop tests -------------------------------------------------------------------------
ConfigureTest(
  INTEROP_TEST interop/to_arrow_test.cpp interop/from_arrow_test.cpp interop/dlpack_test.cpp
)

# ##################################################################################################
# * io tests --------------------------------------------------------------------------------------
ConfigureTest(DECOMPRESSION_TEST io/comp/decomp_test.cpp)

ConfigureTest(CSV_TEST io/csv_test.cpp)
ConfigureTest(FILE_IO_TEST io/file_io_test.cpp)
ConfigureTest(ORC_TEST io/orc_test.cpp)
ConfigureTest(PARQUET_TEST io/parquet_test.cpp)
ConfigureTest(JSON_TEST io/json_test.cpp)
ConfigureTest(ARROW_IO_SOURCE_TEST io/arrow_io_source_test.cpp)
ConfigureTest(MULTIBYTE_SPLIT_TEST io/text/multibyte_split_test.cpp)
if(CUDF_ENABLE_ARROW_S3)
  target_compile_definitions(ARROW_IO_SOURCE_TEST PRIVATE "S3_ENABLED")
endif()

# ##################################################################################################
# * sort tests ------------------------------------------------------------------------------------
ConfigureTest(
  SORT_TEST sort/segmented_sort_tests.cpp sort/sort_test.cpp sort/stable_sort_tests.cpp
  sort/rank_test.cpp
)

# ##################################################################################################
# * copying tests ---------------------------------------------------------------------------------
ConfigureTest(
  COPYING_TEST
  copying/concatenate_tests.cu
  copying/copy_if_else_nested_tests.cpp
  copying/copy_range_tests.cpp
  copying/copy_tests.cpp
  copying/detail_gather_tests.cu
  copying/gather_list_tests.cpp
  copying/gather_str_tests.cpp
  copying/gather_struct_tests.cpp
  copying/gather_tests.cpp
  copying/get_value_tests.cpp
  copying/pack_tests.cpp
  copying/sample_tests.cpp
  copying/scatter_tests.cpp
  copying/scatter_list_tests.cpp
  copying/scatter_list_scalar_tests.cpp
  copying/scatter_struct_tests.cpp
  copying/scatter_struct_scalar_tests.cpp
  copying/segmented_gather_list_tests.cpp
  copying/shift_tests.cpp
  copying/slice_tests.cpp
  copying/split_tests.cpp
  copying/utility_tests.cpp
  copying/reverse_tests.cpp
)

# ##################################################################################################
# * utilities tests -------------------------------------------------------------------------------
ConfigureTest(
  UTILITIES_TEST
  utilities_tests/type_list_tests.cpp
  utilities_tests/column_utilities_tests.cpp
  utilities_tests/column_wrapper_tests.cpp
  utilities_tests/lists_column_wrapper_tests.cpp
  utilities_tests/default_stream_tests.cpp
  utilities_tests/type_check_tests.cpp
)

# ##################################################################################################
# * span tests -------------------------------------------------------------------------------
ConfigureTest(SPAN_TEST utilities_tests/span_tests.cu)

# ##################################################################################################
# * iterator tests --------------------------------------------------------------------------------
ConfigureTest(
  ITERATOR_TEST
  iterator/value_iterator.cpp
  iterator/value_iterator_test_chrono.cu
  iterator/value_iterator_test_numeric.cu
  iterator/value_iterator_test_strings.cu
  iterator/value_iterator_test_transform.cu
  iterator/pair_iterator_test_chrono.cu
  iterator/pair_iterator_test_numeric.cu
  iterator/scalar_iterator_test.cu
  iterator/optional_iterator_test_chrono.cu
  iterator/optional_iterator_test_numeric.cu
  iterator/indexalator_test.cu
)

# ##################################################################################################
# * device atomics tests --------------------------------------------------------------------------
ConfigureTest(DEVICE_ATOMICS_TEST device_atomics/device_atomics_test.cu)

# ##################################################################################################
# * transpose tests -------------------------------------------------------------------------------
ConfigureTest(TRANSPOSE_TEST transpose/transpose_test.cpp)

# ##################################################################################################
# * table tests -----------------------------------------------------------------------------------
ConfigureTest(
  TABLE_TEST table/table_tests.cpp table/table_view_tests.cu table/row_operators_tests.cpp
)

# ##################################################################################################
# * sorted-merge tests ----------------------------------------------------------------------------
ConfigureTest(
  MERGE_TEST merge/merge_test.cpp merge/merge_dictionary_test.cpp merge/merge_string_test.cpp
)

# ##################################################################################################
# * stream compaction tests -----------------------------------------------------------------------
ConfigureTest(
  STREAM_COMPACTION_TEST
  stream_compaction/apply_boolean_mask_tests.cpp
  stream_compaction/distinct_count_tests.cpp
  stream_compaction/drop_nulls_tests.cpp
  stream_compaction/drop_nans_tests.cpp
  stream_compaction/drop_duplicates_tests.cpp
)

# ##################################################################################################
# * rolling tests ---------------------------------------------------------------------------------
ConfigureTest(
  ROLLING_TEST
  rolling/collect_ops_test.cpp
  rolling/empty_input_test.cpp
  rolling/grouped_rolling_test.cpp
  rolling/lead_lag_test.cpp
  rolling/range_rolling_window_test.cpp
  rolling/range_window_bounds_test.cpp
  rolling/rolling_test.cpp
)

# ##################################################################################################
# * filling test ----------------------------------------------------------------------------------
ConfigureTest(
  FILLING_TEST filling/fill_tests.cpp filling/repeat_tests.cpp filling/sequence_tests.cpp
)

# ##################################################################################################
# * search test -----------------------------------------------------------------------------------
ConfigureTest(
  SEARCH_TEST search/search_dictionary_test.cpp search/search_struct_test.cpp
  search/search_test.cpp
)

# ##################################################################################################
# * reshape test ----------------------------------------------------------------------------------
ConfigureTest(
  RESHAPE_TEST reshape/byte_cast_tests.cpp reshape/interleave_columns_tests.cpp
  reshape/tile_tests.cpp
)

# ##################################################################################################
# * traits test -----------------------------------------------------------------------------------
ConfigureTest(TRAITS_TEST types/traits_test.cpp)

# ##################################################################################################
# * factories test --------------------------------------------------------------------------------
ConfigureTest(FACTORIES_TEST scalar/factories_test.cpp column/factories_test.cpp)

# ##################################################################################################
# * dispatcher test -------------------------------------------------------------------------------
ConfigureTest(DISPATCHER_TEST types/type_dispatcher_test.cu)

# ##################################################################################################
# * strings test ----------------------------------------------------------------------------------
ConfigureTest(
  STRINGS_TEST
  strings/array_tests.cpp
  strings/attrs_tests.cpp
  strings/booleans_tests.cpp
  strings/case_tests.cpp
  strings/chars_types_tests.cpp
  strings/combine/concatenate_tests.cpp
  strings/combine/join_list_elements_tests.cpp
  strings/combine/join_strings_tests.cpp
  strings/concatenate_tests.cpp
  strings/contains_tests.cpp
  strings/datetime_tests.cpp
  strings/durations_tests.cpp
  strings/extract_tests.cpp
  strings/factories_test.cu
  strings/fill_tests.cpp
  strings/findall_tests.cpp
  strings/find_tests.cpp
  strings/find_multiple_tests.cpp
  strings/fixed_point_tests.cpp
  strings/floats_tests.cpp
  strings/format_lists_tests.cpp
  strings/integers_tests.cpp
  strings/ipv4_tests.cpp
  strings/json_tests.cpp
  strings/pad_tests.cpp
  strings/repeat_strings_tests.cpp
  strings/replace_regex_tests.cpp
  strings/replace_tests.cpp
  strings/split_tests.cpp
  strings/strip_tests.cpp
  strings/substring_tests.cpp
  strings/translate_tests.cpp
  strings/urls_tests.cpp
)

# ##################################################################################################
# * structs test ----------------------------------------------------------------------------------
ConfigureTest(STRUCTS_TEST structs/structs_column_tests.cpp structs/utilities_tests.cpp)

# ##################################################################################################
# * nvtext test -----------------------------------------------------------------------------------
ConfigureTest(
  TEXT_TEST
  text/edit_distance_tests.cpp
  text/ngrams_tests.cpp
  text/ngrams_tokenize_tests.cpp
  text/normalize_tests.cpp
  text/replace_tests.cpp
  text/stemmer_tests.cpp
  text/subword_tests.cpp
  text/tokenize_tests.cpp
)

# ##################################################################################################
# * bitmask tests ---------------------------------------------------------------------------------
ConfigureTest(
  BITMASK_TEST bitmask/valid_if_tests.cu bitmask/set_nullmask_tests.cu bitmask/bitmask_tests.cpp
  bitmask/is_element_valid_tests.cpp
)

# ##################################################################################################
# * dictionary tests ------------------------------------------------------------------------------
ConfigureTest(
  DICTIONARY_TEST
  dictionary/add_keys_test.cpp
  dictionary/decode_test.cpp
  dictionary/encode_test.cpp
  dictionary/factories_test.cpp
  dictionary/fill_test.cpp
  dictionary/gather_test.cpp
  dictionary/remove_keys_test.cpp
  dictionary/scatter_test.cpp
  dictionary/search_test.cpp
  dictionary/set_keys_test.cpp
  dictionary/slice_test.cpp
)

# ##################################################################################################
# * encode tests -----------------------------------------------------------------------------------
ConfigureTest(ENCODE_TEST encode/encode_tests.cpp)

# ##################################################################################################
# * ast tests -------------------------------------------------------------------------------------
ConfigureTest(AST_TEST ast/transform_tests.cpp)

# ##################################################################################################
# * lists tests ----------------------------------------------------------------------------------
ConfigureTest(
  LISTS_TEST
  lists/combine/concatenate_list_elements_tests.cpp
  lists/combine/concatenate_rows_tests.cpp
  lists/contains_tests.cpp
  lists/count_elements_tests.cpp
  lists/drop_list_duplicates_tests.cpp
  lists/explode_tests.cpp
  lists/extract_tests.cpp
  lists/sequences_tests.cpp
  lists/sort_lists_tests.cpp
)

# ##################################################################################################
# * bin tests ----------------------------------------------------------------------------------
ConfigureTest(LABEL_BINS_TEST labeling/label_bins_tests.cpp)

# ##################################################################################################
# enable testing ################################################################################
# ##################################################################################################

enable_testing()<|MERGE_RESOLUTION|>--- conflicted
+++ resolved
@@ -30,12 +30,7 @@
                CUDA_STANDARD 17
                CUDA_STANDARD_REQUIRED ON
   )
-<<<<<<< HEAD
   target_link_libraries(${CMAKE_TEST_NAME} PRIVATE cudftestutil cudf_datagen GTest::gmock_main GTest::gtest_main)
-=======
-
-  target_link_libraries(${CMAKE_TEST_NAME} PRIVATE cudftestutil GTest::gmock_main GTest::gtest_main)
->>>>>>> fa7d9407
   add_test(NAME ${CMAKE_TEST_NAME} COMMAND ${CMAKE_TEST_NAME})
   install(
     TARGETS ${CMAKE_TEST_NAME}
