--- conflicted
+++ resolved
@@ -81,8 +81,6 @@
     return d_strings;
 }
 
-<<<<<<< HEAD
-=======
 void check_empty_string_columns(cudf::column_view lhs, cudf::column_view rhs)
 {
     EXPECT_EQ(lhs.type(), rhs.type());
@@ -93,7 +91,6 @@
     // An empty column is not required to have children
 }
 
->>>>>>> d206d35f
 TEST_F(EmptyLikeStringTest, ColumnStringTest) {
     rmm::device_vector<thrust::pair<const char*,cudf::size_type>> d_strings = create_test_string();
 
@@ -101,9 +98,7 @@
 
     auto got = cudf::experimental::empty_like(column->view());
 
-    auto expected = cudf::strings::detail::make_empty_strings_column();
-
-    cudf::test::expect_columns_equal(got->view(), expected->view());
+    check_empty_string_columns(got->view(), column->view());
 }
 
 std::unique_ptr<cudf::experimental::table> create_table (cudf::size_type size, cudf::mask_state state){
