/*
 * Copyright (c) 2020, NVIDIA CORPORATION.
 *
 * Licensed under the Apache License, Version 2.0 (the "License");
 * you may not use this file except in compliance with the License.
 * You may obtain a copy of the License at
 *
 *     http://www.apache.org/licenses/LICENSE-2.0
 *
 * Unless required by applicable law or agreed to in writing, software
 * distributed under the License is distributed on an "AS IS" BASIS,
 * WITHOUT WARRANTIES OR CONDITIONS OF ANY KIND, either express or implied.
 * See the License for the specific language governing permissions and
 * limitations under the License.
 */

#include <cudf/lists/lists_column_view.hpp>

#include <tests/utilities/base_fixture.hpp>
#include <tests/utilities/column_utilities.hpp>
#include <tests/utilities/column_wrapper.hpp>
#include <tests/utilities/cudf_gtest.hpp>
#include <tests/utilities/type_lists.hpp>
#include "cudf/column/column_factories.hpp"
#include "cudf/types.hpp"
#include "rmm/device_buffer.hpp"
#include "thrust/iterator/counting_iterator.h"
#include "thrust/iterator/transform_iterator.h"

struct ListColumnWrapperTest : public cudf::test::BaseFixture {
};
template <typename T>
struct ListColumnWrapperTestTyped : public cudf::test::BaseFixture {
  ListColumnWrapperTestTyped() {}

  auto data_type() { return cudf::data_type{cudf::type_to_id<T>()}; }
};

using FixedWidthTypesNotBool = cudf::test::Concat<cudf::test::IntegralTypesNotBool,
                                                  cudf::test::FloatingPointTypes,
                                                  cudf::test::TimestampTypes>;
TYPED_TEST_CASE(ListColumnWrapperTestTyped, FixedWidthTypesNotBool);

TYPED_TEST(ListColumnWrapperTestTyped, List)
{
  using namespace cudf;
  using T = TypeParam;

  // List<T>, 1 row
  //
  // List<T>:
  // Length : 1
  // Offsets : 0, 2
  // Children :
  //    2, 3
  //
  {
    test::lists_column_wrapper<T> list{2, 3};

    lists_column_view lcv(list);
    EXPECT_EQ(lcv.size(), 1);

    auto offsets = lcv.offsets();
    EXPECT_EQ(offsets.size(), 2);
    test::fixed_width_column_wrapper<size_type> e_offsets({0, 2});
    CUDF_TEST_EXPECT_COLUMNS_EQUAL(e_offsets, offsets);

    auto data = lcv.child();
    EXPECT_EQ(data.size(), 2);
    test::fixed_width_column_wrapper<T> e_data({2, 3});
    CUDF_TEST_EXPECT_COLUMNS_EQUAL(e_data, data);
  }

  // List<T>, 1 row
  //
  // List<T>:
  // Length : 1
  // Offsets : 0, 2
  // Children :
  //    2, 3
  //
  {
    test::lists_column_wrapper<T> list{{2, 3}};

    lists_column_view lcv(list);
    EXPECT_EQ(lcv.size(), 1);

    auto offsets = lcv.offsets();
    EXPECT_EQ(offsets.size(), 2);
    test::fixed_width_column_wrapper<size_type> e_offsets({0, 2});
    CUDF_TEST_EXPECT_COLUMNS_EQUAL(e_offsets, offsets);

    auto data = lcv.child();
    EXPECT_EQ(data.size(), 2);
    test::fixed_width_column_wrapper<T> e_data({2, 3});
    CUDF_TEST_EXPECT_COLUMNS_EQUAL(e_data, data);
  }
}

TYPED_TEST(ListColumnWrapperTestTyped, ListWithValidity)
{
  using namespace cudf;
  using T = TypeParam;

  auto valids = cudf::test::make_counting_transform_iterator(
    0, [](auto i) { return i % 2 == 0 ? true : false; });

  // List<T>, 1 row
  //
  // List<T>:
  // Length : 1
  // Offsets : 0, 2
  // Children :
  //    2, NULL
  //
  {
    test::lists_column_wrapper<T> list{{{2, 3}, valids}};

    lists_column_view lcv(list);
    EXPECT_EQ(lcv.size(), 1);

    auto offsets = lcv.offsets();
    EXPECT_EQ(offsets.size(), 2);
    test::fixed_width_column_wrapper<size_type> e_offsets({0, 2});
    CUDF_TEST_EXPECT_COLUMNS_EQUAL(e_offsets, offsets);

    auto data = lcv.child();
    EXPECT_EQ(data.size(), 2);
    test::fixed_width_column_wrapper<T> e_data({2, 3}, valids);
    CUDF_TEST_EXPECT_COLUMNS_EQUAL(e_data, data);
  }

  // List<T>, 3 rows
  //
  // List<T>:
  // Length : 3
  // Offsets : 0, 2, 4, 7
  // Children :
  //    2, NULL, 4, NULL, 6, NULL, 8
  {
    test::lists_column_wrapper<T> list{{{2, 3}, valids}, {{4, 5}, valids}, {{6, 7, 8}, valids}};

    lists_column_view lcv(list);
    EXPECT_EQ(lcv.size(), 3);

    auto offsets = lcv.offsets();
    EXPECT_EQ(offsets.size(), 4);
    test::fixed_width_column_wrapper<size_type> e_offsets({0, 2, 4, 7});
    CUDF_TEST_EXPECT_COLUMNS_EQUAL(e_offsets, offsets);

    auto data = lcv.child();
    EXPECT_EQ(data.size(), 7);
    test::fixed_width_column_wrapper<T> e_data({2, 3, 4, 5, 6, 7, 8}, valids);
    CUDF_TEST_EXPECT_COLUMNS_EQUAL(e_data, data);
  }
}

TYPED_TEST(ListColumnWrapperTestTyped, ListFromIterator)
{
  using namespace cudf;
  using T = TypeParam;

  // List<T>, 1 row
  //
  // List<T>:
  // Length : 1
  // Offsets : 0, 5
  // Children :
  //    0, 1, 2, 3, 4
  //
  auto sequence =
    cudf::test::make_counting_transform_iterator(0, [](auto i) { return static_cast<T>(i); });

  test::lists_column_wrapper<T> list{sequence, sequence + 5};

  lists_column_view lcv(list);
  EXPECT_EQ(lcv.size(), 1);

  auto offsets = lcv.offsets();
  EXPECT_EQ(offsets.size(), 2);
  test::fixed_width_column_wrapper<size_type> e_offsets({0, 5});
  CUDF_TEST_EXPECT_COLUMNS_EQUAL(e_offsets, offsets);

  auto data = lcv.child();
  EXPECT_EQ(data.size(), 5);
  test::fixed_width_column_wrapper<T> e_data({0, 1, 2, 3, 4});
  CUDF_TEST_EXPECT_COLUMNS_EQUAL(e_data, data);
}

TYPED_TEST(ListColumnWrapperTestTyped, ListFromIteratorWithValidity)
{
  using namespace cudf;
  using T = TypeParam;

  auto valids = cudf::test::make_counting_transform_iterator(
    0, [](auto i) { return i % 2 == 0 ? true : false; });

  // List<int>, 1 row
  //
  // List<int32_t>:
  // Length : 1
  // Offsets : 0, 5
  // Children :
  //    0, NULL, 2, NULL, 4
  //
  auto sequence =
    cudf::test::make_counting_transform_iterator(0, [](auto i) { return static_cast<T>(i); });

  test::lists_column_wrapper<T> list{sequence, sequence + 5, valids};

  lists_column_view lcv(list);
  EXPECT_EQ(lcv.size(), 1);

  auto offsets = lcv.offsets();
  EXPECT_EQ(offsets.size(), 2);
  test::fixed_width_column_wrapper<size_type> e_offsets({0, 5});
  CUDF_TEST_EXPECT_COLUMNS_EQUAL(e_offsets, offsets);

  auto data = lcv.child();
  EXPECT_EQ(data.size(), 5);
  test::fixed_width_column_wrapper<T> e_data({0, 0, 2, 0, 4}, valids);
  CUDF_TEST_EXPECT_COLUMNS_EQUAL(e_data, data);
}

TYPED_TEST(ListColumnWrapperTestTyped, ListOfLists)
{
  using namespace cudf;
  using T = TypeParam;

  // List<List<T>>, 1 row
  //
  // List<List<T>>:
  // Length : 1
  // Offsets : 0, 2
  // Children :
  //    List<T>:
  //    Length : 2
  //    Offsets : 0, 2, 4
  //    Children :
  //      2, 3, 4, 5
  {
    test::lists_column_wrapper<T> list{{{2, 3}, {4, 5}}};

    lists_column_view lcv(list);
    EXPECT_EQ(lcv.size(), 1);

    auto offsets = lcv.offsets();
    EXPECT_EQ(offsets.size(), 2);
    test::fixed_width_column_wrapper<size_type> e_offsets({0, 2});
    CUDF_TEST_EXPECT_COLUMNS_EQUAL(e_offsets, offsets);

    auto child = lcv.child();
    lists_column_view childv(child);
    EXPECT_EQ(childv.size(), 2);

    auto child_offsets = childv.offsets();
    EXPECT_EQ(child_offsets.size(), 3);
    test::fixed_width_column_wrapper<size_type> e_child_offsets({0, 2, 4});
    CUDF_TEST_EXPECT_COLUMNS_EQUAL(e_child_offsets, child_offsets);

    auto child_data = childv.child();
    EXPECT_EQ(child_data.size(), 4);
    test::fixed_width_column_wrapper<T> e_child_data({2, 3, 4, 5});
    CUDF_TEST_EXPECT_COLUMNS_EQUAL(e_child_data, child_data);
  }

  // List<List<T>> 3 rows
  //
  // List<List<T>>:
  // Length : 3
  // Offsets : 0, 2, 5, 6
  // Children :
  //    List<T>:
  //    Length : 6
  //    Offsets : 0, 2, 4, 7, 8, 9, 11
  //    Children :
  //      1, 2, 3, 4, 5, 6, 7, 0, 8, 9, 10
  {
    test::lists_column_wrapper<T> list{{{1, 2}, {3, 4}}, {{5, 6, 7}, {0}, {8}}, {{9, 10}}};

    lists_column_view lcv(list);
    EXPECT_EQ(lcv.size(), 3);

    auto offsets = lcv.offsets();
    EXPECT_EQ(offsets.size(), 4);
    test::fixed_width_column_wrapper<size_type> e_offsets({0, 2, 5, 6});
    CUDF_TEST_EXPECT_COLUMNS_EQUAL(e_offsets, offsets);

    auto child = lcv.child();
    lists_column_view childv(child);
    EXPECT_EQ(childv.size(), 6);

    auto child_offsets = childv.offsets();
    EXPECT_EQ(child_offsets.size(), 7);
    test::fixed_width_column_wrapper<size_type> e_child_offsets({0, 2, 4, 7, 8, 9, 11});
    CUDF_TEST_EXPECT_COLUMNS_EQUAL(e_child_offsets, child_offsets);

    auto child_data = childv.child();
    EXPECT_EQ(child_data.size(), 11);
    test::fixed_width_column_wrapper<T> e_child_data({1, 2, 3, 4, 5, 6, 7, 0, 8, 9, 10});
    CUDF_TEST_EXPECT_COLUMNS_EQUAL(e_child_data, child_data);
  }
}

TYPED_TEST(ListColumnWrapperTestTyped, ListOfListsWithValidity)
{
  using namespace cudf;
  using T = TypeParam;

  auto valids = cudf::test::make_counting_transform_iterator(
    0, [](auto i) { return i % 2 == 0 ? true : false; });

  // List<List<T>>, 1 row
  //
  // List<List<T>>:
  // Length : 1
  // Offsets : 0, 2
  // Children :
  //    List<T>:
  //    Length : 2
  //    Offsets : 0, 2, 4
  //    Children :
  //      2, NULL, 4, NULL
  {
    // equivalent to { {2, NULL}, {4, NULL} }
    test::lists_column_wrapper<T> list{{{{2, 3}, valids}, {{4, 5}, valids}}};

    lists_column_view lcv(list);
    EXPECT_EQ(lcv.size(), 1);

    auto offsets = lcv.offsets();
    EXPECT_EQ(offsets.size(), 2);
    test::fixed_width_column_wrapper<size_type> e_offsets({0, 2});
    CUDF_TEST_EXPECT_COLUMNS_EQUAL(e_offsets, offsets);

    auto child = lcv.child();
    lists_column_view childv(child);
    EXPECT_EQ(childv.size(), 2);

    auto child_offsets = childv.offsets();
    EXPECT_EQ(child_offsets.size(), 3);
    test::fixed_width_column_wrapper<size_type> e_child_offsets({0, 2, 4});
    CUDF_TEST_EXPECT_COLUMNS_EQUAL(e_child_offsets, child_offsets);

    auto child_data = childv.child();
    EXPECT_EQ(child_data.size(), 4);
    test::fixed_width_column_wrapper<T> e_child_data({2, 3, 4, 5}, valids);
    CUDF_TEST_EXPECT_COLUMNS_EQUAL(e_child_data, child_data);
  }

  // List<List<T>> 3 rows
  //
  // List<List<T>>:
  // Length : 3
  // Offsets : 0, 2, 5, 6
  // Children :
  //    List<T>:
  //    Length : 6
  //    Offsets : 0, 2, 2, 5, 5, 6, 8
  //    Null count: 2
  //    110101
  //    Children :
  //      1, 2, 5, 6, 7, 8, 9, 10
  {
    // equivalent to  { {{1, 2}, NULL}, {{5, 6, 7}, NULL, {8}}, {{9, 10}} }
    test::lists_column_wrapper<T> list{
      {{{1, 2}, {3, 4}}, valids}, {{{5, 6, 7}, {0}, {8}}, valids}, {{{9, 10}}, valids}};

    lists_column_view lcv(list);
    EXPECT_EQ(lcv.size(), 3);

    auto offsets = lcv.offsets();
    EXPECT_EQ(offsets.size(), 4);
    test::fixed_width_column_wrapper<size_type> e_offsets({0, 2, 5, 6});
    CUDF_TEST_EXPECT_COLUMNS_EQUAL(e_offsets, offsets);

    auto child = lcv.child();
    lists_column_view childv(child);
    EXPECT_EQ(childv.size(), 6);
    EXPECT_EQ(childv.null_count(), 2);

    auto child_offsets = childv.offsets();
    EXPECT_EQ(child_offsets.size(), 7);
    test::fixed_width_column_wrapper<size_type> e_child_offsets({0, 2, 2, 5, 5, 6, 8});
    CUDF_TEST_EXPECT_COLUMNS_EQUAL(e_child_offsets, child_offsets);

    auto child_data = childv.child();
    EXPECT_EQ(child_data.size(), 8);
    test::fixed_width_column_wrapper<T> e_child_data({1, 2, 5, 6, 7, 8, 9, 10});
    CUDF_TEST_EXPECT_COLUMNS_EQUAL(e_child_data, child_data);
  }
}

TYPED_TEST(ListColumnWrapperTestTyped, ListOfListOfListsWithValidity)
{
  using namespace cudf;
  using T = TypeParam;

  auto valids = cudf::test::make_counting_transform_iterator(
    0, [](auto i) { return i % 2 == 0 ? true : false; });

  // List<List<List<T>>>, 2 rows
  //
  // List<List<List<T>>>:
  // Length : 2
  // Offsets : 0, 2, 4
  // Children :
  //    List<List<T>>:
  //    Length : 4
  //    Offsets : 0, 2, 2, 4, 6
  //    Null count: 1
  //    1101
  //    Children :
  //      List<T>:
  //      Length : 6
  //      Offsets : 0, 2, 4, 6, 8, 11, 12
  //      Children :
  //        1, 2, 3, 4, 10, 20, 30, 40, 50, 60, 70, 0
  {
    // equivalent to  { {{{1, 2}, {3, 4}}, NULL}, {{{10, 20}, {30, 40}}, {{50, 60, 70}, {0}}} }
    test::lists_column_wrapper<T> list{{{{{1, 2}, {3, 4}}, {{5, 6, 7}, {0}}}, valids},
                                       {{{10, 20}, {30, 40}}, {{50, 60, 70}, {0}}}};

    lists_column_view lcv(list);
    EXPECT_EQ(lcv.size(), 2);

    auto offsets = lcv.offsets();
    EXPECT_EQ(offsets.size(), 3);
    test::fixed_width_column_wrapper<size_type> e_offsets({0, 2, 4});
    CUDF_TEST_EXPECT_COLUMNS_EQUAL(e_offsets, offsets);

    auto child = lcv.child();
    lists_column_view childv(child);
    EXPECT_EQ(childv.size(), 4);
    EXPECT_EQ(childv.null_count(), 1);

    auto child_offsets = childv.offsets();
    EXPECT_EQ(child_offsets.size(), 5);
    test::fixed_width_column_wrapper<size_type> e_child_offsets({0, 2, 2, 4, 6});
    CUDF_TEST_EXPECT_COLUMNS_EQUAL(e_child_offsets, child_offsets);

    auto child_child = childv.child();
    lists_column_view child_childv(child_child);
    EXPECT_EQ(child_childv.size(), 6);

    auto child_child_offsets = child_childv.offsets();
    EXPECT_EQ(child_child_offsets.size(), 7);
    test::fixed_width_column_wrapper<size_type> e_child_child_offsets({0, 2, 4, 6, 8, 11, 12});
    CUDF_TEST_EXPECT_COLUMNS_EQUAL(e_child_child_offsets, child_child_offsets);

    auto child_child_data = child_childv.child();
    EXPECT_EQ(child_child_data.size(), 12);
    test::fixed_width_column_wrapper<T> e_child_child_data(
      {1, 2, 3, 4, 10, 20, 30, 40, 50, 60, 70, 0});
    CUDF_TEST_EXPECT_COLUMNS_EQUAL(e_child_child_data, child_child_data);
  }
}

TYPED_TEST(ListColumnWrapperTestTyped, EmptyLists)
{
  using namespace cudf;
  using T = TypeParam;

  // to disambiguate between {} == 0 and {} == List{0}
  // Also, see note about compiler issues when declaring nested
  // empty lists in lists_column_wrapper documentation
  using LCW = test::lists_column_wrapper<T>;

  // List<T>, empty
  //
  // List<T>:
  // Length : 0
  // Offsets :
  // Children :
  {
    // equivalent to  {}
    test::lists_column_wrapper<T> list{};

    lists_column_view lcv(list);
    EXPECT_EQ(lcv.size(), 0);
  }

  // List<T>, 1 row
  //
  // List<T>:
  // Length : 1
  // Offsets : 0, 0
  // Children :
  {
    // equivalent to  {}
    test::lists_column_wrapper<T> list{LCW{}};

    lists_column_view lcv(list);
    EXPECT_EQ(lcv.size(), 1);

    auto offsets = lcv.offsets();
    EXPECT_EQ(offsets.size(), 2);
    test::fixed_width_column_wrapper<size_type> e_offsets({0, 0});
    CUDF_TEST_EXPECT_COLUMNS_EQUAL(e_offsets, offsets);
  }

  // List<T>, 2 rows
  //
  // List<T>:
  // Length : 2
  // Offsets : 0, 0, 0
  // Children :
  {
    // equivalent to  {}
    test::lists_column_wrapper<T> list{LCW{}, LCW{}};

    lists_column_view lcv(list);
    EXPECT_EQ(lcv.size(), 2);

    auto offsets = lcv.offsets();
    EXPECT_EQ(offsets.size(), 3);
    test::fixed_width_column_wrapper<size_type> e_offsets({0, 0, 0});
    CUDF_TEST_EXPECT_COLUMNS_EQUAL(e_offsets, offsets);
  }

  // List<L>, mixed
  //
  // List<T>:
  // Length : 3
  // Offsets : 0, 2, 2, 4
  // Children :
  //   1, 2, 3, 4
  {
    // equivalent to  {{1, 2}, {}, {3, 4}}

    test::lists_column_wrapper<T> list{{1, 2}, LCW{}, {3, 4}};

    lists_column_view lcv(list);
    EXPECT_EQ(lcv.size(), 3);

    auto offsets = lcv.offsets();
    EXPECT_EQ(offsets.size(), 4);
    test::fixed_width_column_wrapper<size_type> e_offsets({0, 2, 2, 4});
    CUDF_TEST_EXPECT_COLUMNS_EQUAL(e_offsets, offsets);

    auto child_data = lcv.child();
    EXPECT_EQ(child_data.size(), 4);
    test::fixed_width_column_wrapper<T> e_child_data({1, 2, 3, 4});
    CUDF_TEST_EXPECT_COLUMNS_EQUAL(e_child_data, child_data);
  }

  // List<List<T>>, mixed
  //
  // List<List<T>>:
  // Length : 3
  // Offsets : 0, 1, 4, 7
  // Children :
  //   List<int32_t>:
  //   Length : 7
  //   Offsets : 0, 0, 2, 2, 4, 4, 8, 8
  //   Children :
  //     1, 2, 3, 4, 5, 6, 7, 8
  {
    // equivalent to  { {{}}, {{1, 2}, {}, {3, 4}}, {{}, {5, 6, 7, 8}, {}} }
    test::lists_column_wrapper<T> list{
      {LCW{}}, {{1, 2}, LCW{}, {3, 4}}, {LCW{}, {5, 6, 7, 8}, LCW{}}};

    lists_column_view lcv(list);
    EXPECT_EQ(lcv.size(), 3);

    auto offsets = lcv.offsets();
    EXPECT_EQ(offsets.size(), 4);
    test::fixed_width_column_wrapper<size_type> e_offsets({0, 1, 4, 7});
    CUDF_TEST_EXPECT_COLUMNS_EQUAL(e_offsets, offsets);

    auto child = lcv.child();
    lists_column_view childv(child);
    EXPECT_EQ(childv.size(), 7);

    auto child_offsets = childv.offsets();
    EXPECT_EQ(child_offsets.size(), 8);
    test::fixed_width_column_wrapper<size_type> e_child_offsets({0, 0, 2, 2, 4, 4, 8, 8});
    CUDF_TEST_EXPECT_COLUMNS_EQUAL(e_child_offsets, child_offsets);

    auto child_data = childv.child();
    EXPECT_EQ(child_data.size(), 8);
    test::fixed_width_column_wrapper<T> e_child_data({1, 2, 3, 4, 5, 6, 7, 8});
    CUDF_TEST_EXPECT_COLUMNS_EQUAL(e_child_data, child_data);
  }
}

TYPED_TEST(ListColumnWrapperTestTyped, EmptyListsWithValidity)
{
  using namespace cudf;
  using T = TypeParam;

  // to disambiguate between {} == 0 and {} == List{0}
  // Also, see note about compiler issues when declaring nested
  // empty lists in lists_column_wrapper documentation
  using LCW = test::lists_column_wrapper<T>;

  auto valids = cudf::test::make_counting_transform_iterator(
    0, [](auto i) { return i % 2 == 0 ? true : false; });

  // List<T>, 2 rows
  //
  // List<T>:
  // Length : 2
  // Offsets : 0, 0, 0
  // Null count: 1
  // 01
  // Children :
  {
    // equivalent to  {{}, NULL}
    test::lists_column_wrapper<T> list{{LCW{}, LCW{}}, valids};

    lists_column_view lcv(list);
    EXPECT_EQ(lcv.size(), 2);
    EXPECT_EQ(lcv.null_count(), 1);

    auto offsets = lcv.offsets();
    EXPECT_EQ(offsets.size(), 3);
    test::fixed_width_column_wrapper<size_type> e_offsets({0, 0, 0});
    CUDF_TEST_EXPECT_COLUMNS_EQUAL(e_offsets, offsets);
  }

  // List<T>, 3 rows
  //
  // List<T>:
  // Length : 3
  // Offsets : 0, 0, 0, 0
  // Null count: 1
  // 101
  // Children :
  {
    // equivalent to  {{}, NULL, {}}
    test::lists_column_wrapper<T> list{{LCW{}, {1, 2, 3}, LCW{}}, valids};

    lists_column_view lcv(list);
    EXPECT_EQ(lcv.size(), 3);
    EXPECT_EQ(lcv.null_count(), 1);

    auto offsets = lcv.offsets();
    EXPECT_EQ(offsets.size(), 4);
    test::fixed_width_column_wrapper<size_type> e_offsets({0, 0, 0, 0});
    CUDF_TEST_EXPECT_COLUMNS_EQUAL(e_offsets, offsets);
  }

  // List<T>, 3 rows
  //
  // List<T>:
  // Length : 3
  // Offsets : 0, 0, 0, 3
  // Null count: 1
  // 101
  // Children :
  //   1, 2, 3
  {
    // equivalent to  {{}, NULL, {1, 2, 3}}
    test::lists_column_wrapper<T> list{{LCW{}, LCW{}, {1, 2, 3}}, valids};

    lists_column_view lcv(list);
    EXPECT_EQ(lcv.size(), 3);
    EXPECT_EQ(lcv.null_count(), 1);

    auto offsets = lcv.offsets();
    EXPECT_EQ(offsets.size(), 4);
    test::fixed_width_column_wrapper<size_type> e_offsets({0, 0, 0, 3});
    CUDF_TEST_EXPECT_COLUMNS_EQUAL(e_offsets, offsets);
  }

  // List<List<T>>, mixed
  //
  // List<List<T>>:
  // Length : 3
  // Offsets : 0, 1, 1, 4
  // Null count: 1
  // 101
  // Children :
  //   List<T>:
  //   Length : 4
  //   Offsets : 0, 0, 0, 4, 4
  //   Children :
  //     5, 6, 7, 8
  {
    // equivalent to  { {{}}, NULL, {{}, {5, 6, 7, 8}, {}} }
    test::lists_column_wrapper<T> list{
      {{LCW{}}, {{1, 2}, LCW{}, {3, 4}}, {LCW{}, {5, 6, 7, 8}, LCW{}}}, valids};

    lists_column_view lcv(list);
    EXPECT_EQ(lcv.size(), 3);

    auto offsets = lcv.offsets();
    EXPECT_EQ(offsets.size(), 4);
    test::fixed_width_column_wrapper<size_type> e_offsets({0, 1, 1, 4});
    CUDF_TEST_EXPECT_COLUMNS_EQUAL(e_offsets, offsets);

    auto child = lcv.child();
    lists_column_view childv(child);
    EXPECT_EQ(childv.size(), 4);

    auto child_offsets = childv.offsets();
    EXPECT_EQ(child_offsets.size(), 5);
    test::fixed_width_column_wrapper<size_type> e_child_offsets({0, 0, 0, 4, 4});
    CUDF_TEST_EXPECT_COLUMNS_EQUAL(e_child_offsets, child_offsets);

    auto child_data = childv.child();
    EXPECT_EQ(child_data.size(), 4);
    test::fixed_width_column_wrapper<T> e_child_data({5, 6, 7, 8});
    CUDF_TEST_EXPECT_COLUMNS_EQUAL(e_child_data, child_data);
  }
}

TYPED_TEST(ListColumnWrapperTestTyped, IncompleteHierarchies)
{
  using namespace cudf;
  using T = TypeParam;

  // to disambiguate between {} == 0 and {} == List{0}
  // Also, see note about compiler issues when declaring nested
  // empty lists in lists_column_wrapper documentation
  using LCW = test::lists_column_wrapper<T>;

  // List<List<List<T>>>:
  // Length : 3
  // Offsets : 0, 1, 2, 2
  // Children :
  //  List<List<T>>:
  //  Length : 2
  //  Offsets : 0, 1, 1
  //  Children :
  //      List<T>:
  //      Length : 1
  //      Offsets : 0, 0
  //      Children :
  {
    test::lists_column_wrapper<T> list{{{LCW{}}}, {LCW{}}, LCW{}};

    lists_column_view lcv(list);
    EXPECT_EQ(lcv.size(), 3);

    auto offsets = lcv.offsets();
    EXPECT_EQ(offsets.size(), 4);
    test::fixed_width_column_wrapper<size_type> e_offsets({0, 1, 2, 2});
    CUDF_TEST_EXPECT_COLUMNS_EQUAL(e_offsets, offsets);

    auto child = lcv.child();
    lists_column_view childv(child);
    EXPECT_EQ(childv.size(), 2);

    auto child_offsets = childv.offsets();
    EXPECT_EQ(child_offsets.size(), 3);
    test::fixed_width_column_wrapper<size_type> e_child_offsets({0, 1, 1});
    CUDF_TEST_EXPECT_COLUMNS_EQUAL(e_child_offsets, child_offsets);

    auto child_child = childv.child();
    lists_column_view child_childv(child_child);
    EXPECT_EQ(child_childv.size(), 1);

    auto child_child_offsets = child_childv.offsets();
    EXPECT_EQ(child_child_offsets.size(), 2);
    test::fixed_width_column_wrapper<size_type> e_child_child_offsets({0, 0});
    CUDF_TEST_EXPECT_COLUMNS_EQUAL(e_child_child_offsets, child_child_offsets);

    auto child_child_data = child_childv.child();
    EXPECT_EQ(child_child_data.size(), 0);
  }

  // List<List<List<T>>>:
  // Length : 3
  // Offsets : 0, 0, 1, 2
  // Children :
  //   List<List<T>>:
  //   Length : 2
  //   Offsets : 0, 0, 1
  //   Children :
  //     List<T>:
  //       Length : 1
  //       Offsets : 0, 0
  //       Children :
  {
    test::lists_column_wrapper<T> list{LCW{}, {LCW{}}, {{LCW{}}}};

    lists_column_view lcv(list);
    EXPECT_EQ(lcv.size(), 3);

    auto offsets = lcv.offsets();
    EXPECT_EQ(offsets.size(), 4);
    test::fixed_width_column_wrapper<size_type> e_offsets({0, 0, 1, 2});
    CUDF_TEST_EXPECT_COLUMNS_EQUAL(e_offsets, offsets);

    auto child = lcv.child();
    lists_column_view childv(child);
    EXPECT_EQ(childv.size(), 2);

    auto child_offsets = childv.offsets();
    EXPECT_EQ(child_offsets.size(), 3);
    test::fixed_width_column_wrapper<size_type> e_child_offsets({0, 0, 1});
    CUDF_TEST_EXPECT_COLUMNS_EQUAL(e_child_offsets, child_offsets);

    auto child_child = childv.child();
    lists_column_view child_childv(child_child);
    EXPECT_EQ(child_childv.size(), 1);

    auto child_child_offsets = child_childv.offsets();
    EXPECT_EQ(child_child_offsets.size(), 2);
    test::fixed_width_column_wrapper<size_type> e_child_child_offsets({0, 0});
    CUDF_TEST_EXPECT_COLUMNS_EQUAL(e_child_child_offsets, child_child_offsets);

    auto child_child_data = child_childv.child();
    EXPECT_EQ(child_child_data.size(), 0);
  }

  // List<List<List<T>>>:
  // Length : 3
  // Offsets : 0, 0, 1, 2
  // Children :
  //   List<List<T>>:
  //   Length : 2
  //   Offsets : 0, 1, 1
  //   Children :
  //       List<T>:
  //       Length : 1
  //       Offsets : 0, 3
  //       Children :
  //         1, 2, 3
  {
    // { {}, {{{1,2,3}}}, {{}} }
    test::lists_column_wrapper<T> list{LCW{}, {{{1, 2, 3}}}, {LCW{}}};

    lists_column_view lcv(list);
    EXPECT_EQ(lcv.size(), 3);

    auto offsets = lcv.offsets();
    EXPECT_EQ(offsets.size(), 4);
    test::fixed_width_column_wrapper<size_type> e_offsets({0, 0, 1, 2});
    CUDF_TEST_EXPECT_COLUMNS_EQUAL(e_offsets, offsets);

    auto child = lcv.child();
    lists_column_view childv(child);
    EXPECT_EQ(childv.size(), 2);

    auto child_offsets = childv.offsets();
    EXPECT_EQ(child_offsets.size(), 3);
    test::fixed_width_column_wrapper<size_type> e_child_offsets({0, 1, 1});
    CUDF_TEST_EXPECT_COLUMNS_EQUAL(e_child_offsets, child_offsets);

    auto child_child = childv.child();
    lists_column_view child_childv(child_child);
    EXPECT_EQ(child_childv.size(), 1);

    auto child_child_offsets = child_childv.offsets();
    EXPECT_EQ(child_child_offsets.size(), 2);
    test::fixed_width_column_wrapper<size_type> e_child_child_offsets({0, 3});
    CUDF_TEST_EXPECT_COLUMNS_EQUAL(e_child_child_offsets, child_child_offsets);

    auto child_child_data = child_childv.child();
    EXPECT_EQ(child_child_data.size(), 3);
    test::fixed_width_column_wrapper<T> e_child_child_data({1, 2, 3});
    CUDF_TEST_EXPECT_COLUMNS_EQUAL(e_child_child_data, child_child_data);
  }

  // List<List<List<T>>>:
  // Length : 3
  // Offsets : 0, 1, 2, 2
  // Null count: 1
  // 011
  // Children :
  // List<List<T>>:
  // Length : 2
  // Offsets : 0, 1, 1
  // Children :
  //   List<T>:
  //   Length : 1
  //   Offsets : 0, 0
  //   Children :
  {
    // { {{{}}}, {{}}, null }
    std::vector<bool> valids{true, true, false};
    test::lists_column_wrapper<T> list{{{{LCW{}}}, {LCW{}}, LCW{}}, valids.begin()};

    lists_column_view lcv(list);
    EXPECT_EQ(lcv.size(), 3);
    EXPECT_EQ(lcv.null_count(), 1);

    auto offsets = lcv.offsets();
    EXPECT_EQ(offsets.size(), 4);
    test::fixed_width_column_wrapper<size_type> e_offsets({0, 1, 2, 2});
    CUDF_TEST_EXPECT_COLUMNS_EQUAL(e_offsets, offsets);

    auto child = lcv.child();
    lists_column_view childv(child);
    EXPECT_EQ(childv.size(), 2);

    auto child_offsets = childv.offsets();
    EXPECT_EQ(child_offsets.size(), 3);
    test::fixed_width_column_wrapper<size_type> e_child_offsets({0, 1, 1});
    CUDF_TEST_EXPECT_COLUMNS_EQUAL(e_child_offsets, child_offsets);

    auto child_child = childv.child();
    lists_column_view child_childv(child_child);
    EXPECT_EQ(child_childv.size(), 1);

    auto child_child_offsets = child_childv.offsets();
    EXPECT_EQ(child_child_offsets.size(), 2);
    test::fixed_width_column_wrapper<size_type> e_child_child_offsets({0, 0});
    CUDF_TEST_EXPECT_COLUMNS_EQUAL(e_child_child_offsets, child_child_offsets);
  }

  // List<List<List<T>>>:
  // Length : 3
  // Offsets : 0, 1, 1, 2
  // Null count: 1
  // 101
  // Children :
  // List<List<T>>:
  // Length : 1
  // Offsets : 0, 1
  // Children :
  //   List<T>:
  //   Length : 1
  //   Offsets : 0, 0
  //   Children :
  {
    // { {{{}}}, null, {} }
    std::vector<bool> valids{true, false, true};
    test::lists_column_wrapper<T> list{{{{LCW{}}}, {LCW{}}, LCW{}}, valids.begin()};

    lists_column_view lcv(list);
    EXPECT_EQ(lcv.size(), 3);
    EXPECT_EQ(lcv.null_count(), 1);

    auto offsets = lcv.offsets();
    EXPECT_EQ(offsets.size(), 4);
    test::fixed_width_column_wrapper<size_type> e_offsets({0, 1, 1, 1});
    CUDF_TEST_EXPECT_COLUMNS_EQUAL(e_offsets, offsets);

    auto child = lcv.child();
    lists_column_view childv(child);
    EXPECT_EQ(childv.size(), 1);

    auto child_offsets = childv.offsets();
    EXPECT_EQ(child_offsets.size(), 2);
    test::fixed_width_column_wrapper<size_type> e_child_offsets({0, 1});
    CUDF_TEST_EXPECT_COLUMNS_EQUAL(e_child_offsets, child_offsets);

    auto child_child = childv.child();
    lists_column_view child_childv(child_child);
    EXPECT_EQ(child_childv.size(), 1);

    auto child_child_offsets = child_childv.offsets();
    EXPECT_EQ(child_child_offsets.size(), 2);
    test::fixed_width_column_wrapper<size_type> e_child_child_offsets({0, 0});
    CUDF_TEST_EXPECT_COLUMNS_EQUAL(e_child_child_offsets, child_child_offsets);
  }

  // List<List<T>>:
  // Length : 3
  // Offsets : 0, 0, 1, 1
  // Null count: 1
  // 110
  // Children :
  //   List<T>:
  //   Length : 1
  //   Offsets : 0, 0
  //   Children :
  {
    // { null, {{}}, {} }
    std::vector<bool> valids{false, true, true};
    test::lists_column_wrapper<T> list{{{{LCW{}}}, {LCW{}}, LCW{}}, valids.begin()};

    lists_column_view lcv(list);
    EXPECT_EQ(lcv.size(), 3);
    EXPECT_EQ(lcv.null_count(), 1);

    auto offsets = lcv.offsets();
    EXPECT_EQ(offsets.size(), 4);
    test::fixed_width_column_wrapper<size_type> e_offsets({0, 0, 1, 1});
    CUDF_TEST_EXPECT_COLUMNS_EQUAL(e_offsets, offsets);

    auto child = lcv.child();
    lists_column_view childv(child);
    EXPECT_EQ(childv.size(), 1);

    auto child_offsets = childv.offsets();
    EXPECT_EQ(child_offsets.size(), 2);
    test::fixed_width_column_wrapper<size_type> e_child_offsets({0, 0});
    CUDF_TEST_EXPECT_COLUMNS_EQUAL(e_child_offsets, child_offsets);
  }

  // List<List<>>:
  // Length : 3
  // Offsets : 0, 0, 0, 0
  // Null count: 3
  // 000
  // Children :
  //   List<>:
  //   Length : 0
  //   Offsets :
  //   Children :
  {
    // { null, null, null }
    std::vector<bool> valids{false, false, false};
    test::lists_column_wrapper<T> list{{{{LCW{}}}, {LCW{}}, LCW{}}, valids.begin()};

    lists_column_view lcv(list);
    EXPECT_EQ(lcv.size(), 3);
    EXPECT_EQ(lcv.null_count(), 3);

    auto offsets = lcv.offsets();
    EXPECT_EQ(offsets.size(), 4);
    test::fixed_width_column_wrapper<size_type> e_offsets({0, 0, 0, 0});
    CUDF_TEST_EXPECT_COLUMNS_EQUAL(e_offsets, offsets);

    auto child = lcv.child();
    lists_column_view childv(child);
    EXPECT_EQ(childv.size(), 0);
  }

  // List<List<>>:
  // Length : 3
  // Offsets : 0, 0, 0, 0
  // Null count: 3
  // 000
  // Children :
  //   List<>:
  //   Length : 0
  //   Offsets :
  //   Children :
  {
    // { null, null, null }
    std::vector<bool> valids{false, false, false};
    test::lists_column_wrapper<T> list{{LCW{}, {{LCW{}}}, {LCW{}}}, valids.begin()};

    lists_column_view lcv(list);
    EXPECT_EQ(lcv.size(), 3);
    EXPECT_EQ(lcv.null_count(), 3);

    auto offsets = lcv.offsets();
    EXPECT_EQ(offsets.size(), 4);
    test::fixed_width_column_wrapper<size_type> e_offsets({0, 0, 0, 0});
    CUDF_TEST_EXPECT_COLUMNS_EQUAL(e_offsets, offsets);

    auto child = lcv.child();
    lists_column_view childv(child);
    EXPECT_EQ(childv.size(), 0);
  }

  // List<List<List<>>>:
  // Length : 3
  // Offsets : 0, 1, 2, 2
  // Children :
  //   List<List<>>:
  //   Length : 2
  //   Offsets : 0, 0, 0
  //   Null count: 1
  //   10
  //   Children :
  //      List<>:
  //      Length : 0
  //      Offsets :
  //      Children :
  {
    // { {null}, {{}}, {} }
    std::vector<bool> valids{false};
    test::lists_column_wrapper<T> list{{{{LCW{}}}, valids.begin()}, {LCW{}}, LCW{}};

    lists_column_view lcv(list);
    EXPECT_EQ(lcv.size(), 3);

    auto offsets = lcv.offsets();
    EXPECT_EQ(offsets.size(), 4);
    test::fixed_width_column_wrapper<size_type> e_offsets({0, 1, 2, 2});
    CUDF_TEST_EXPECT_COLUMNS_EQUAL(e_offsets, offsets);

    auto child = lcv.child();
    lists_column_view childv(child);
    EXPECT_EQ(childv.size(), 2);
    EXPECT_EQ(childv.null_count(), 1);

    auto child_offsets = childv.offsets();
    EXPECT_EQ(child_offsets.size(), 3);
    test::fixed_width_column_wrapper<size_type> e_child_offsets({0, 0, 0});
    CUDF_TEST_EXPECT_COLUMNS_EQUAL(e_child_offsets, child_offsets);

    auto child_child = childv.child();
    lists_column_view child_childv(child_child);
    EXPECT_EQ(child_childv.size(), 0);
  }

  // big mix of truncated stuff
  // List<List<List<T>
  // Length : 4
  // Offsets : 0, 1, 3, 3, 5
  // Children :
  //  List<List<T>>:
  //  Length : 5
  //  Offsets : 0, 2, 2, 3, 3, 3
  //  Children :
  //      List<T>:
  //      Length : 3
  //      Offsets : 0, 3, 5, 5
  //      Children :
  //        1, 2, 3, 4, 5

  {
    // { {{{1, 2, 3}, {4, 5}}}, {{}, {{}}}, {}, {{}, {}} }
    cudf::test::lists_column_wrapper<T> list{
      {{{1, 2, 3}, {4, 5}}}, {LCW{}, {LCW{}}}, LCW{}, {LCW{}, LCW{}}};
    lists_column_view lcv(list);
    EXPECT_EQ(lcv.size(), 4);

    auto offsets = lcv.offsets();
    EXPECT_EQ(offsets.size(), 5);
    test::fixed_width_column_wrapper<size_type> e_offsets({0, 1, 3, 3, 5});
<<<<<<< HEAD
    test::expect_columns_equal(e_offsets, offsets);
=======
    CUDF_TEST_EXPECT_COLUMNS_EQUAL(e_offsets, offsets);
>>>>>>> 52f8776c

    auto child = lcv.child();
    lists_column_view childv(child);
    EXPECT_EQ(childv.size(), 5);

    auto child_offsets = childv.offsets();
    EXPECT_EQ(child_offsets.size(), 6);
    test::fixed_width_column_wrapper<size_type> e_child_offsets({0, 2, 2, 3, 3, 3});
<<<<<<< HEAD
    test::expect_columns_equal(e_child_offsets, child_offsets);
=======
    CUDF_TEST_EXPECT_COLUMNS_EQUAL(e_child_offsets, child_offsets);
>>>>>>> 52f8776c

    auto child_child = childv.child();
    lists_column_view child_childv(child_child);
    EXPECT_EQ(child_childv.size(), 3);

    auto child_child_offsets = child_childv.offsets();
    EXPECT_EQ(child_child_offsets.size(), 4);
    test::fixed_width_column_wrapper<size_type> e_child_child_offsets({0, 3, 5, 5});
<<<<<<< HEAD
    test::expect_columns_equal(e_child_child_offsets, child_child_offsets);
=======
    CUDF_TEST_EXPECT_COLUMNS_EQUAL(e_child_child_offsets, child_child_offsets);
>>>>>>> 52f8776c

    auto child_child_data = child_childv.child();
    EXPECT_EQ(child_child_data.size(), 5);
    test::fixed_width_column_wrapper<size_type> e_child_child_data({1, 2, 3, 4, 5});
<<<<<<< HEAD
    test::expect_columns_equal(e_child_child_data, e_child_child_data);
=======
    CUDF_TEST_EXPECT_COLUMNS_EQUAL(e_child_child_data, e_child_child_data);
>>>>>>> 52f8776c
  }
}

TEST_F(ListColumnWrapperTest, ListOfStrings)
{
  using namespace cudf;

  // List<string>, 2 rows
  //
  // List<cudf::string_view>:
  // Length : 2
  // Offsets : 0, 2, 5
  // Children :
  //    one, two, three, four, five
  {
    test::lists_column_wrapper<cudf::string_view> list{{"one", "two"}, {"three", "four", "five"}};

    lists_column_view lcv(list);
    EXPECT_EQ(lcv.size(), 2);

    auto offsets = lcv.offsets();
    EXPECT_EQ(offsets.size(), 3);
    test::fixed_width_column_wrapper<size_type> e_offsets({0, 2, 5});
    CUDF_TEST_EXPECT_COLUMNS_EQUAL(e_offsets, offsets);

    auto data = lcv.child();
    EXPECT_EQ(data.size(), 5);
    test::strings_column_wrapper e_data({"one", "two", "three", "four", "five"});
    CUDF_TEST_EXPECT_COLUMNS_EQUAL(e_data, data);
  }
}

TEST_F(ListColumnWrapperTest, ListOfListOfStrings)
{
  using namespace cudf;

  // List<List<string>>, 2 rows
  //
  // List<List<cudf::string_view>>:
  // Length : 2
  // Offsets : 0, 2, 4
  // Children :
  //    List<cudf::string_view>:
  //    Length : 4
  //    Offsets : 0, 2, 5, 6, 8
  //    Children :
  //      one, two, three, four, five, eight, nine, ten
  {
    test::lists_column_wrapper<cudf::string_view> list{{{"one", "two"}, {"three", "four", "five"}},
                                                       {{"eight"}, {"nine", "ten"}}};

    lists_column_view lcv(list);
    EXPECT_EQ(lcv.size(), 2);

    auto offsets = lcv.offsets();
    EXPECT_EQ(offsets.size(), 3);
    test::fixed_width_column_wrapper<size_type> e_offsets({0, 2, 4});
    CUDF_TEST_EXPECT_COLUMNS_EQUAL(e_offsets, offsets);

    auto child = lcv.child();
    lists_column_view childv(child);
    EXPECT_EQ(childv.size(), 4);

    auto child_offsets = childv.offsets();
    EXPECT_EQ(child_offsets.size(), 5);
    test::fixed_width_column_wrapper<size_type> e_child_offsets({0, 2, 5, 6, 8});
    CUDF_TEST_EXPECT_COLUMNS_EQUAL(e_child_offsets, child_offsets);

    auto child_data = childv.child();
    EXPECT_EQ(child_data.size(), 8);
    test::strings_column_wrapper e_child_data(
      {"one", "two", "three", "four", "five", "eight", "nine", "ten"});
    CUDF_TEST_EXPECT_COLUMNS_EQUAL(e_child_data, child_data);
  }
}

TEST_F(ListColumnWrapperTest, ListOfBools)
{
  using namespace cudf;

  // List<bool>, 1 row
  //
  // List<bool>:
  // Length : 1
  // Offsets : 0, 2
  // Children :
  //   1, 0
  //
  {
    test::lists_column_wrapper<bool> list{true, false};

    lists_column_view lcv(list);
    EXPECT_EQ(lcv.size(), 1);

    auto offsets = lcv.offsets();
    EXPECT_EQ(offsets.size(), 2);
    test::fixed_width_column_wrapper<size_type> e_offsets({0, 2});
    CUDF_TEST_EXPECT_COLUMNS_EQUAL(e_offsets, offsets);

    auto data = lcv.child();
    EXPECT_EQ(data.size(), 2);
    test::fixed_width_column_wrapper<bool> e_data({true, false});
    CUDF_TEST_EXPECT_COLUMNS_EQUAL(e_data, data);
  }

  // List<bool>, 1 row
  //
  // List<bool>:
  // Length : 1
  // Offsets : 0, 3
  // Children :
  //   1, 0, 0
  //
  {
    test::lists_column_wrapper<bool> list{{true, false, false}};

    lists_column_view lcv(list);
    EXPECT_EQ(lcv.size(), 1);

    auto offsets = lcv.offsets();
    EXPECT_EQ(offsets.size(), 2);
    test::fixed_width_column_wrapper<size_type> e_offsets({0, 3});
    CUDF_TEST_EXPECT_COLUMNS_EQUAL(e_offsets, offsets);

    auto data = lcv.child();
    EXPECT_EQ(data.size(), 3);
    test::fixed_width_column_wrapper<bool> e_data({true, false, false});
    CUDF_TEST_EXPECT_COLUMNS_EQUAL(e_data, data);
  }
}

TEST_F(ListColumnWrapperTest, ListOfBoolsWithValidity)
{
  using namespace cudf;

  auto valids = cudf::test::make_counting_transform_iterator(
    0, [](auto i) { return i % 2 == 0 ? true : false; });

  // List<bool>, 3 rows
  //
  // List<bool>:
  // Length : 3
  // Offsets : 0, 2, 4, 7
  // Children :
  //   1, NULL, 0, NULL, 0, NULL, 0
  {
    test::lists_column_wrapper<bool> list{
      {{true, true}, valids}, {{false, true}, valids}, {{false, true, false}, valids}};

    lists_column_view lcv(list);
    EXPECT_EQ(lcv.size(), 3);

    auto offsets = lcv.offsets();
    EXPECT_EQ(offsets.size(), 4);
    test::fixed_width_column_wrapper<size_type> e_offsets({0, 2, 4, 7});
    CUDF_TEST_EXPECT_COLUMNS_EQUAL(e_offsets, offsets);

    auto data = lcv.child();
    EXPECT_EQ(data.size(), 7);
    test::fixed_width_column_wrapper<bool> e_data({true, true, false, true, false, true, false},
                                                  valids);
    CUDF_TEST_EXPECT_COLUMNS_EQUAL(e_data, data);
  }
}

TEST_F(ListColumnWrapperTest, ListOfListOfBools)
{
  using namespace cudf;

  using T = int;
  using L = test::lists_column_wrapper<T>;

  // List<List<bool>> 3 rows
  //
  // List<List<bool>>:
  // Length : 3
  // Offsets : 0, 2, 5, 6
  // Children :
  //    List<bool>:
  //    Length : 6
  //    Offsets : 0, 2, 4, 7, 8, 9, 11
  //    Children :
  //      0, 1, 1, 1, 1, 0, 1, 1, 1, 0, 1
  {
    test::lists_column_wrapper<bool> list{
      {{false, true}, {true, true}}, {{true, false, true}, {true}, {true}}, {{false, true}}};

    lists_column_view lcv(list);
    EXPECT_EQ(lcv.size(), 3);

    auto offsets = lcv.offsets();
    EXPECT_EQ(offsets.size(), 4);
    test::fixed_width_column_wrapper<size_type> e_offsets({0, 2, 5, 6});
    CUDF_TEST_EXPECT_COLUMNS_EQUAL(e_offsets, offsets);

    auto child = lcv.child();
    lists_column_view childv(child);
    EXPECT_EQ(childv.size(), 6);

    auto child_offsets = childv.offsets();
    EXPECT_EQ(child_offsets.size(), 7);
    test::fixed_width_column_wrapper<size_type> e_child_offsets({0, 2, 4, 7, 8, 9, 11});
    CUDF_TEST_EXPECT_COLUMNS_EQUAL(e_child_offsets, child_offsets);

    auto child_child_data = childv.child();
    EXPECT_EQ(child_child_data.size(), 11);
    test::fixed_width_column_wrapper<bool> e_child_child_data(
      {false, true, true, true, true, false, true, true, true, false, true});
    CUDF_TEST_EXPECT_COLUMNS_EQUAL(e_child_child_data, child_child_data);
  }
}

TEST_F(ListColumnWrapperTest, MismatchedHierarchies)
{
  using namespace cudf;

  using T = int;
  using L = test::lists_column_wrapper<T>;

  // to disambiguate between {} == 0 and {} == List{0}
  // Also, see note about compiler issues when declaring nested
  // empty lists in lists_column_wrapper documentation
  using LCW = test::lists_column_wrapper<T>;

  // trying to build a column out of a List<List<int>> column, and a List<int> column
  // is not valid if the leaf lists are not empty.
  {
    auto expect_failure = []() { test::lists_column_wrapper<T> list{{{1, 2, 3}}, {4, 5}}; };
    EXPECT_THROW(expect_failure(), cudf::logic_error);
  }
}

TYPED_TEST(ListColumnWrapperTestTyped, ListsOfStructs)
{
  using namespace cudf;

  using T = TypeParam;

  auto num_struct_rows = 8;
  auto numeric_column  = test::fixed_width_column_wrapper<T>{1, 2, 3, 4, 5, 6, 7, 8};
  auto bool_column     = test::fixed_width_column_wrapper<bool>{1, 1, 1, 1, 0, 0, 0, 0};
  auto struct_column   = test::structs_column_wrapper{{numeric_column, bool_column}}.release();
  EXPECT_EQ(struct_column->size(), num_struct_rows);
  EXPECT_TRUE(!struct_column->nullable());

  auto lists_column_offsets = test::fixed_width_column_wrapper<size_type>{0, 2, 4, 8}.release();
  auto num_lists            = lists_column_offsets->size() - 1;
  auto lists_column         = make_lists_column(
    num_lists, std::move(lists_column_offsets), std::move(struct_column), UNKNOWN_NULL_COUNT, {});

  // Check if child column is unchanged.

  auto expected_numeric_column = test::fixed_width_column_wrapper<T>{1, 2, 3, 4, 5, 6, 7, 8};
  auto expected_bool_column    = test::fixed_width_column_wrapper<bool>{1, 1, 1, 1, 0, 0, 0, 0};
  auto expected_struct_column =
    test::structs_column_wrapper{{expected_numeric_column, expected_bool_column}}.release();

  cudf::test::expect_columns_equal(*expected_struct_column,
                                   lists_column_view(*lists_column).child());
}

TYPED_TEST(ListColumnWrapperTestTyped, ListsOfStructsWithValidity)
{
  using namespace cudf;

  using T = TypeParam;

  auto num_struct_rows = 8;
  auto numeric_column =
    test::fixed_width_column_wrapper<T>{{1, 2, 3, 4, 5, 6, 7, 8}, {1, 1, 1, 1, 0, 0, 0, 0}};
  auto bool_column   = test::fixed_width_column_wrapper<bool>{1, 1, 1, 1, 0, 0, 0, 0};
  auto struct_column = test::structs_column_wrapper{{numeric_column, bool_column}}.release();
  EXPECT_EQ(struct_column->size(), num_struct_rows);
  EXPECT_TRUE(!struct_column->nullable());

  auto lists_column_offsets = test::fixed_width_column_wrapper<size_type>{0, 2, 4, 8}.release();
  auto list_null_mask       = {1, 1, 0};
  auto num_lists            = lists_column_offsets->size() - 1;
  auto lists_column =
    make_lists_column(num_lists,
                      std::move(lists_column_offsets),
                      std::move(struct_column),
                      UNKNOWN_NULL_COUNT,
                      test::detail::make_null_mask(list_null_mask.begin(), list_null_mask.end()));

  // Check if child column is unchanged.

  auto expected_numeric_column =
    test::fixed_width_column_wrapper<T>{{1, 2, 3, 4, 5, 6, 7, 8}, {1, 1, 1, 1, 0, 0, 0, 0}};
  auto expected_bool_column = test::fixed_width_column_wrapper<bool>{1, 1, 1, 1, 0, 0, 0, 0};
  auto expected_struct_column =
    test::structs_column_wrapper{{expected_numeric_column, expected_bool_column}}.release();

  cudf::test::expect_columns_equal(*expected_struct_column,
                                   lists_column_view(*lists_column).child());
}

TYPED_TEST(ListColumnWrapperTestTyped, ListsOfListsOfStructs)
{
  using namespace cudf;

  using T = TypeParam;

  auto num_struct_rows = 8;
  auto numeric_column  = test::fixed_width_column_wrapper<T>{1, 2, 3, 4, 5, 6, 7, 8};
  auto bool_column     = test::fixed_width_column_wrapper<bool>{1, 1, 1, 1, 0, 0, 0, 0};
  auto struct_column   = test::structs_column_wrapper{{numeric_column, bool_column}}.release();
  EXPECT_EQ(struct_column->size(), num_struct_rows);
  EXPECT_TRUE(!struct_column->nullable());

  auto lists_column_offsets = test::fixed_width_column_wrapper<size_type>{0, 2, 4, 8}.release();
  auto num_lists            = lists_column_offsets->size() - 1;
  auto lists_column         = make_lists_column(
    num_lists, std::move(lists_column_offsets), std::move(struct_column), UNKNOWN_NULL_COUNT, {});

  auto lists_of_lists_column_offsets =
    test::fixed_width_column_wrapper<size_type>{0, 2, 3}.release();
  auto num_lists_of_lists = lists_of_lists_column_offsets->size() - 1;
  auto lists_of_lists_of_structs_column =
    make_lists_column(num_lists_of_lists,
                      std::move(lists_of_lists_column_offsets),
                      std::move(lists_column),
                      UNKNOWN_NULL_COUNT,
                      {});

  // Check if child column is unchanged.

  auto expected_numeric_column = test::fixed_width_column_wrapper<T>{1, 2, 3, 4, 5, 6, 7, 8};
  auto expected_bool_column    = test::fixed_width_column_wrapper<bool>{1, 1, 1, 1, 0, 0, 0, 0};
  auto expected_struct_column =
    test::structs_column_wrapper{{expected_numeric_column, expected_bool_column}}.release();

  cudf::test::expect_columns_equal(
    *expected_struct_column,
    lists_column_view{lists_column_view{*lists_of_lists_of_structs_column}.child()}.child());
}

TYPED_TEST(ListColumnWrapperTestTyped, ListsOfListsOfStructsWithValidity)
{
  using namespace cudf;

  using T = TypeParam;

  auto num_struct_rows = 8;
  auto numeric_column =
    test::fixed_width_column_wrapper<T>{{1, 2, 3, 4, 5, 6, 7, 8}, {1, 1, 1, 1, 0, 0, 0, 0}};
  auto bool_column   = test::fixed_width_column_wrapper<bool>{1, 1, 1, 1, 0, 0, 0, 0};
  auto struct_column = test::structs_column_wrapper{{numeric_column, bool_column}}.release();
  EXPECT_EQ(struct_column->size(), num_struct_rows);
  EXPECT_TRUE(!struct_column->nullable());

  auto lists_column_offsets = test::fixed_width_column_wrapper<size_type>{0, 2, 4, 8}.release();
  auto num_lists            = lists_column_offsets->size() - 1;
  auto list_null_mask       = {1, 1, 0};
  auto lists_column =
    make_lists_column(num_lists,
                      std::move(lists_column_offsets),
                      std::move(struct_column),
                      UNKNOWN_NULL_COUNT,
                      test::detail::make_null_mask(list_null_mask.begin(), list_null_mask.end()));

  auto lists_of_lists_column_offsets =
    test::fixed_width_column_wrapper<size_type>{0, 2, 3}.release();
  auto num_lists_of_lists               = lists_of_lists_column_offsets->size() - 1;
  auto list_of_lists_null_mask          = {1, 0};
  auto lists_of_lists_of_structs_column = make_lists_column(
    num_lists_of_lists,
    std::move(lists_of_lists_column_offsets),
    std::move(lists_column),
    UNKNOWN_NULL_COUNT,
    test::detail::make_null_mask(list_of_lists_null_mask.begin(), list_of_lists_null_mask.end()));

  // Check if child column is unchanged.

  auto expected_numeric_column =
    test::fixed_width_column_wrapper<T>{{1, 2, 3, 4, 5, 6, 7, 8}, {1, 1, 1, 1, 0, 0, 0, 0}};
  auto expected_bool_column = test::fixed_width_column_wrapper<bool>{1, 1, 1, 1, 0, 0, 0, 0};
  auto expected_struct_column =
    test::structs_column_wrapper{{expected_numeric_column, expected_bool_column}}.release();

  cudf::test::expect_columns_equal(
    *expected_struct_column,
    lists_column_view{lists_column_view{*lists_of_lists_of_structs_column}.child()}.child());
}

TYPED_TEST(ListColumnWrapperTestTyped, LargeListsOfStructsWithValidity)
{
  using namespace cudf;

  using T = TypeParam;

  auto num_struct_rows = 10000;

  // Creating Struct<Numeric, Bool>.
  auto numeric_column = test::fixed_width_column_wrapper<T>{
    thrust::make_counting_iterator(0),
    thrust::make_counting_iterator(num_struct_rows),
    cudf::test::make_counting_transform_iterator(0, [](auto i) { return i % 2 == 1; })};

  auto bool_iterator = thrust::make_transform_iterator(thrust::make_counting_iterator(0),
                                                       [](auto i) { return i % 3 == 0; });
  auto bool_column =
    test::fixed_width_column_wrapper<bool>(bool_iterator, bool_iterator + num_struct_rows);

  auto struct_validity_iterator =
    cudf::test::make_counting_transform_iterator(0, [](auto i) { return i % 5 == 0; });
  auto struct_column =
    test::structs_column_wrapper{
      {numeric_column, bool_column},
      std::vector<bool>(struct_validity_iterator, struct_validity_iterator + num_struct_rows)}
      .release();

  EXPECT_EQ(struct_column->size(), num_struct_rows);

  // Now, use struct_column to create a list column.
  // Each list has 50 elements.
  auto num_list_rows = num_struct_rows / 50;
  auto list_offset_iterator =
    test::make_counting_transform_iterator(0, [](auto i) { return i * 50; });
  auto list_offset_column = test::fixed_width_column_wrapper<size_type>(
                              list_offset_iterator, list_offset_iterator + num_list_rows + 1)
                              .release();
  auto lists_column = make_lists_column(num_list_rows,
                                        std::move(list_offset_column),
                                        std::move(struct_column),
                                        cudf::UNKNOWN_NULL_COUNT,
                                        {});

  // List construction succeeded.
  // Verify that the child is unchanged.

  auto expected_numeric_column = test::fixed_width_column_wrapper<T>{
    thrust::make_counting_iterator(0),
    thrust::make_counting_iterator(num_struct_rows),
    cudf::test::make_counting_transform_iterator(0, [](auto i) { return i % 2 == 1; })};

  auto expected_bool_column =
    test::fixed_width_column_wrapper<bool>(bool_iterator, bool_iterator + num_struct_rows);

  auto expected_struct_column =
    test::structs_column_wrapper{
      {expected_numeric_column, expected_bool_column},
      std::vector<bool>(struct_validity_iterator, struct_validity_iterator + num_struct_rows)}
      .release();

  cudf::test::expect_columns_equal(*expected_struct_column,
                                   lists_column_view(*lists_column).child());
}<|MERGE_RESOLUTION|>--- conflicted
+++ resolved
@@ -1108,11 +1108,7 @@
     auto offsets = lcv.offsets();
     EXPECT_EQ(offsets.size(), 5);
     test::fixed_width_column_wrapper<size_type> e_offsets({0, 1, 3, 3, 5});
-<<<<<<< HEAD
-    test::expect_columns_equal(e_offsets, offsets);
-=======
-    CUDF_TEST_EXPECT_COLUMNS_EQUAL(e_offsets, offsets);
->>>>>>> 52f8776c
+    CUDF_TEST_EXPECT_COLUMNS_EQUAL(e_offsets, offsets);
 
     auto child = lcv.child();
     lists_column_view childv(child);
@@ -1121,11 +1117,7 @@
     auto child_offsets = childv.offsets();
     EXPECT_EQ(child_offsets.size(), 6);
     test::fixed_width_column_wrapper<size_type> e_child_offsets({0, 2, 2, 3, 3, 3});
-<<<<<<< HEAD
-    test::expect_columns_equal(e_child_offsets, child_offsets);
-=======
-    CUDF_TEST_EXPECT_COLUMNS_EQUAL(e_child_offsets, child_offsets);
->>>>>>> 52f8776c
+    CUDF_TEST_EXPECT_COLUMNS_EQUAL(e_child_offsets, child_offsets);
 
     auto child_child = childv.child();
     lists_column_view child_childv(child_child);
@@ -1134,20 +1126,12 @@
     auto child_child_offsets = child_childv.offsets();
     EXPECT_EQ(child_child_offsets.size(), 4);
     test::fixed_width_column_wrapper<size_type> e_child_child_offsets({0, 3, 5, 5});
-<<<<<<< HEAD
-    test::expect_columns_equal(e_child_child_offsets, child_child_offsets);
-=======
     CUDF_TEST_EXPECT_COLUMNS_EQUAL(e_child_child_offsets, child_child_offsets);
->>>>>>> 52f8776c
 
     auto child_child_data = child_childv.child();
     EXPECT_EQ(child_child_data.size(), 5);
     test::fixed_width_column_wrapper<size_type> e_child_child_data({1, 2, 3, 4, 5});
-<<<<<<< HEAD
-    test::expect_columns_equal(e_child_child_data, e_child_child_data);
-=======
     CUDF_TEST_EXPECT_COLUMNS_EQUAL(e_child_child_data, e_child_child_data);
->>>>>>> 52f8776c
   }
 }
 
