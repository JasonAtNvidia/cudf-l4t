# Copyright (c) 2020, NVIDIA CORPORATION.

import pandas as pd
import numba
import numpy as np
from libcpp.string cimport string
from libcpp.memory cimport unique_ptr
from libcpp.vector cimport vector
from cudf.utils import cudautils

from cudf._libxx.types import np_to_cudf_types, cudf_to_np_types
from cudf._libxx.move cimport move

from cudf._libxx.cpp.types cimport (
    type_id,
    size_type,
    data_type,
    interpolation
)
cimport cudf._libxx.cpp.aggregation as libcudf_aggregation


<<<<<<< HEAD
cdef unique_ptr[aggregation] make_aggregation(op, kwargs={}):
    cdef _Aggregation agg
    if isinstance(op, str):
        agg = getattr(_Aggregation, op)()
=======
# need to update as and when we add new aggregations with additional options
cdef unique_ptr[aggregation] get_aggregation(op, kwargs) except *:

    cdef type_id tid
    cdef data_type out_dtype
    cdef string cpp_str
    cdef unique_ptr[aggregation] agg

    if op == "sum":
        agg = move(libcudf_aggregation.make_sum_aggregation())
    elif op == "min":
        agg = move(libcudf_aggregation.make_min_aggregation())
    elif op == "max":
        agg = move(libcudf_aggregation.make_max_aggregation())
    elif op == "mean":
        agg = move(libcudf_aggregation.make_mean_aggregation())
    elif op == "count":
        agg = move(libcudf_aggregation.make_count_aggregation())
    elif op == "any":
        agg = move(libcudf_aggregation.make_any_aggregation())
    elif op == "all":
        agg = move(libcudf_aggregation.make_all_aggregation())
    elif op == "product":
        agg = move(libcudf_aggregation.make_product_aggregation())
    elif op == "sum_of_squares":
        agg = move(libcudf_aggregation.make_sum_of_squares_aggregation())
    elif op == "var":
        agg = move(libcudf_aggregation.make_variance_aggregation(
            kwargs['ddof'])
        )
    elif op == "std":
        agg = move(libcudf_aggregation.make_std_aggregation(kwargs['ddof']))
    elif op == "count":
        agg = move(libcudf_aggregation.make_count_aggregation())
>>>>>>> 01dd5717
    elif callable(op):
        if "dtype" in kwargs:
            agg = _Aggregation.from_udf(op, **kwargs)
        else:
            agg = op(_Aggregation)
    return move(agg.c_obj)


cdef class _Aggregation:

    @classmethod
    def sum(cls):
        cdef _Aggregation agg = _Aggregation.__new__(_Aggregation)
        agg.c_obj = move(libcudf_aggregation.make_sum_aggregation())
        return agg

    @classmethod
    def min(cls):
        cdef _Aggregation agg = _Aggregation.__new__(_Aggregation)
        agg.c_obj = move(libcudf_aggregation.make_min_aggregation())
        return agg

    @classmethod
    def max(cls):
        cdef _Aggregation agg = _Aggregation.__new__(_Aggregation)
        agg.c_obj = move(libcudf_aggregation.make_max_aggregation())
        return agg

    @classmethod
    def mean(cls):
        cdef _Aggregation agg = _Aggregation.__new__(_Aggregation)
        agg.c_obj = move(libcudf_aggregation.make_mean_aggregation())
        return agg

    @classmethod
    def count(cls):
        cdef _Aggregation agg = _Aggregation.__new__(_Aggregation)
        agg.c_obj = move(libcudf_aggregation.make_count_aggregation())
        return agg

    @classmethod
    def nunique(cls):
        cdef _Aggregation agg = _Aggregation.__new__(_Aggregation)
        agg.c_obj = move(libcudf_aggregation.make_nunique_aggregation())
        return agg

    @classmethod
    def from_udf(cls, op, *args, **kwargs):
        cdef _Aggregation agg = _Aggregation.__new__(_Aggregation)

        cdef type_id tid
        cdef data_type out_dtype
        cdef string cpp_str

        # Handling UDF type
        nb_type = numba.numpy_support.from_dtype(kwargs['dtype'])
        type_signature = (nb_type[:],)
        compiled_op = cudautils.compile_udf(op, type_signature)
        output_np_dtype = np.dtype(compiled_op[1])
        cpp_str = compiled_op[0].encode('UTF-8')
        if output_np_dtype not in np_to_cudf_types:
            raise TypeError(
                "Result of window function has unsupported dtype {}"
                .format(op[1])
            )
        tid = np_to_cudf_types[output_np_dtype]

        out_dtype = data_type(tid)

        agg.c_obj = move(libcudf_aggregation.make_udf_aggregation(
            libcudf_aggregation.udf_type.PTX, cpp_str, out_dtype
        ))
        return agg<|MERGE_RESOLUTION|>--- conflicted
+++ resolved
@@ -20,47 +20,10 @@
 cimport cudf._libxx.cpp.aggregation as libcudf_aggregation
 
 
-<<<<<<< HEAD
-cdef unique_ptr[aggregation] make_aggregation(op, kwargs={}):
+cdef unique_ptr[aggregation] make_aggregation(op, kwargs={}) except *:
     cdef _Aggregation agg
     if isinstance(op, str):
-        agg = getattr(_Aggregation, op)()
-=======
-# need to update as and when we add new aggregations with additional options
-cdef unique_ptr[aggregation] get_aggregation(op, kwargs) except *:
-
-    cdef type_id tid
-    cdef data_type out_dtype
-    cdef string cpp_str
-    cdef unique_ptr[aggregation] agg
-
-    if op == "sum":
-        agg = move(libcudf_aggregation.make_sum_aggregation())
-    elif op == "min":
-        agg = move(libcudf_aggregation.make_min_aggregation())
-    elif op == "max":
-        agg = move(libcudf_aggregation.make_max_aggregation())
-    elif op == "mean":
-        agg = move(libcudf_aggregation.make_mean_aggregation())
-    elif op == "count":
-        agg = move(libcudf_aggregation.make_count_aggregation())
-    elif op == "any":
-        agg = move(libcudf_aggregation.make_any_aggregation())
-    elif op == "all":
-        agg = move(libcudf_aggregation.make_all_aggregation())
-    elif op == "product":
-        agg = move(libcudf_aggregation.make_product_aggregation())
-    elif op == "sum_of_squares":
-        agg = move(libcudf_aggregation.make_sum_of_squares_aggregation())
-    elif op == "var":
-        agg = move(libcudf_aggregation.make_variance_aggregation(
-            kwargs['ddof'])
-        )
-    elif op == "std":
-        agg = move(libcudf_aggregation.make_std_aggregation(kwargs['ddof']))
-    elif op == "count":
-        agg = move(libcudf_aggregation.make_count_aggregation())
->>>>>>> 01dd5717
+        agg = getattr(_Aggregation, op)(**kwargs)
     elif callable(op):
         if "dtype" in kwargs:
             agg = _Aggregation.from_udf(op, **kwargs)
@@ -69,44 +32,85 @@
     return move(agg.c_obj)
 
 
+# need to update as and when we add new aggregations with additional options
 cdef class _Aggregation:
 
     @classmethod
-    def sum(cls):
+    def sum(cls, *args, **kwargs):
         cdef _Aggregation agg = _Aggregation.__new__(_Aggregation)
         agg.c_obj = move(libcudf_aggregation.make_sum_aggregation())
         return agg
 
     @classmethod
-    def min(cls):
+    def min(cls, *args, **kwargs):
         cdef _Aggregation agg = _Aggregation.__new__(_Aggregation)
         agg.c_obj = move(libcudf_aggregation.make_min_aggregation())
         return agg
 
     @classmethod
-    def max(cls):
+    def max(cls, *args, **kwargs):
         cdef _Aggregation agg = _Aggregation.__new__(_Aggregation)
         agg.c_obj = move(libcudf_aggregation.make_max_aggregation())
         return agg
 
     @classmethod
-    def mean(cls):
+    def mean(cls, *args, **kwargs):
         cdef _Aggregation agg = _Aggregation.__new__(_Aggregation)
         agg.c_obj = move(libcudf_aggregation.make_mean_aggregation())
         return agg
 
     @classmethod
-    def count(cls):
+    def count(cls, *args, **kwargs):
         cdef _Aggregation agg = _Aggregation.__new__(_Aggregation)
         agg.c_obj = move(libcudf_aggregation.make_count_aggregation())
         return agg
 
     @classmethod
-    def nunique(cls):
+    def nunique(cls, *args, **kwargs):
         cdef _Aggregation agg = _Aggregation.__new__(_Aggregation)
         agg.c_obj = move(libcudf_aggregation.make_nunique_aggregation())
         return agg
 
+    @classmethod
+    def any(cls, *args, **kwargs):
+        cdef _Aggregation agg = _Aggregation.__new__(_Aggregation)
+        agg.c_obj = move(libcudf_aggregation.make_any_aggregation())
+        return agg
+
+    @classmethod
+    def all(cls, *args, **kwargs):
+        cdef _Aggregation agg = _Aggregation.__new__(_Aggregation)
+        agg.c_obj = move(libcudf_aggregation.make_all_aggregation())
+        return agg
+    
+    @classmethod
+    def product(cls, *args, **kwargs):
+        cdef _Aggregation agg = _Aggregation.__new__(_Aggregation)
+        agg.c_obj = move(libcudf_aggregation.make_product_aggregation())
+        return agg
+    
+    @classmethod
+    def sum_of_squares(cls, *args, **kwargs):
+        cdef _Aggregation agg = _Aggregation.__new__(_Aggregation)
+        agg.c_obj = move(libcudf_aggregation.make_sum_of_squares_aggregation())
+        return agg
+    
+    @classmethod
+    def var(cls, ddof, *args, **kwargs):
+        cdef _Aggregation agg = _Aggregation.__new__(_Aggregation)
+        agg.c_obj = move(
+            libcudf_aggregation.make_variance_aggregation(ddof)
+        )
+        return agg
+    
+    @classmethod
+    def std(cls, ddof, *args, **kwargs):
+        cdef _Aggregation agg = _Aggregation.__new__(_Aggregation)
+        agg.c_obj = move(
+            libcudf_aggregation.make_std_aggregation(ddof)
+        )
+        return agg
+    
     @classmethod
     def from_udf(cls, op, *args, **kwargs):
         cdef _Aggregation agg = _Aggregation.__new__(_Aggregation)
