import numpy as np
import pandas as pd
from cudf.tests.utils import assert_eq

from cudf import Series

import pytest


def test_can_cast_safely_same_kind():
    data = Series([1, 2, 3], dtype="int32")._column
    to_dtype = np.dtype("int64")

    assert data.can_cast_safely(to_dtype)

    data = Series([1, 2, 3], dtype="int64")._column
    to_dtype = np.dtype("int32")

    assert data.can_cast_safely(to_dtype)

    data = Series([1, 2, 2 ** 31], dtype="int64")._column
    assert not data.can_cast_safely(to_dtype)


def test_can_cast_safely_mixed_kind():
    data = Series([1, 2, 3], dtype="int32")._column
    to_dtype = np.dtype("float32")
    assert data.can_cast_safely(to_dtype)

    # too big to fit into f32 exactly
    data = Series([1, 2, 2 ** 24 + 1], dtype="int32")._column
    assert not data.can_cast_safely(to_dtype)

    to_dtype = np.dtype("float64")
    assert data.can_cast_safely(to_dtype)

    data = Series([1.0, 2.0, 3.0], dtype="float32")._column
    to_dtype = np.dtype("int32")
    assert data.can_cast_safely(to_dtype)

    # not integer float
    data = Series([1.0, 2.0, 3.5], dtype="float32")._column
    assert not data.can_cast_safely(to_dtype)

    # float out of int range
    data = Series([1.0, 2.0, 1.0 * (2 ** 31)], dtype="float32")._column
    assert not data.can_cast_safely(to_dtype)

<<<<<<< HEAD
@pytest.mark.xfail
def test_to_pandas_nullable_integer():
    gsr_not_null = Series([1,2,3])
    gsr_has_null = Series([1,2,None])

    psr_not_null = pd.Series([1,2,3], dtype='int64')
    psr_has_null = pd.Series([1,2,None], dtype='Int64')

    assert_eq(gsr_not_null.to_pandas(), psr_not_null)
    assert_eq(gsr_has_null.to_pandas(), psr_has_null)

@pytest.mark.xfail
def test_to_pandas_nullable_bool():
    gsr_not_null = Series([True, False, True])
    gsr_has_null = Series([True, False, None])

    psr_not_null = pd.Series([True, False, True], dtype='bool')
    psr_has_null = pd.Series([True, False, None], dtype='boolean')

    assert_eq(gsr_not_null.to_pandas(), psr_not_null)
    assert_eq(gsr_has_null.to_pandas(), psr_has_null)
=======

def test_can_cast_safely_has_nulls():
    data = Series([1, 2, 3, None], dtype="float32")._column
    to_dtype = np.dtype("int64")

    assert data.can_cast_safely(to_dtype)

    data = Series([1, 2, 3.1, None], dtype="float32")._column
    assert not data.can_cast_safely(to_dtype)
>>>>>>> 56769d47
<|MERGE_RESOLUTION|>--- conflicted
+++ resolved
@@ -46,7 +46,6 @@
     data = Series([1.0, 2.0, 1.0 * (2 ** 31)], dtype="float32")._column
     assert not data.can_cast_safely(to_dtype)
 
-<<<<<<< HEAD
 @pytest.mark.xfail
 def test_to_pandas_nullable_integer():
     gsr_not_null = Series([1,2,3])
@@ -68,7 +67,6 @@
 
     assert_eq(gsr_not_null.to_pandas(), psr_not_null)
     assert_eq(gsr_has_null.to_pandas(), psr_has_null)
-=======
 
 def test_can_cast_safely_has_nulls():
     data = Series([1, 2, 3, None], dtype="float32")._column
@@ -77,5 +75,4 @@
     assert data.can_cast_safely(to_dtype)
 
     data = Series([1, 2, 3.1, None], dtype="float32")._column
-    assert not data.can_cast_safely(to_dtype)
->>>>>>> 56769d47
+    assert not data.can_cast_safely(to_dtype)