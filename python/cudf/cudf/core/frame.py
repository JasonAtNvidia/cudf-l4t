import itertools
import warnings

import numpy as np
import pandas as pd

import cudf._libxx as libcudfxx
from cudf.core import column
from cudf.core.column import as_column, build_categorical_column
<<<<<<< HEAD
from cudf.utils.dtypes import (
    is_categorical_dtype,
    is_datetime_dtype,
    is_string_dtype,
)
from collections import OrderedDict
=======
from cudf.utils.dtypes import is_categorical_dtype, is_scalar
>>>>>>> 8e1f4a7b


class Frame(libcudfxx.table.Table):
    """
    Frame: A collection of Column objects with an optional index.

    Parameters
    ----------
    data : OrderedColumnDict
        An OrderedColumnDict mapping column names to Columns
    index : Table
        A Frame representing the (optional) index columns.
    """

    @classmethod
    def _from_table(cls, table):
        return cls(table._data, index=table._index)

    def _get_columns_by_label(self, labels, downcast=False):
        """
        Returns columns of the Frame specified by `labels`

        If downcast is True, try and downcast from a DataFrame to a Series
        """
        new_data = self._data.get_by_label(labels)
        if downcast:
            if is_scalar(labels):
                nlevels = 1
            elif isinstance(labels, tuple):
                nlevels = len(labels)
            if self._data.multiindex is False or nlevels == self._data.nlevels:
                return self._constructor_sliced(
                    new_data, name=labels, index=self.index
                )
        return self._constructor(
            new_data, columns=new_data.to_pandas_index(), index=self.index,
        )

    def _get_columns_by_index(self, indices):
        """
        Returns columns of the Frame specified by `labels`

        """
        data = self._data.get_by_index(indices)
        return self._constructor(
            data, columns=data.to_pandas_index(), index=self.index,
        )

    def _gather(self, gather_map):
        if not pd.api.types.is_integer_dtype(gather_map.dtype):
            gather_map = gather_map.astype("int32")
        result = self.__class__._from_table(
            libcudfxx.copying.gather(self, as_column(gather_map))
        )
        result._copy_categories(self)
        return result

    def _as_column(self):
        """
        _as_column : Converts a single columned Frame to Column
        """
        assert (
            self._num_columns == 1
            and self._index is None
            and self._column_names[0] is None
        ), """There should be only one data column,
            no index and None as the name to use this method"""

        return self._data[None].copy(deep=False)

    def dropna(self, axis=0, how="any", subset=None, thresh=None):
        """
        Drops rows (or columns) containing nulls from a Column.

        Parameters
        ----------
        axis : {0, 1}, optional
            Whether to drop rows (axis=0, default) or columns (axis=1)
            containing nulls.
        how : {"any", "all"}, optional
            Specifies how to decide whether to drop a row (or column).
            any (default) drops rows (or columns) containing at least
            one null value. all drops only rows (or columns) containing
            *all* null values.
        subset : list, optional
            List of columns to consider when dropping rows (all columns
            are considered by default). Alternatively, when dropping
            columns, subset is a list of rows to consider.
        thresh: int, optional
            If specified, then drops every row (or column) containing
            less than `thresh` non-null values


        Returns
        -------
        Copy of the DataFrame with rows/columns containing nulls dropped.
        """
        if axis == 0:
            return self._drop_na_rows(how=how, subset=subset, thresh=thresh)
        else:
            return self._drop_na_columns(how=how, subset=subset, thresh=thresh)

    def _drop_na_rows(self, how="any", subset=None, thresh=None):
        """
        Drops null rows from `self`.

        how : {"any", "all"}, optional
            Specifies how to decide whether to drop a row.
            any (default) drops rows containing at least
            one null value. all drops only rows containing
            *all* null values.
        subset : list, optional
            List of columns to consider when dropping rows.
        thresh: int, optional
            If specified, then drops every row containing
            less than `thresh` non-null values.
        """
        if subset is None:
            subset = self._column_names
        elif (
            not np.iterable(subset)
            or isinstance(subset, str)
            or isinstance(subset, tuple)
            and subset in self.columns
        ):
            subset = (subset,)
        diff = set(subset) - set(self._data)
        if len(diff) != 0:
            raise KeyError("columns {!r} do not exist".format(diff))
        subset_cols = [
            name for name, col in self._data.items() if name in subset
        ]
        if len(subset_cols) == 0:
            return self.copy(deep=True)
        result = self.__class__._from_table(
            libcudfxx.stream_compaction.drop_nulls(
                self, how=how, keys=subset, thresh=thresh
            )
        )
        result._copy_categories(self)
        return result

    def _drop_na_columns(self, how="any", subset=None, thresh=None):
        """
        Drop columns containing nulls
        """
        out_cols = []

        if subset is None:
            df = self
        else:
            df = self.take(subset)

        if thresh is None:
            if how == "all":
                thresh = 1
            else:
                thresh = len(df)

        for col in self.columns:
            if (len(df[col]) - df[col].null_count) < thresh:
                continue
            out_cols.append(col)

        return self[out_cols]

    def _apply_boolean_mask(self, boolean_mask):
        """
        Applies boolean mask to each row of `self`,
        rows corresponding to `False` is dropped
        """
        result = self._from_table(
            libcudfxx.stream_compaction.apply_boolean_mask(
                self, as_column(boolean_mask)
            )
        )
        result._copy_categories(self)
        return result

    def drop_duplicates(self, subset=None, keep="first", nulls_are_equal=True):
        """
        Drops rows in frame as per duplicate rows in `seubset` columns from
        self.

        subset : list, optional
            List of columns to consider when dropping rows.
        keep : ["first", "last", False] first will keep first of duplicate,
            last will keep last of the duplicate and False drop all
            duplicate
        nulls_are_equal: null elements are considered equal to other null
            elements
        """
        if subset is None:
            subset = self._column_names
        elif (
            not np.iterable(subset)
            or isinstance(subset, str)
            or isinstance(subset, tuple)
            and subset in self.columns
        ):
            subset = (subset,)
        diff = set(subset) - set(self._data)
        if len(diff) != 0:
            raise KeyError("columns {!r} do not exist".format(diff))
        subset_cols = [name for name in self._column_names if name in subset]
        if len(subset_cols) == 0:
            return self.copy(deep=True)

        result = self._from_table(
            libcudfxx.stream_compaction.drop_duplicates(
                self, keys=subset, keep=keep, nulls_are_equal=nulls_are_equal
            )
        )

        result._copy_categories(self)
        return result

    def _copy_categories(self, other, include_index=True):
        """
        Utility that copies category information from `other`
        to `self`.
        """
        for name, col, other_col in zip(
            self._column_names, self._columns, other._columns
        ):
            if is_categorical_dtype(other_col) and not is_categorical_dtype(
                col
            ):
                self._data[name] = build_categorical_column(
                    categories=other_col.categories,
                    codes=col,
                    mask=col.mask,
                    ordered=other_col.ordered,
                )
        if include_index:
            if self._index is not None:
                self._index._copy_categories(other._index)
        return self

    def _unaryop(self, op):
        result = self.copy()
        for name, col in result._data.items():
            result._data[name] = col.unary_operator(op)
        return result

    def sin(self):
        return self._unaryop("sin")

    def cos(self):
        return self._unaryop("cos")

    def tan(self):
        return self._unaryop("tan")

    def asin(self):
        return self._unaryop("asin")

    def acos(self):
        return self._unaryop("acos")

    def atan(self):
        return self._unaryop("atan")

    def exp(self):
        return self._unaryop("exp")

    def log(self):
        return self._unaryop("log")

    def sqrt(self):
        return self._unaryop("sqrt")

    @staticmethod
    def _validate_merge_cfg(
        lhs,
        rhs,
        left_on,
        right_on,
        on,
        how,
        left_index=False,
        right_index=False,
        lsuffix=None,
        rsuffix=None,
    ):
        """
        Error for various combinations of merge input parameters
        """

        len_left_on = len(left_on) if left_on is not None else 0
        len_right_on = len(right_on) if right_on is not None else 0

        # must actually support the requested merge type
        if how not in ["left", "inner", "outer"]:
            raise NotImplementedError(
                "{!r} merge not supported yet".format(how)
            )

        # Passing 'on' with 'left_on' or 'right_on' is potentially ambiguous
        if on:
            if left_on or right_on:
                raise ValueError(
                    'Can only pass argument "on" OR "left_on" '
                    'and "right_on", not a combination of both.'
                )

        # There must be the same total number of columns to join on in both operands
        if not (len_left_on + left_index) == (len_right_on + right_index):
            raise ValueError(
                "Merge operands must have same number of join key columns"
            )

        # If nothing specified, must have common cols to use implicitly
        same_named_columns = set(lhs._data.keys()) & set(rhs._data.keys())
        if not (left_index or right_index):
            if not (left_on or right_on):
                if len(same_named_columns) == 0:
                    raise ValueError("No common columns to perform merge on")

        for name in same_named_columns:
            if not (
                name in left_on
                and name in right_on
                and (left_on.index(name) == right_on.index(name))
            ):
                if not (lsuffix or rsuffix):
                    raise ValueError(
                        "there are overlapping columns but "
                        "lsuffix and rsuffix are not defined"
                    )

        if on:
            on_keys = [on] if not isinstance(on, list) else on
            for key in on_keys:
                if not (key in lhs._data.keys() and key in rhs._data.keys()):
                    raise KeyError("Key {} not in both operands".format(on))
        else:
            for key in left_on:
                if key not in lhs._data.keys():
                    raise KeyError('Key "{}" not in left operand'.format(key))
            for key in right_on:
                if key not in rhs._data.keys():
                    raise KeyError('Key "{}" not in right operand'.format(key))

    def _merge(
        self,
        right,
        on,
        left_on,
        right_on,
        left_index,
        right_index,
        lsuffix,
        rsuffix,
        how,
        method,
        sort=False,
    ):

        if left_on == None:
            left_on = []
        if right_on == None:
            right_on = []

        # Making sure that the "on" arguments are list of column names
        if on:
            on = [on] if isinstance(on, str) else list(on)
        if left_on:
            left_on = [left_on] if isinstance(left_on, str) else list(left_on)
        if right_on:
            right_on = (
                [right_on] if isinstance(right_on, str) else list(right_on)
            )

        self._validate_merge_cfg(
            self,
            right,
            left_on,
            right_on,
            on,
            how,
            left_index=left_index,
            right_index=right_index,
            lsuffix=lsuffix,
            rsuffix=rsuffix,
        )

        if on:
            left_on = right_on = on

        lhs = self.copy(deep=False)
        rhs = right.copy(deep=False)

        same_named_columns = set(lhs._data.keys()) & set(rhs._data.keys())
        if not (left_on or right_on) and not (left_index and right_index):
            left_on = right_on = list(same_named_columns)

        no_suffix_cols = []
        for name in same_named_columns:
            if left_on is not None and right_on is not None:
                if name in left_on and name in right_on:
                    if left_on.index(name) == right_on.index(name):
                        no_suffix_cols.append(name)

        for name in same_named_columns:
            if name not in no_suffix_cols:
                lhs.rename({name: "%s%s" % (name, lsuffix)}, inplace=True)
                rhs.rename({name: "%s%s" % (name, rsuffix)}, inplace=True)
                if name in left_on:
                    left_on[left_on.index(name)] = "%s%s" % (name, lsuffix)
                if name in right_on:
                    right_on[right_on.index(name)] = "%s%s" % (name, rsuffix,)

        categorical_dtypes = {}
        for name, col in itertools.chain(lhs._data.items(), rhs._data.items()):
            if is_categorical_dtype(col):
                categorical_dtypes[name] = col.dtype

        # Save the order of the original column names for preservation later
        org_names = list(itertools.chain(lhs._data.keys(), rhs._data.keys()))

        # If neither left_index or right_index specified, that data won't
        # be carried through the join. We'll get a new RangeIndex afterwards
        lhs_full_view = False
        rhs_full_view = False
        if left_index:
            lhs_full_view = True
        if right_index:
            rhs_full_view = True

        # potentially do an implicit typecast
        (lhs, rhs, to_categorical) = self._typecast_before_merge(
            lhs, rhs, left_on, right_on, left_index, right_index, how
        )

        gdf_result = libcudfxx.join.join(
            lhs,
            rhs,
            left_on,
            right_on,
            how,
            method,
            left_index=lhs_full_view,
            right_index=rhs_full_view,
        )

        gdf_data = list(gdf_result._data.items())
        result_index = gdf_result._index

        result = []
        cat_codes = []
        if sort:
            # Pandas lexicographically sort is NOT a sort of all columns.
            # Instead, it sorts columns in lhs, then in "on", and then rhs.
            left_of_on = []
            for name in lhs._data.keys():
                if name not in left_on:
                    for i in range(len(gdf_data)):
                        if gdf_data[i][0] == name:
                            left_of_on.append(gdf_data.pop(i))
                            break
            in_on = []
            for name in itertools.chain(lhs._data.keys(), rhs._data.keys()):
                if name in left_on or name in right_on:
                    for i in range(len(gdf_data)):
                        if gdf_data[i][0] == name:
                            in_on.append(gdf_data.pop(i))
                            break
            right_of_on = []
            for name in rhs._data.keys():
                if name not in right_on:
                    for i in range(len(gdf_data)):
                        if gdf_data[i][0] == name:
                            right_of_on.append(gdf_data.pop(i))
                            break
            result = (
                sorted(left_of_on, key=lambda x: str(x[0]))
                + sorted(in_on, key=lambda x: str(x[0]))
                + sorted(right_of_on, key=lambda x: str(x[0]))
            )
        else:
            for org_name in org_names:
                for i in range(len(gdf_data)):
                    if gdf_data[i][0] == org_name:
                        result.append(gdf_data.pop(i))
                        break
            for cat_name in to_categorical:
                for i in range(len(gdf_data)):
                    if gdf_data[i][0] == cat_name + "_codes":
                        cat_codes.append(gdf_data.pop(i))
            assert len(gdf_data) == 0
        cat_codes = dict(cat_codes)

        # Build a new data frame based on the merged columns from GDF
        to_frame_data = OrderedDict()
        for name, col in result:
            if is_string_dtype(col):
                to_frame_data[name] = col
            elif is_categorical_dtype(categorical_dtypes.get(name, col.dtype)):

                dtype = categorical_dtypes.get(name, col.dtype)
                to_frame_data[name] = column.build_categorical_column(
                    categories=dtype.categories,
                    codes=cat_codes.get(name + "_codes", col),
                    mask=col.mask,
                    ordered=dtype.ordered,
                )
            else:

                to_frame_data[name] = column.build_column(
                    col.data,
                    dtype=categorical_dtypes.get(name, col.dtype),
                    mask=col.mask,
                )
        gdf_result._data = to_frame_data

        return self.__class__._from_table(gdf_result)

    def _typecast_before_merge(
        self, lhs, rhs, left_on, right_on, left_index, right_index, how
    ):
        def casting_rules(lhs, rhs, dtype_l, dtype_r, how):
            cast_warn = "can't safely cast column {} from {} with type \
                         {} to {}, upcasting to {}"
            ctgry_err = "can't implicitly cast column {0} to categories \
                         from {1} during {1} join"

            rtn = None
            if pd.api.types.is_dtype_equal(dtype_l, dtype_r):
                rtn = dtype_l
            elif is_categorical_dtype(dtype_l) and is_categorical_dtype(
                dtype_r
            ):
                raise TypeError("Left and right categories must be the same.")
            elif how == "left":

                check_col = rhs._data[rcol].fillna(0)
                if not check_col.can_cast_safely(dtype_l):
                    rtn = casting_rules(lhs, rhs, dtype_l, dtype_r, "inner")
                    warnings.warn(
                        cast_warn.format(rcol, "right", dtype_r, dtype_l, rtn)
                    )
                else:
                    rtn = dtype_l
            elif how == "right":
                check_col = lhs._data[lcol].fillna(0)
                if not check_col.can_cast_safely(dtype_r):
                    rtn = casting_rules(lhs, rhs, dtype_l, dtype_r, "inner")
                    warnings.warn(
                        cast_warn.format(lcol, "left", dtype_l, dtype_r, rtn)
                    )
                else:
                    rtn = dtype_r

            elif is_categorical_dtype(dtype_l):
                if how == "right":
                    raise ValueError(ctgry_err.format(rcol, "right"))

                rtn = lhs[lcol].cat.categories.dtype
                to_categorical.append(lcol)
                lhs[lcol + "_codes"] = lhs[lcol].cat.codes
            elif is_categorical_dtype(dtype_r):
                if how == "left":
                    raise ValueError(ctgry_err.format(lcol, "left"))
                rtn = rhs[rcol].cat.categories.dtype
                to_categorical.append(rcol)
                rhs[rcol + "_codes"] = rhs[rcol].cat.codes
            elif how in ["inner", "outer"]:
                if (np.issubdtype(dtype_l, np.number)) and (
                    np.issubdtype(dtype_r, np.number)
                ):
                    if dtype_l.kind == dtype_r.kind:
                        # both ints or both floats
                        rtn = max(dtype_l, dtype_r)
                    else:
                        rtn = np.find_common_type([], [dtype_l, dtype_r])
                elif is_datetime_dtype(dtype_l) and is_datetime_dtype(dtype_r):
                    rtn = max(dtype_l, dtype_r)
            return rtn

        if left_index or right_index:
            if left_index and right_index:
                to_dtype = casting_rules(
                    lhs.index, rhs.index, lhs.index.dtype, rhs.index.dtype, how
                )
            elif left_index:
                to_dtype = lhs.index.dtype
            elif right_index:
                to_dtype = rhs.index.dtype
            lhs.index = lhs.index.astype(to_dtype)
            rhs.index = rhs.index.astype(to_dtype)
            return lhs, rhs, []

        left_on = sorted(left_on)
        right_on = sorted(right_on)
        to_categorical = []
        for lcol, rcol in zip(left_on, right_on):
            if (lcol not in lhs._data) or (rcol not in rhs._data):
                # probably wrong columns specified, let libcudf error
                continue

            dtype_l = lhs._data[lcol].dtype
            dtype_r = rhs._data[rcol].dtype
            if pd.api.types.is_dtype_equal(dtype_l, dtype_r):
                continue

            to_dtype = casting_rules(lhs, rhs, dtype_l, dtype_r, how)

            if to_dtype is not None:
                lhs[lcol] = lhs[lcol].astype(to_dtype)
                rhs[rcol] = rhs[rcol].astype(to_dtype)

        return lhs, rhs, to_categorical<|MERGE_RESOLUTION|>--- conflicted
+++ resolved
@@ -7,17 +7,13 @@
 import cudf._libxx as libcudfxx
 from cudf.core import column
 from cudf.core.column import as_column, build_categorical_column
-<<<<<<< HEAD
 from cudf.utils.dtypes import (
     is_categorical_dtype,
     is_datetime_dtype,
     is_string_dtype,
+    is_scalar
 )
 from collections import OrderedDict
-=======
-from cudf.utils.dtypes import is_categorical_dtype, is_scalar
->>>>>>> 8e1f4a7b
-
 
 class Frame(libcudfxx.table.Table):
     """
