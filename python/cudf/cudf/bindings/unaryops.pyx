# Copyright (c) 2019, NVIDIA CORPORATION.

# cython: profile=False
# distutils: language = c++
# cython: embedsignature = True
# cython: language_level = 3

from cudf.bindings.cudf_cpp cimport *
from cudf.bindings.cudf_cpp import *
from cudf.bindings.unaryops cimport *
from cudf.bindings.GDFError import GDFError
from libcpp.vector cimport vector

from librmm_cffi import librmm as rmm

from libcpp.string cimport string

import numpy as np

from cudf.utils import cudautils
import numba.cuda
import numba.numpy_support


_UNARY_OP = {
    'sin': SIN,
    'cos': COS,
    'tan': TAN,
    'asin': ARCSIN,
    'acos': ARCCOS,
    'atan': ARCTAN,
    'exp': EXP,
    'log': LOG,
    'sqrt': SQRT,
    'ceil': CEIL,
    'floor': FLOOR,
    'abs': ABS,
    'invert': BIT_INVERT,
    'not': NOT,
}


def apply_unary_op(incol, op):
    """
    Call Unary ops.
    """

    check_gdf_compatibility(incol)

    cdef gdf_column* c_incol = column_view_from_column(incol)
<<<<<<< HEAD
    cdef unary_op c_op = _UNARY_OP[op]

    cdef gdf_column c_out_col

    with nogil:
        c_out_col = unary_operation(
            c_incol[0],
            c_op
        )

    free_column(c_incol)

    return gdf_column_to_column(&c_out_col)


def column_applymap(incol, udf_ptx, np_dtype):

    cdef gdf_column* c_incol = column_view_from_column(incol)

    cdef string cpp_str = udf_ptx.encode("UTF-8")
    # get the gdf_type related to the input np type
    cdef gdf_dtype g_type = dtypes[np_dtype]

    cdef gdf_column c_out_col

    with nogil:
        c_out_col = transform(c_incol[0], cpp_str, g_type, True)

    free_column(c_incol)

    return gdf_column_to_column(&c_out_col)
=======

    cdef gdf_column result

    cdef unary_op c_op
    cdef string cpp_str
    cdef gdf_dtype g_type

    if callable(op):
        nb_type = numba.numpy_support.from_dtype(incol.dtype)
        type_signature = (nb_type,)
        compiled_op = cudautils.compile_udf(op, type_signature)
        cpp_str = compiled_op[0].encode('UTF-8')
        if compiled_op[1] not in dtypes:
            raise TypeError(
                "Result of window function has unsupported dtype {}"
                .format(op[1])
            )
        g_type = dtypes[compiled_op[1]]
        with nogil:
            result = transform(c_incol[0], cpp_str, g_type, True)
    else:
        c_op = _UNARY_OP[op]
        with nogil:
            result = unary_operation(
                c_incol[0],
                c_op
            )

    free(c_incol)
    data, mask = gdf_column_to_column_mem(&result)
    return Column.from_mem_views(data, mask)
>>>>>>> e2fe47bd


def apply_dt_extract_op(incol, outcol, op):
    """
    Call a datetime extraction op
    """

    check_gdf_compatibility(incol)
    check_gdf_compatibility(outcol)

    cdef gdf_column* c_incol = column_view_from_column(incol)
    cdef gdf_column* c_outcol = column_view_from_column(outcol)

    cdef gdf_error result = GDF_CUDA_ERROR
    with nogil:
        if op == 'year':
            result = gdf_extract_datetime_year(
                <gdf_column*>c_incol,
                <gdf_column*>c_outcol
            )
        elif op == 'month':
            result = gdf_extract_datetime_month(
                <gdf_column*>c_incol,
                <gdf_column*>c_outcol
            )
        elif op == 'day':
            result = gdf_extract_datetime_day(
                <gdf_column*>c_incol,
                <gdf_column*>c_outcol
            )
        elif op == 'hour':
            result = gdf_extract_datetime_hour(
                <gdf_column*>c_incol,
                <gdf_column*>c_outcol
            )
        elif op == 'minute':
            result = gdf_extract_datetime_minute(
                <gdf_column*>c_incol,
                <gdf_column*>c_outcol
            )
        elif op == 'second':
            result = gdf_extract_datetime_second(
                <gdf_column*>c_incol,
                <gdf_column*>c_outcol
            )

    free_column(c_incol)
    free_column(c_outcol)

    check_gdf_error(result)<|MERGE_RESOLUTION|>--- conflicted
+++ resolved
@@ -48,41 +48,8 @@
     check_gdf_compatibility(incol)
 
     cdef gdf_column* c_incol = column_view_from_column(incol)
-<<<<<<< HEAD
-    cdef unary_op c_op = _UNARY_OP[op]
 
     cdef gdf_column c_out_col
-
-    with nogil:
-        c_out_col = unary_operation(
-            c_incol[0],
-            c_op
-        )
-
-    free_column(c_incol)
-
-    return gdf_column_to_column(&c_out_col)
-
-
-def column_applymap(incol, udf_ptx, np_dtype):
-
-    cdef gdf_column* c_incol = column_view_from_column(incol)
-
-    cdef string cpp_str = udf_ptx.encode("UTF-8")
-    # get the gdf_type related to the input np type
-    cdef gdf_dtype g_type = dtypes[np_dtype]
-
-    cdef gdf_column c_out_col
-
-    with nogil:
-        c_out_col = transform(c_incol[0], cpp_str, g_type, True)
-
-    free_column(c_incol)
-
-    return gdf_column_to_column(&c_out_col)
-=======
-
-    cdef gdf_column result
 
     cdef unary_op c_op
     cdef string cpp_str
@@ -100,19 +67,18 @@
             )
         g_type = dtypes[compiled_op[1]]
         with nogil:
-            result = transform(c_incol[0], cpp_str, g_type, True)
+            c_out_col = transform(c_incol[0], cpp_str, g_type, True)
     else:
         c_op = _UNARY_OP[op]
         with nogil:
-            result = unary_operation(
+            c_out_col = unary_operation(
                 c_incol[0],
                 c_op
             )
 
-    free(c_incol)
-    data, mask = gdf_column_to_column_mem(&result)
-    return Column.from_mem_views(data, mask)
->>>>>>> e2fe47bd
+    free_column(c_incol)
+
+    return gdf_column_to_column(&c_out_col)
 
 
 def apply_dt_extract_op(incol, outcol, op):
