# cuDF 0.8.0 (Date TBD)

## New Features

- PR #1524 Add GPU-accelerated JSON Lines parser with limited feature set
- PR #1569 Add support for Json objects to the JSON Lines reader
- PR #1622 Add Series.loc
- PR #1654 Add cudf::apply_boolean_mask: faster replacement for gdf_apply_stencil
- PR #1487 cython gather/scatter
- PR #1310 Implemented the slice/split functionality.
- PR #1630 Add Python layer to the GPU-accelerated JSON reader
- PR #1745 Add rounding of numeric columns via Numba
- PR #1772 JSON reader: add support for BytesIO and StringIO input
- PR #1527 Support GDF_BOOL8 in readers and writers
- PR #1819 Logical operators (AND, OR, NOT) for libcudf and cuDF
- PR #1813 ORC Reader: Add support for stripe selection
- PR #1828 JSON Reader: add suport for bool8 columns
- PR #1665 Add the point-in-polygon GIS function
- PR #1863 Series and Dataframe methods for all and any

## Improvements
- PR #1538 Replacing LesserRTTI with inequality_comparator
- PR #1703 C++: Added non-aggregating `insert` to `concurrent_unordered_map` with specializations to store pairs with a single atomicCAS when possible.
- PR #1422 C++: Added a RAII wrapper for CUDA streams
- PR #1701 Added `unique` method for stringColumns
- PR #1713 Add documentation for Dask-XGBoost
- PR #1666 CSV Reader: Improve performance for files with large number of columns
- PR #1725 Enable the ability to use a single column groupby as its own index
- PR #1759 Add an example showing simultaneous rolling averages to `apply_grouped` documentation
- PR #1746 C++: Remove unused code: `windowed_ops.cu`, `sorting.cu`, `hash_ops.cu`
- PR #1748 C++: Add `bool` nullability flag to `device_table` row operators
- PR #1767 Speed up Python unit tests
- PR #1770 Added build.sh script, updated CI scripts and documentation
- PR #1739 ORC Reader: Add more pytest coverage
- PR #1795 Add printing of git submodule info to `print_env.sh`
- PR #1796 Removing old sort based group by code and gdf_filter
- PR #1811 Added funtions for copying/allocating `cudf::table`s
- PR #1838 Improve columnops.column_empty so that it returns typed columns instead of a generic Column
- PR #1890 Add utils.get_dummies- a pandas-like wrapper around one_hot-encoding
- PR #1823 CSV Reader: default the column type to string for empty dataframes
- PR #1827 Create bindings for scalar-vector binops, and update one_hot_encoding to use them
- PR #1817 Operators now support different sized dataframes as long as they don't share different sized columns
- PR #1846 C++ type-erased gdf_equal_columns test util; fix gdf_equal_columns logic error
- PR #1390 Added some basic utility functions for `gdf_column`s
- PR #1882 Add iloc functionality to MultiIndex dataframes
- PR #1896 Improve performance of groupby with levels specified in dask-cudf
<<<<<<< HEAD
- PR #1859 Convert read_json into a C++ API
=======
- PR #1919 Rename libcudf namespace gdf to namespace cudf.
>>>>>>> baff98a7

## Bug Fixes

- PR #1465 Fix for test_orc.py and test_sparse_df.py test failures
- PR #1583 Fix underlying issue in `as_index()` that was causing `Series.quantile()` to fail
- PR #1680 Add errors= keyword to drop() to fix cudf-dask bug
- PR #1651 Fix `query` function on empty dataframe
- PR #1616 Fix CategoricalColumn to access categories by index instead of iteration
- PR #1660 Fix bug in `loc` when indexing with a column name (a string)
- PR #1683 ORC reader: fix timestamp conversion to UTC
- PR #1613 Improve CategoricalColumn.fillna(-1) performance
- PR #1642 Fix failure of CSV_TEST gdf_csv_test.SkiprowsNrows on multiuser systems
- PR #1709 Fix handling of `datetime64[ms]` in `dataframe.select_dtypes`
- PR #1704 CSV Reader: Add support for the plus sign in number fields
- PR #1687 CSV reader: return an empty dataframe for zero size input
- PR #1757 Concatenating columns with null columns
- PR #1755 Add col_level keyword argument to melt
- PR #1758 Fix df.set_index() when setting index from an empty column
- PR #1749 ORC reader: fix long strings of NULL values resulting in incorrect data
- PR #1742 Parquet Reader: Fix index column name to match PANDAS compat
- PR #1782 Update libcudf doc version
- PR #1783 Update conda dependencies
- PR #1786 Maintain the original series name in series.unique output
- PR #1760 CSV Reader: fix segfault when dtype list only includes columns from usecols list
- PR #1831 build.sh: Assuming python is in PATH instead of using PYTHON env var
- PR #1839 Raise an error instead of segfaulting when transposing a DataFrame with StringColumns
- PR #1840 Retain index correctly during merge left_on right_on
- PR #1825 cuDF: Multiaggregation Groupby Failures
- PR #1789 CSV Reader: Fix missing support for specifying `int8` and `int16` dtypes
- PR #1857 Cython Bindings: Handle `bool` columns while calling `column_view_from_NDArrays`
- PR #1849 Allow DataFrame support methods to pass arguments to the methods
- PR #1847 Fixed #1375 by moving the nvstring check into the wrapper function
- PR #1864 Fixing cudf reduction for POWER platform
- PR #1869 Parquet reader: fix Dask timestamps not matching with Pandas (convert to milliseconds)
- PR #1876 add dtype=bool for `any`, `all` to treat integer column correctly
- PR #1875 CSV reader: take NaN values into account in dtype detection
- PR #1873 Add column dtype checking for the all/any methods
- PR #1902 Bug with string iteration in _apply_basic_agg
- PR #1887 Fix for initialization issue in pq_read_arg,orc_read_arg
- PR #1867 JSON reader: add support for null/empty fields, including the 'null' literal
- PR #1909 Support of `to_pandas()` of boolean series with null values


# cudf 0.7.2 (16 May 2019)

## New Features

- PR #1735 Added overload for atomicAdd on int64. Streamlined implementation of custom atomic overloads.
- PR #1741 Add MultiIndex concatenation

## Bug Fixes

- PR #1718 Fix issue with SeriesGroupBy MultiIndex in dask-cudf
- PR #1734 Python: fix performance regression for groupby count() aggregations
- PR #1768 Cython: fix handling read only schema buffers in gpuarrow reader


# cudf 0.7.1 (11 May 2019)

## New Features

- PR #1702 Lazy load MultiIndex to return groupby performance to near optimal.

## Bug Fixes

- PR #1708 Fix handling of `datetime64[ms]` in `dataframe.select_dtypes`


# cuDF 0.7.0 (10 May 2019)

## New Features

- PR #982 Implement gdf_group_by_without_aggregations and gdf_unique_indices functions
- PR #1142 Add `GDF_BOOL` column type
- PR #1194 Implement overloads for CUDA atomic operations
- PR #1292 Implemented Bitwise binary ops AND, OR, XOR (&, |, ^)
- PR #1235 Add GPU-accelerated Parquet Reader
- PR #1335 Added local_dict arg in `DataFrame.query()`.
- PR #1282 Add Series and DataFrame.describe()
- PR #1356 Rolling windows
- PR #1381 Add DataFrame._get_numeric_data
- PR #1388 Add CODEOWNERS file to auto-request reviews based on where changes are made
- PR #1396 Add DataFrame.drop method
- PR #1413 Add DataFrame.melt method
- PR #1412 Add DataFrame.pop()
- PR #1419 Initial CSV writer function
- PR #1441 Add Series level cumulative ops (cumsum, cummin, cummax, cumprod)
- PR #1420 Add script to build and test on a local gpuCI image
- PR #1440 Add DatetimeColumn.min(), DatetimeColumn.max()
- PR #1455 Add Series.Shift via Numba kernel
- PR #1441 Add Series level cumulative ops (cumsum, cummin, cummax, cumprod)
- PR #1461 Add Python coverage test to gpu build
- PR #1445 Parquet Reader: Add selective reading of rows and row group
- PR #1532 Parquet Reader: Add support for INT96 timestamps
- PR #1516 Add Series and DataFrame.ndim
- PR #1556 Add libcudf C++ transition guide
- PR #1466 Add GPU-accelerated ORC Reader
- PR #1565 Add build script for nightly doc builds
- PR #1508 Add Series isna, isnull, and notna
- PR #1456 Add Series.diff() via Numba kernel
- PR #1588 Add Index `astype` typecasting
- PR #1301 MultiIndex support
- PR #1599 Level keyword supported in groupby
- PR #929 Add support operations to dataframe
- PR #1609 Groupby accept list of Series
- PR #1658 Support `group_keys=True` keyword in groupby method

## Improvements

- PR #1531 Refactor closures as private functions in gpuarrow
- PR #1404 Parquet reader page data decoding speedup
- PR #1076 Use `type_dispatcher` in join, quantiles, filter, segmented sort, radix sort and hash_groupby
- PR #1202 Simplify README.md
- PR #1149 CSV Reader: Change convertStrToValue() functions to `__device__` only
- PR #1238 Improve performance of the CUDA trie used in the CSV reader
- PR #1278 Update CONTRIBUTING for new conda environment yml naming conventions
- PR #1163 Refactored UnaryOps. Reduced API to two functions: `gdf_unary_math` and `gdf_cast`. Added `abs`, `-`, and `~` ops. Changed bindings to Cython
- PR #1284 Update docs version
- PR #1287 add exclude argument to cudf.select_dtype function
- PR #1286 Refactor some of the CSV Reader kernels into generic utility functions
- PR #1291 fillna in `Series.to_gpu_array()` and `Series.to_array()` can accept the scalar too now.
- PR #1005 generic `reduction` and `scan` support
- PR #1349 Replace modernGPU sort join with thrust.
- PR #1363 Add a dataframe.mean(...) that raises NotImplementedError to satisfy `dask.dataframe.utils.is_dataframe_like`
- PR #1319 CSV Reader: Use column wrapper for gdf_column output alloc/dealloc
- PR #1376 Change series quantile default to linear
- PR #1399 Replace CFFI bindings for NVTX functions with Cython bindings
- PR #1407 Rename and cleanup of `gdf_table` to `device_table`
- PR #1389 Refactored `set_null_count()`
- PR #1386 Added macros `GDF_TRY()`, `CUDF_TRY()` and `ASSERT_CUDF_SUCCEEDED()`
- PR #1435 Rework CMake and conda recipes to depend on installed libraries
- PR #1391 Tidy up bit-resolution-operation and bitmask class code
- PR #1439 Add cmake variable to enable compiling CUDA code with -lineinfo
- PR #1462 Add ability to read parquet files from arrow::io::RandomAccessFile
- PR #1453 Convert CSV Reader CFFI to Cython
- PR #1479 Convert Parquet Reader CFFI to Cython
- PR #1397 Add a utility function for producing an overflow-safe kernel launch grid configuration
- PR #1382 Add GPU parsing of nested brackets to cuIO parsing utilities
- PR #1481 Add cudf::table constructor to allocate a set of `gdf_column`s
- PR #1484 Convert GroupBy CFFI to Cython
- PR #1463 Allow and default melt keyword argument var_name to be None
- PR #1486 Parquet Reader: Use device_buffer rather than device_ptr
- PR #1525 Add cudatoolkit conda dependency
- PR #1520 Renamed `src/dataframe` to `src/table` and moved `table.hpp`. Made `types.hpp` to be type declarations only.
- PR #1492 Convert transpose CFFI to Cython
- PR #1495 Convert binary and unary ops CFFI to Cython
- PR #1503 Convert sorting and hashing ops CFFI to Cython
- PR #1522 Use latest release version in update-version CI script
- PR #1533 Remove stale join CFFI, fix memory leaks in join Cython
- PR #1521 Added `row_bitmask` to compute bitmask for rows of a table. Merged `valids_ops.cu` and `bitmask_ops.cu`
- PR #1553 Overload `hash_row` to avoid using intial hash values. Updated `gdf_hash` to select between overloads
- PR #1585 Updated `cudf::table` to maintain own copy of wrapped `gdf_column*`s
- PR #1559 Add `except +` to all Cython function definitions to catch C++ exceptions properly
- PR #1617 `has_nulls` and `column_dtypes` for `cudf::table`
- PR #1590 Remove CFFI from the build / install process entirely
- PR #1536 Convert gpuarrow CFFI to Cython
- PR #1655 Add `Column._pointer` as a way to access underlying `gdf_column*` of a `Column`
- PR #1655 Update readme conda install instructions for cudf version 0.6 and 0.7


## Bug Fixes

- PR #1233 Fix dtypes issue while adding the column to `str` dataframe.
- PR #1254 CSV Reader: fix data type detection for floating-point numbers in scientific notation
- PR #1289 Fix looping over each value instead of each category in concatenation
- PR #1293 Fix Inaccurate error message in join.pyx
- PR #1308 Add atomicCAS overload for `int8_t`, `int16_t`
- PR #1317 Fix catch polymorphic exception by reference in ipc.cu
- PR #1325 Fix dtype of null bitmasks to int8
- PR #1326 Update build documentation to use -DCMAKE_CXX11_ABI=ON
- PR #1334 Add "na_position" argument to CategoricalColumn sort_by_values
- PR #1321 Fix out of bounds warning when checking Bzip2 header
- PR #1359 Add atomicAnd/Or/Xor for integers
- PR #1354 Fix `fillna()` behaviour when replacing values with different dtypes
- PR #1347 Fixed core dump issue while passing dict_dtypes without column names in `cudf.read_csv()`
- PR #1379 Fixed build failure caused due to error: 'col_dtype' may be used uninitialized
- PR #1392 Update cudf Dockerfile and package_versions.sh
- PR #1385 Added INT8 type to `_schema_to_dtype` for use in GpuArrowReader
- PR #1393 Fixed a bug in `gdf_count_nonzero_mask()` for the case of 0 bits to count
- PR #1395 Update CONTRIBUTING to use the environment variable CUDF_HOME
- PR #1416 Fix bug at gdf_quantile_exact and gdf_quantile_appox
- PR #1421 Fix remove creation of series multiple times during `add_column()`
- PR #1405 CSV Reader: Fix memory leaks on read_csv() failure
- PR #1328 Fix CategoricalColumn to_arrow() null mask
- PR #1433 Fix NVStrings/categories includes
- PR #1432 Update NVStrings to 0.7.* to coincide with 0.7 development
- PR #1483 Modify CSV reader to avoid cropping blank quoted characters in non-string fields
- PR #1446 Merge 1275 hotfix from master into branch-0.7
- PR #1447 Fix legacy groupby apply docstring
- PR #1451 Fix hash join estimated result size is not correct
- PR #1454 Fix local build script improperly change directory permissions
- PR #1490 Require Dask 1.1.0+ for `is_dataframe_like` test or skip otherwise.
- PR #1491 Use more specific directories & groups in CODEOWNERS
- PR #1497 Fix Thrust issue on CentOS caused by missing default constructor of host_vector elements
- PR #1498 Add missing include guard to device_atomics.cuh and separated DEVICE_ATOMICS_TEST
- PR #1506 Fix csv-write call to updated NVStrings method
- PR #1510 Added nvstrings `fillna()` function
- PR #1507 Parquet Reader: Default string data to GDF_STRING
- PR #1535 Fix doc issue to ensure correct labelling of cudf.series
- PR #1537 Fix `undefined reference` link error in HashPartitionTest
- PR #1548 Fix ci/local/build.sh README from using an incorrect image example
- PR #1551 CSV Reader: Fix integer column name indexing
- PR #1586 Fix broken `scalar_wrapper::operator==`
- PR #1591 ORC/Parquet Reader: Fix missing import for FileNotFoundError exception
- PR #1573 Parquet Reader: Fix crash due to clash with ORC reader datasource
- PR #1607 Revert change of `column.to_dense_buffer` always return by copy for performance concerns
- PR #1618 ORC reader: fix assert & data output when nrows/skiprows isn't aligned to stripe boundaries
- PR #1631 Fix failure of TYPES_TEST on some gcc-7 based systems.
- PR #1641 CSV Reader: Fix skip_blank_lines behavior with Windows line terminators (\r\n)
- PR #1648 ORC reader: fix non-deterministic output when skiprows is non-zero
- PR #1676 Fix groupby `as_index` behaviour with `MultiIndex`
- PR #1659 Fix bug caused by empty groupbys and multiindex slicing throwing exceptions
- PR #1656 Correct Groupby failure in dask when un-aggregable columns are left in dataframe.
- PR #1689 Fix groupby performance regression
- PR #1694 Add Cython as a runtime dependency since it's required in `setup.py`


# cuDF 0.6.1 (25 Mar 2019)

## Bug Fixes

- PR #1275 Fix CentOS exception in DataFrame.hash_partition from using value "returned" by a void function


# cuDF 0.6.0 (22 Mar 2019)

## New Features

- PR #760 Raise `FileNotFoundError` instead of `GDF_FILE_ERROR` in `read_csv` if the file does not exist
- PR #539 Add Python bindings for replace function
- PR #823 Add Doxygen configuration to enable building HTML documentation for libcudf C/C++ API
- PR #807 CSV Reader: Add byte_range parameter to specify the range in the input file to be read
- PR #857 Add Tail method for Series/DataFrame and update Head method to use iloc
- PR #858 Add series feature hashing support
- PR #871 CSV Reader: Add support for NA values, including user specified strings
- PR #893 Adds PyArrow based parquet readers / writers to Python, fix category dtype handling, fix arrow ingest buffer size issues
- PR #867 CSV Reader: Add support for ignoring blank lines and comment lines
- PR #887 Add Series digitize method
- PR #895 Add Series groupby
- PR #898 Add DataFrame.groupby(level=0) support
- PR #920 Add feather, JSON, HDF5 readers / writers from PyArrow / Pandas
- PR #888 CSV Reader: Add prefix parameter for column names, used when parsing without a header
- PR #913 Add DLPack support: convert between cuDF DataFrame and DLTensor
- PR #939 Add ORC reader from PyArrow
- PR #918 Add Series.groupby(level=0) support
- PR #906 Add binary and comparison ops to DataFrame
- PR #958 Support unary and binary ops on indexes
- PR #964 Add `rename` method to `DataFrame`, `Series`, and `Index`
- PR #985 Add `Series.to_frame` method
- PR #985 Add `drop=` keyword to reset_index method
- PR #994 Remove references to pygdf
- PR #990 Add external series groupby support
- PR #988 Add top-level merge function to cuDF
- PR #992 Add comparison binaryops to DateTime columns
- PR #996 Replace relative path imports with absolute paths in tests
- PR #995 CSV Reader: Add index_col parameter to specify the column name or index to be used as row labels
- PR #1004 Add `from_gpu_matrix` method to DataFrame
- PR #997 Add property index setter
- PR #1007 Replace relative path imports with absolute paths in cudf
- PR #1013 select columns with df.columns
- PR #1016 Rename Series.unique_count() to nunique() to match pandas API
- PR #947 Prefixsum to handle nulls and float types
- PR #1029 Remove rest of relative path imports
- PR #1021 Add filtered selection with assignment for Dataframes
- PR #872 Adding NVCategory support to cudf apis
- PR #1052 Add left/right_index and left/right_on keywords to merge
- PR #1091 Add `indicator=` and `suffixes=` keywords to merge
- PR #1107 Add unsupported keywords to Series.fillna
- PR #1032 Add string support to cuDF python
- PR #1136 Removed `gdf_concat`
- PR #1153 Added function for getting the padded allocation size for valid bitmask
- PR #1148 Add cudf.sqrt for dataframes and Series
- PR #1159 Add Python bindings for libcudf dlpack functions
- PR #1155 Add __array_ufunc__ for DataFrame and Series for sqrt
- PR #1168 to_frame for series accepts a name argument


## Improvements

- PR #1218 Add dask-cudf page to API docs
- PR #892 Add support for heterogeneous types in binary ops with JIT
- PR #730 Improve performance of `gdf_table` constructor
- PR #561 Add Doxygen style comments to Join CUDA functions
- PR #813 unified libcudf API functions by replacing gpu_ with gdf_
- PR #822 Add support for `__cuda_array_interface__` for ingest
- PR #756 Consolidate common helper functions from unordered map and multimap
- PR #753 Improve performance of groupby sum and average, especially for cases with few groups.
- PR #836 Add ingest support for arrow chunked arrays in Column, Series, DataFrame creation
- PR #763 Format doxygen comments for csv_read_arg struct
- PR #532 CSV Reader: Use type dispatcher instead of switch block
- PR #694 Unit test utilities improvements
- PR #878 Add better indexing to Groupby
- PR #554 Add `empty` method and `is_monotonic` attribute to `Index`
- PR #1040 Fixed up Doxygen comment tags
- PR #909 CSV Reader: Avoid host->device->host copy for header row data
- PR #916 Improved unit testing and error checking for `gdf_column_concat`
- PR #941 Replace `numpy` call in `Series.hash_encode` with `numba`
- PR #942 Added increment/decrement operators for wrapper types
- PR #943 Updated `count_nonzero_mask` to return `num_rows` when the mask is null
- PR #952 Added trait to map C++ type to `gdf_dtype`
- PR #966 Updated RMM submodule.
- PR #998 Add IO reader/writer modules to API docs, fix for missing cudf.Series docs
- PR #1017 concatenate along columns for Series and DataFrames
- PR #1002 Support indexing a dataframe with another boolean dataframe
- PR #1018 Better concatenation for Series and Dataframes
- PR #1036 Use Numpydoc style docstrings
- PR #1047 Adding gdf_dtype_extra_info to gdf_column_view_augmented
- PR #1054 Added default ctor to SerialTrieNode to overcome Thrust issue in CentOS7 + CUDA10
- PR #1024 CSV Reader: Add support for hexadecimal integers in integral-type columns
- PR #1033 Update `fillna()` to use libcudf function `gdf_replace_nulls`
- PR #1066 Added inplace assignment for columns and select_dtypes for dataframes
- PR #1026 CSV Reader: Change the meaning and type of the quoting parameter to match Pandas
- PR #1100 Adds `CUDF_EXPECTS` error-checking macro
- PR #1092 Fix select_dtype docstring
- PR #1111 Added cudf::table
- PR #1108 Sorting for datetime columns
- PR #1120 Return a `Series` (not a `Column`) from `Series.cat.set_categories()`
- PR #1128 CSV Reader: The last data row does not need to be line terminated
- PR #1183 Bump Arrow version to 0.12.1
- PR #1208 Default to CXX11_ABI=ON
- PR #1252 Fix NVStrings dependencies for cuda 9.2 and 10.0

## Bug Fixes

- PR #821 Fix flake8 issues revealed by flake8 update
- PR #808 Resolved renamed `d_columns_valids` variable name
- PR #820 CSV Reader: fix the issue where reader adds additional rows when file uses \r\n as a line terminator
- PR #780 CSV Reader: Fix scientific notation parsing and null values for empty quotes
- PR #815 CSV Reader: Fix data parsing when tabs are present in the input CSV file
- PR #850 Fix bug where left joins where the left df has 0 rows causes a crash
- PR #861 Fix memory leak by preserving the boolean mask index
- PR #875 Handle unnamed indexes in to/from arrow functions
- PR #877 Fix ingest of 1 row arrow tables in from arrow function
- PR #876 Added missing `<type_traits>` include
- PR #889 Deleted test_rmm.py which has now moved to RMM repo
- PR #866 Merge v0.5.1 numpy ABI hotfix into 0.6
- PR #917 value_counts return int type on empty columns
- PR #611 Renamed `gdf_reduce_optimal_output_size()` -> `gdf_reduction_get_intermediate_output_size()`
- PR #923 fix index for negative slicing for cudf dataframe and series
- PR #927 CSV Reader: Fix category GDF_CATEGORY hashes not being computed properly
- PR #921 CSV Reader: Fix parsing errors with delim_whitespace, quotations in the header row, unnamed columns
- PR #933 Fix handling objects of all nulls in series creation
- PR #940 CSV Reader: Fix an issue where the last data row is missing when using byte_range
- PR #945 CSV Reader: Fix incorrect datetime64 when milliseconds or space separator are used
- PR #959 Groupby: Problem with column name lookup
- PR #950 Converting dataframe/recarry with non-contiguous arrays
- PR #963 CSV Reader: Fix another issue with missing data rows when using byte_range
- PR #999 Fix 0 sized kernel launches and empty sort_index exception
- PR #993 Fix dtype in selecting 0 rows from objects
- PR #1009 Fix performance regression in `to_pandas` method on DataFrame
- PR #1008 Remove custom dask communication approach
- PR #1001 CSV Reader: Fix a memory access error when reading a large (>2GB) file with date columns
- PR #1019 Binary Ops: Fix error when one input column has null mask but other doesn't
- PR #1014 CSV Reader: Fix false positives in bool value detection
- PR #1034 CSV Reader: Fix parsing floating point precision and leading zero exponents
- PR #1044 CSV Reader: Fix a segfault when byte range aligns with a page
- PR #1058 Added support for `DataFrame.loc[scalar]`
- PR #1060 Fix column creation with all valid nan values
- PR #1073 CSV Reader: Fix an issue where a column name includes the return character
- PR #1090 Updating Doxygen Comments
- PR #1080 Fix dtypes returned from loc / iloc because of lists
- PR #1102 CSV Reader: Minor fixes and memory usage improvements
- PR #1174: Fix release script typo
- PR #1137 Add prebuild script for CI
- PR #1118 Enhanced the `DataFrame.from_records()` feature
- PR #1129 Fix join performance with index parameter from using numpy array
- PR #1145 Issue with .agg call on multi-column dataframes
- PR #908 Some testing code cleanup
- PR #1167 Fix issue with null_count not being set after inplace fillna()
- PR #1184 Fix iloc performance regression
- PR #1185 Support left_on/right_on and also on=str in merge
- PR #1200 Fix allocating bitmasks with numba instead of rmm in allocate_mask function
- PR #1213 Fix bug with csv reader requesting subset of columns using wrong datatype
- PR #1223 gpuCI: Fix label on rapidsai channel on gpu build scripts
- PR #1242 Add explicit Thrust exec policy to fix NVCATEGORY_TEST segfault on some platforms
- PR #1246 Fix categorical tests that failed due to bad implicit type conversion
- PR #1255 Fix overwriting conda package main label uploads
- PR #1259 Add dlpack includes to pip build


# cuDF 0.5.1 (05 Feb 2019)

## Bug Fixes

- PR #842 Avoid using numpy via cimport to prevent ABI issues in Cython compilation


# cuDF 0.5.0 (28 Jan 2019)

## New Features

- PR #722 Add bzip2 decompression support to `read_csv()`
- PR #693 add ZLIB-based GZIP/ZIP support to `read_csv_strings()`
- PR #411 added null support to gdf_order_by (new API) and cudf_table::sort
- PR #525 Added GitHub Issue templates for bugs, documentation, new features, and questions
- PR #501 CSV Reader: Add support for user-specified decimal point and thousands separator to read_csv_strings()
- PR #455 CSV Reader: Add support for user-specified decimal point and thousands separator to read_csv()
- PR #439 add `DataFrame.drop` method similar to pandas
- PR #356 add `DataFrame.transpose` method and `DataFrame.T` property similar to pandas
- PR #505 CSV Reader: Add support for user-specified boolean values
- PR #350 Implemented Series replace function
- PR #490 Added print_env.sh script to gather relevant environment details when reporting cuDF issues
- PR #474 add ZLIB-based GZIP/ZIP support to `read_csv()`
- PR #547 Added melt similar to `pandas.melt()`
- PR #491 Add CI test script to check for updates to CHANGELOG.md in PRs
- PR #550 Add CI test script to check for style issues in PRs
- PR #558 Add CI scripts for cpu-based conda and gpu-based test builds
- PR #524 Add Boolean Indexing
- PR #564 Update python `sort_values` method to use updated libcudf `gdf_order_by` API
- PR #509 CSV Reader: Input CSV file can now be passed in as a text or a binary buffer
- PR #607 Add `__iter__` and iteritems to DataFrame class
- PR #643 added a new api gdf_replace_nulls that allows a user to replace nulls in a column

## Improvements

- PR #426 Removed sort-based groupby and refactored existing groupby APIs. Also improves C++/CUDA compile time.
- PR #461 Add `CUDF_HOME` variable in README.md to replace relative pathing.
- PR #472 RMM: Created centralized rmm::device_vector alias and rmm::exec_policy
- PR #500 Improved the concurrent hash map class to support partitioned (multi-pass) hash table building.
- PR #454 Improve CSV reader docs and examples
- PR #465 Added templated C++ API for RMM to avoid explicit cast to `void**`
- PR #513 `.gitignore` tweaks
- PR #521 Add `assert_eq` function for testing
- PR #502 Simplify Dockerfile for local dev, eliminate old conda/pip envs
- PR #549 Adds `-rdynamic` compiler flag to nvcc for Debug builds
- PR #472 RMM: Created centralized rmm::device_vector alias and rmm::exec_policy
- PR #577 Added external C++ API for scatter/gather functions
- PR #500 Improved the concurrent hash map class to support partitioned (multi-pass) hash table building
- PR #583 Updated `gdf_size_type` to `int`
- PR #500 Improved the concurrent hash map class to support partitioned (multi-pass) hash table building
- PR #617 Added .dockerignore file. Prevents adding stale cmake cache files to the docker container
- PR #658 Reduced `JOIN_TEST` time by isolating overflow test of hash table size computation
- PR #664 Added Debuging instructions to README
- PR #651 Remove noqa marks in `__init__.py` files
- PR #671 CSV Reader: uncompressed buffer input can be parsed without explicitly specifying compression as None
- PR #684 Make RMM a submodule
- PR #718 Ensure sum, product, min, max methods pandas compatibility on empty datasets
- PR #720 Refactored Index classes to make them more Pandas-like, added CategoricalIndex
- PR #749 Improve to_arrow and from_arrow Pandas compatibility
- PR #766 Remove TravisCI references, remove unused variables from CMake, fix ARROW_VERSION in Cmake
- PR #773 Add build-args back to Dockerfile and handle dependencies based on environment yml file
- PR #781 Move thirdparty submodules to root and symlink in /cpp
- PR #843 Fix broken cudf/python API examples, add new methods to the API index

## Bug Fixes

- PR #569 CSV Reader: Fix days being off-by-one when parsing some dates
- PR #531 CSV Reader: Fix incorrect parsing of quoted numbers
- PR #465 Added templated C++ API for RMM to avoid explicit cast to `void**`
- PR #473 Added missing <random> include
- PR #478 CSV Reader: Add api support for auto column detection, header, mangle_dupe_cols, usecols
- PR #495 Updated README to correct where cffi pytest should be executed
- PR #501 Fix the intermittent segfault caused by the `thousands` and `compression` parameters in the csv reader
- PR #502 Simplify Dockerfile for local dev, eliminate old conda/pip envs
- PR #512 fix bug for `on` parameter in `DataFrame.merge` to allow for None or single column name
- PR #511 Updated python/cudf/bindings/join.pyx to fix cudf merge printing out dtypes
- PR #513 `.gitignore` tweaks
- PR #521 Add `assert_eq` function for testing
- PR #537 Fix CMAKE_CUDA_STANDARD_REQURIED typo in CMakeLists.txt
- PR #447 Fix silent failure in initializing DataFrame from generator
- PR #545 Temporarily disable csv reader thousands test to prevent segfault (test re-enabled in PR #501)
- PR #559 Fix Assertion error while using `applymap` to change the output dtype
- PR #575 Update `print_env.sh` script to better handle missing commands
- PR #612 Prevent an exception from occuring with true division on integer series.
- PR #630 Fix deprecation warning for `pd.core.common.is_categorical_dtype`
- PR #622 Fix Series.append() behaviour when appending values with different numeric dtype
- PR #603 Fix error while creating an empty column using None.
- PR #673 Fix array of strings not being caught in from_pandas
- PR #644 Fix return type and column support of dataframe.quantile()
- PR #634 Fix create `DataFrame.from_pandas()` with numeric column names
- PR #654 Add resolution check for GDF_TIMESTAMP in Join
- PR #648 Enforce one-to-one copy required when using `numba>=0.42.0`
- PR #645 Fix cmake build type handling not setting debug options when CMAKE_BUILD_TYPE=="Debug"
- PR #669 Fix GIL deadlock when launching multiple python threads that make Cython calls
- PR #665 Reworked the hash map to add a way to report the destination partition for a key
- PR #670 CMAKE: Fix env include path taking precedence over libcudf source headers
- PR #674 Check for gdf supported column types
- PR #677 Fix 'gdf_csv_test_Dates' gtest failure due to missing nrows parameter
- PR #604 Fix the parsing errors while reading a csv file using `sep` instead of `delimiter`.
- PR #686 Fix converting nulls to NaT values when converting Series to Pandas/Numpy
- PR #689 CSV Reader: Fix behavior with skiprows+header to match pandas implementation
- PR #691 Fixes Join on empty input DFs
- PR #706 CSV Reader: Fix broken dtype inference when whitespace is in data
- PR #717 CSV reader: fix behavior when parsing a csv file with no data rows
- PR #724 CSV Reader: fix build issue due to parameter type mismatch in a std::max call
- PR #734 Prevents reading undefined memory in gpu_expand_mask_bits numba kernel
- PR #747 CSV Reader: fix an issue where CUDA allocations fail with some large input files
- PR #750 Fix race condition for handling NVStrings in CMake
- PR #719 Fix merge column ordering
- PR #770 Fix issue where RMM submodule pointed to wrong branch and pin other to correct branches
- PR #778 Fix hard coded ABI off setting
- PR #784 Update RMM submodule commit-ish and pip paths
- PR #794 Update `rmm::exec_policy` usage to fix segmentation faults when used as temprory allocator.
- PR #800 Point git submodules to branches of forks instead of exact commits


# cuDF 0.4.0 (05 Dec 2018)

## New Features

- PR #398 add pandas-compatible `DataFrame.shape()` and `Series.shape()`
- PR #394 New documentation feature "10 Minutes to cuDF"
- PR #361 CSV Reader: Add support for strings with delimiters

## Improvements

 - PR #436 Improvements for type_dispatcher and wrapper structs
 - PR #429 Add CHANGELOG.md (this file)
 - PR #266 use faster CUDA-accelerated DataFrame column/Series concatenation.
 - PR #379 new C++ `type_dispatcher` reduces code complexity in supporting many data types.
 - PR #349 Improve performance for creating columns from memoryview objects
 - PR #445 Update reductions to use type_dispatcher. Adds integer types support to sum_of_squares.
 - PR #448 Improve installation instructions in README.md
 - PR #456 Change default CMake build to Release, and added option for disabling compilation of tests

## Bug Fixes

 - PR #444 Fix csv_test CUDA too many resources requested fail.
 - PR #396 added missing output buffer in validity tests for groupbys.
 - PR #408 Dockerfile updates for source reorganization
 - PR #437 Add cffi to Dockerfile conda env, fixes "cannot import name 'librmm'"
 - PR #417 Fix `map_test` failure with CUDA 10
 - PR #414 Fix CMake installation include file paths
 - PR #418 Properly cast string dtypes to programmatic dtypes when instantiating columns
 - PR #427 Fix and tests for Concatenation illegal memory access with nulls


# cuDF 0.3.0 (23 Nov 2018)

## New Features

 - PR #336 CSV Reader string support

## Improvements

 - PR #354 source code refactored for better organization. CMake build system overhaul. Beginning of transition to Cython bindings.
 - PR #290 Add support for typecasting to/from datetime dtype
 - PR #323 Add handling pyarrow boolean arrays in input/out, add tests
 - PR #325 GDF_VALIDITY_UNSUPPORTED now returned for algorithms that don't support non-empty valid bitmasks
 - PR #381 Faster InputTooLarge Join test completes in ms rather than minutes.
 - PR #373 .gitignore improvements
 - PR #367 Doc cleanup & examples for DataFrame methods
 - PR #333 Add Rapids Memory Manager documentation
 - PR #321 Rapids Memory Manager adds file/line location logging and convenience macros
 - PR #334 Implement DataFrame `__copy__` and `__deepcopy__`
 - PR #271 Add NVTX ranges to pygdf
 - PR #311 Document system requirements for conda install

## Bug Fixes

 - PR #337 Retain index on `scale()` function
 - PR #344 Fix test failure due to PyArrow 0.11 Boolean handling
 - PR #364 Remove noexcept from managed_allocator;  CMakeLists fix for NVstrings
 - PR #357 Fix bug that made all series be considered booleans for indexing
 - PR #351 replace conda env configuration for developers
 - PRs #346 #360 Fix CSV reading of negative numbers
 - PR #342 Fix CMake to use conda-installed nvstrings
 - PR #341 Preserve categorical dtype after groupby aggregations
 - PR #315 ReadTheDocs build update to fix missing libcuda.so
 - PR #320 FIX out-of-bounds access error in reductions.cu
 - PR #319 Fix out-of-bounds memory access in libcudf count_valid_bits
 - PR #303 Fix printing empty dataframe


# cuDF 0.2.0 and cuDF 0.1.0

These were initial releases of cuDF based on previously separate pyGDF and libGDF libraries.<|MERGE_RESOLUTION|>--- conflicted
+++ resolved
@@ -44,11 +44,8 @@
 - PR #1390 Added some basic utility functions for `gdf_column`s
 - PR #1882 Add iloc functionality to MultiIndex dataframes
 - PR #1896 Improve performance of groupby with levels specified in dask-cudf
-<<<<<<< HEAD
 - PR #1859 Convert read_json into a C++ API
-=======
 - PR #1919 Rename libcudf namespace gdf to namespace cudf.
->>>>>>> baff98a7
 
 ## Bug Fixes
 
