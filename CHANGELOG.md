--- conflicted
+++ resolved
@@ -17,35 +17,25 @@
 ## Improvements
 
 - PR #426 Removed sort-based groupby and refactored existing groupby APIs. Also improves C++/CUDA compile time.
-<<<<<<< HEAD
 - PR #454 Improve CSV reader docs and examples
 - PR #465 Added templated C++ API for RMM to avoid explicit cast to `void**`
 - PR #472 RMM: Created centralized rmm::device_vector alias and rmm::exec_policy
 
 ## Bug Fixes
 
+- PR #465 Added templated C++ API for RMM to avoid explicit cast to `void**`
+- PR #473 Added missing <random> include
+- PR #478 CSV Reader: Add api support for auto column detection, header, mangle_dupe_cols, usecols
+- PR #495 Updated README to correct where cffi pytest should be executed.
 - PR #500 Improved the concurrent hash map class to support partitioned (multi-pass) hash table building.
-- PR #465 Added templated C++ API for RMM to avoid explicit cast to `void**`
-- PR #521 Add `assert_eq` function for testing
-=======
-- PR #478 CSV Reader: Add api support for auto column detection, header, mangle_dupe_cols, usecols
-- PR #500 Improved the concurrent hash map class to support partitioned (multi-pass) hash table building.
-- PR #465 Added templated C++ API for RMM to avoid explicit cast to `void**`
+- PR #501 Fix the intermittent segfault caused by the `thousands` and `compression` parameters in the csv reader
+- PR #502 Simplify Dockerfile for local dev, eliminate old conda/pip envs
+- PR #512 fix bug for `on` parameter in `DataFrame.merge` to allow for None or single column name
+- PR #511 Updated python/cudf/bindings/join.pyx to fix cudf merge printing out dtypes.
 - PR #513 `.gitignore` tweaks
 - PR #521 Add `assert_eq` function for testing
-- PR #502 Simplify Dockerfile for local dev, eliminate old conda/pip envs
-
-## Bug Fixes
-
->>>>>>> 5bf333b7
-- PR #473 Added missing <random> include
-- PR #495 Updated README to correct where cffi pytest should be executed.
-- PR #478 CSV Reader: Fix/Update and test usecols code for parsing only the specified columns
-- PR #512 fix bug for `on` parameter in `DataFrame.merge` to allow for None or single column name
-- PR #511 Updated python/cudf/bindings/join.pyx to fix cudf merge printing out dtypes.
 - PR #537 Fix CMAKE_CUDA_STANDARD_REQURIED typo in CMakeLists.txt
 - PR #545 Temporarily disable csv reader thousands test to prevent segfault (test re-enabled in PR #501)
-- PR #501 Fix the intermittent segfault caused by the `thousands` and `compression` parameters in the csv reader
 - PR #559 Fix Assertion error while using `applymap` to change the output dtype
 
 # cuDF 0.4.0 (05 Dec 2018)
