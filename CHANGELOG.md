--- conflicted
+++ resolved
@@ -218,11 +218,8 @@
 - PR #4324 Fix slice_strings for out-of-range start position value
 - PR #4115 Serialize an empty column table with non zero rows
 - PR #4327 Preemptive dispatch fix for changes in dask#5973
-<<<<<<< HEAD
 - PR #4379 Correct regex reclass count variable to number of pairs instead of the number of literals
-=======
 - PR #4364 Fix libcudf zfill strings to ignore '+/-' chars
->>>>>>> bae4c08b
 - PR #4358 Fix strings::concat where narep is an empty string
 - PR #4369 Fix race condition in gpuinflate
 - PR #4390 Disable ScatterValid and ScatterNull legacy tests
