# cuDF 0.10.0 (Date TBD)

## New Features

- PR #2423 Added `groupby.quantile()`
- PR #2522 Add Java bindings for NVStrings backed upper and lower case mutators
- PR #2605 Added Sort based groupby in libcudf
- PR #2607 Add Java bindings for parsing JSON
- PR #2629 Add dropna= parameter to groupby
- PR #2585 ORC & Parquet Readers: Remove millisecond timestamp restriction
- PR #2507 Add GPU-accelerated ORC Writer
- PR #2559 Add Series.tolist()
- PR #2653 Add Java bindings for rolling window operations
- PR #2480 Merge `custreamz` codebase into `cudf` repo
- PR #2674 Add __contains__ for Index/Series/Column
- PR #2635 Add support to read from remote and cloud sources like s3, gcs, hdfs
- PR #2722 Add Java bindings for NVTX ranges
- PR #2702 Add make_bool to dataset generation functions
- PR #2394 Move `rapidsai/custrings` into `cudf`
- PR #2734 Final sync of custrings source into cudf
- PR #2724 Add libcudf support for __contains__
- PR #2777 Add python bindings for porter stemmer measure functionality
- PR #2781 Add issorted to is_monotonic
- PR #2685 Add cudf::scatter_to_tables and cython binding
- PR #2743 Add Java bindings for NVStrings timestamp2long as part of String ColumnVector casting
- PR #2785 Add nvstrings Python docs
- PR #2786 Add benchmarks option to root build.sh
- PR #2802 Add `cudf::repeat()` and `cudf.Series.repeat()`
- PR #2773 Add Fisher's unbiased kurtosis and skew for Series/DataFrame
- PR #2748 Parquet Reader: Add option to specify loading of PANDAS index
- PR #2807 Add scatter_by_map to DataFrame python API
- PR #2836 Add nvstrings.code_points method
- PR #2844 Add Series/DataFrame notnull
- PR #2858 Add GTest type list utilities
- PR #2719 Series covariance and Pearson correlation
- PR #2207 Beginning of libcudf overhaul: introduce new column and table types
- PR #2869 Add `cudf.CategoricalDtype`
- PR #2838 CSV Reader: Support ARROW_RANDOM_FILE input
- PR #2655 CuPy-based Series and Dataframe .values property
- PR #2803 Added `edit_distance_matrix()` function to calculate pairwise edit distance for each string on a given nvstrings object.
- PR #2872 Add Java pinned memory pool allocator

## Improvements

- PR #2578 Update legacy_groupby to use libcudf group_by_without_aggregation
- PR #2581 Removed `managed` allocator from hash map classes.
- PR #2571 Remove unnecessary managed memory from gdf_column_concat
- PR #2648 Cython/Python reorg
- PR #2588 Update Series.append documentation
- PR #2632 Replace dask-cudf set_index code with upstream
- PR #2682 Add cudf.set_allocator() function for easier allocator init
- PR #2642 Improve null printing and testing
- PR #2747 Add missing Cython headers / cudftestutil lib to conda package for cuspatial build
- PR #2706 Compute CSV format in device code to speedup performance
- PR #2673 Add support for np.longlong type
- PR #2703 move dask serialization dispatch into cudf
- PR #2728 Add YYMMDD to version tag for nightly conda packages
- PR #2729 Handle file-handle input in to_csv
- PR #2741 CSV Reader: Move kernel functions into its own file
- PR #2766 Improve nvstrings python cmake flexibility
- PR #2756 Add out_time_unit option to csv reader, support timestamp resolutions
- PR #2771 Stopgap alias for to_gpu_matrix()
- PR #2783 Support mapping input columns to function arguments in apply kernels
- PR #2645 libcudf unique_count for Series.nunique
- PR #2817 Dask-cudf: `read_parquet` support for remote filesystems
- PR #2823 improve java data movement debugging
- PR #2806 CSV Reader: Clean-up row offset operations
- PR #2640 Add dask wait/persist exmaple to 10 minute guide
- PR #2828 Optimizations of kernel launch configuration for `DataFrame.apply_rows` and `DataFrame.apply_chunks`
- PR #2831 Add `column` argument to `DataFrame.drop`
- PR #2775 Various optimizations to improve __getitem__ and __setitem__ performance
- PR #2810 cudf::allocate_like can optionally always allocate a mask.
- PR #2833 Parquet reader: align page data allocation sizes to 4-bytes to satisfy cuda-memcheck
- PR #2832 Using the new Python bindings for UCX
- PR #2856 Update group_split_cudf to use scatter_by_map
- PR #2778 Doc: Updated and fixed some docstrings that were formatted incorrectly.
- PR #2830 Use YYMMDD tag in custreamz nightly build
- PR #2887 Minor snappy decompression optimization
- PR #2899 Use new RMM API based on Cython

## Bug Fixes

- PR #2584 ORC Reader: fix parsing of `DECIMAL` index positions
- PR #2619 Fix groupby serialization/deserialization
- PR #2614 Update Java version to match
- PR #2601 Fixes nlargest(1) issue in Series and Dataframe
- PR #2610 Fix a bug in index serialization (properly pass DeviceNDArray)
- PR #2621 Fixes the floordiv issue of not promoting float type when rhs is 0
- PR #2611 Types Test: fix static casting from negative int to string
- PR #2618 IO Readers: Fix datasource memory map failure for multiple reads
- PR #2628 groupby_without_aggregation non-nullable input table produces non-nullable output
- PR #2615 fix string category partitioning in java API
- PR #2641 fix string category and timeunit concat in the java API
- PR #2649 Fix groupby issue resulting from column_empty bug
- PR #2658 Fix astype() for null categorical columns
- PR #2660 fix column string category and timeunit concat in the java API
- PR #2664 ORC reader: fix `skip_rows` larger than first stripe
- PR #2654 Allow Java gdfOrderBy to work with string categories
- PR #2669 AVRO reader: fix non-deterministic output
- PR #2668 Update Java bindings to specify timestamp units for ORC and Parquet readers
- PR #2679 AVRO reader: fix cuda errors when decoding compressed streams
- PR #2692 Add concatenation for data-frame with different headers (empty and non-empty)
- PR #2651 Remove nvidia driver installation from ci/cpu/build.sh
- PR #2697 Ensure csv reader sets datetime column time units
- PR #2698 Return RangeIndex from contiguous slice of RangeIndex
- PR #2672 Fix null and integer handling in round
- PR #2704 Parquet Reader: Fix crash when loading string column with nulls
- PR #2725 Fix Jitify issue with running on Turing using CUDA version < 10
- PR #2731 Fix building of benchmarks
- PR #2738 Fix java to find new NVStrings locations
- PR #2736 Pin Jitify branch to v0.10 version
- PR #2742 IO Readers: Fix possible silent failures when creating `NvStrings` instance
- PR #2753 Fix java quantile API calls
- PR #2762 Fix validity processing for time in java
- PR #2796 Fix handling string slicing and other nvstrings delegated methods with dask
- PR #2769 Fix link to API docs in README.md
- PR #2772 Handle multiindex pandas Series #2772
- PR #2749 Fix apply_rows/apply_chunks pessimistic null mask to use in_cols null masks only
- PR #2752 CSV Reader: Fix exception when there's no rows to process
- PR #2716 Added Exception for `StringMethods` in string methods
- PR #2787 Fix Broadcasting `None` to `cudf-series`
- PR #2794 Fix async race in NVCategory::get_value and get_value_bounds
- PR #2795 Fix java build/cast error
- PR #2496 Fix improper merge of two dataframes when names differ
- PR #2824 Fix issue with incorrect result when Numeric Series replace is called several times
- PR #2751 Replace value with null
- PR #2765 Fix Java inequality comparisons for string category
- PR #2818 Fix java join API to use new C++ join API
- PR #2841 Fix nvstrings.slice and slice_from for range (0,0)
- PR #2837 Fix join benchmark
- PR #2809 Add hash_df and group_split dispatch functions for dask
- PR #2843 Parquet reader: fix skip_rows when not aligned with page or row_group boundaries
- PR #2851 Deleted existing dask-cudf/record.txt
- PR #2854 Fix column creation from ephemeral objects exposing __cuda_array_interface__
- PR #2860 Fix boolean indexing when the result is a single row
- PR #2859 Fix tail method issue for string columns
- PR #2852 Fixed `cumsum()` and `cumprod()` on boolean series.
- PR #2865 DaskIO: Fix `read_csv` and `read_orc` when input is list of files
- PR #2750 Fixed casting values to cudf::bool8 so non-zero values always cast to true
- PR #2873 Fixed dask_cudf read_partition bug by generating ParquetDatasetPiece
- PR #2850 Fixes dask_cudf.read_parquet on partitioned datasets
- PR #2896 Properly handle `axis` string keywords in `concat`
<<<<<<< HEAD
- PR #2964 ORC Writer: Segfault when writing mixed numeric and string columns
=======
- PR #2963 Fix ORC writer uncompressed block indexing
>>>>>>> 27c58398


# cuDF 0.9.0 (21 Aug 2019)

## New Features

- PR #1993 Add CUDA-accelerated series aggregations: mean, var, std
- PR #2111 IO Readers: Support memory buffer, file-like object, and URL inputs
- PR #2012 Add `reindex()` to DataFrame and Series
- PR #2097 Add GPU-accelerated AVRO reader
- PR #2098 Support binary ops on DFs and Series with mismatched indices
- PR #2160 Merge `dask-cudf` codebase into `cudf` repo
- PR #2149 CSV Reader: Add `hex` dtype for explicit hexadecimal parsing
- PR #2156 Add `upper_bound()` and `lower_bound()` for libcudf tables and `searchsorted()` for cuDF Series
- PR #2158 CSV Reader: Support single, non-list/dict argument for `dtype`
- PR #2177 CSV Reader: Add `parse_dates` parameter for explicit date inference
- PR #1744 cudf::apply_boolean_mask and cudf::drop_nulls support for cudf::table inputs (multi-column)
- PR #2196 Add `DataFrame.dropna()`
- PR #2197 CSV Writer: add `chunksize` parameter for `to_csv`
- PR #2215 `type_dispatcher` benchmark
- PR #2179 Add Java quantiles
- PR #2157 Add __array_function__ to DataFrame and Series
- PR #2212 Java support for ORC reader
- PR #2224 Add DataFrame isna, isnull, notna functions
- PR #2236 Add Series.drop_duplicates
- PR #2105 Add hash-based join benchmark
- PR #2316 Add unique, nunique, and value_counts for datetime columns
- PR #2337 Add Java support for slicing a ColumnVector
- PR #2049 Add cudf::merge (sorted merge)
- PR #2368 Full cudf+dask Parquet Support
- PR #2380 New cudf::is_sorted checks whether cudf::table is sorted
- PR #2356 Java column vector standard deviation support
- PR #2221 MultiIndex full indexing - Support iloc and wildcards for loc
- PR #2429 Java support for getting length of strings in a ColumnVector
- PR #2415 Add `value_counts` for series of any type
- PR #2446 Add __array_function__ for index
- PR #2437 ORC reader: Add 'use_np_dtypes' option
- PR #2382 Add CategoricalAccessor add, remove, rename, and ordering methods
- PR #2464 Native implement `__cuda_array_interface__` for Series/Index/Column objects
- PR #2425 Rolling window now accepts array-based user-defined functions
- PR #2442 Add __setitem__
- PR #2449 Java support for getting byte count of strings in a ColumnVector
- PR #2492 Add groupby.size() method
- PR #2358 Add cudf::nans_to_nulls: convert floating point column into bitmask
- PR #2489 Add drop argument to set_index
- PR #2491 Add Java bindings for ORC reader 'use_np_dtypes' option
- PR #2213 Support s/ms/us/ns DatetimeColumn time unit resolutions
- PR #2536 Add _constructor properties to Series and DataFrame

## Improvements

- PR #2103 Move old `column` and `bitmask` files into `legacy/` directory
- PR #2109 added name to Python column classes
- PR #1947 Cleanup serialization code
- PR #2125 More aggregate in java API
- PR #2127 Add in java Scalar tests
- PR #2088 Refactor of Python groupby code
- PR #2130 Java serialization and deserialization of tables.
- PR #2131 Chunk rows logic added to csv_writer
- PR #2129 Add functions in the Java API to support nullable column filtering
- PR #2165 made changes to get_dummies api for it to be available in MethodCache
- PR #2171 Add CodeCov integration, fix doc version, make --skip-tests work when invoking with source
- PR #2184 handle remote orc files for dask-cudf
- PR #2186 Add `getitem` and `getattr` style access to Rolling objects
- PR #2168 Use cudf.Column for CategoricalColumn's categories instead of a tuple
- PR #2193 DOC: cudf::type_dispatcher documentation for specializing dispatched functors
- PR #2199 Better java support for appending strings
- PR #2176 Added column dtype support for datetime, int8, int16 to csv_writer
- PR #2209 Matching `get_dummies` & `select_dtypes` behavior to pandas
- PR #2217 Updated Java bindings to use the new groupby API
- PR #2214 DOC: Update doc instructions to build/install `cudf` and `dask-cudf`
- PR #2220 Update Java bindings for reduction rename
- PR #2232 Move CodeCov upload from build script to Jenkins
- PR #2225 refactor to use libcudf for gathering columns in dataframes
- PR #2293 Improve join performance (faster compute_join_output_size)
- PR #2300 Create separate dask codeowners for dask-cudf codebase
- PR #2304 gdf_group_by_without_aggregations returns gdf_column
- PR #2309 Java readers: remove redundant copy of result pointers
- PR #2307 Add `black` and `isort` to style checker script
- PR #2345 Restore removal of old groupby implementation
- PR #2342 Improve `astype()` to operate all ways
- PR #2329 using libcudf cudf::copy for column deep copy
- PR #2344 DOC: docs on code formatting for contributors
- PR #2376 Add inoperative axis= and win_type= arguments to Rolling()
- PR #2378 remove dask for (de-)serialization of cudf objects
- PR #2353 Bump Arrow and Dask versions
- PR #2377 Replace `standard_python_slice` with just `slice.indices()`
- PR #2373 cudf.DataFrame enchancements & Series.values support
- PR #2392 Remove dlpack submodule; make cuDF's Cython API externally accessible
- PR #2430 Updated Java bindings to use the new unary API
- PR #2406 Moved all existing `table` related files to a `legacy/` directory
- PR #2350 Performance related changes to get_dummies
- PR #2420 Remove `cudautils.astype` and replace with `typecast.apply_cast`
- PR #2456 Small improvement to typecast utility
- PR #2458 Fix handling of thirdparty packages in `isort` config
- PR #2459 IO Readers: Consolidate all readers to use `datasource` class
- PR #2475 Exposed type_dispatcher.hpp, nvcategory_util.hpp and wrapper_types.hpp in the include folder
- PR #2484 Enabled building libcudf as a static library
- PR #2453 Streamline CUDA_REL environment variable
- PR #2483 Bundle Boost filesystem dependency in the Java jar
- PR #2486 Java API hash functions
- PR #2481 Adds the ignore_null_keys option to the java api
- PR #2490 Java api: support multiple aggregates for the same column
- PR #2510 Java api: uses table based apply_boolean_mask
- PR #2432 Use pandas formatting for console, html, and latex output
- PR #2573 Bump numba version to 0.45.1
- PR #2606 Fix references to notebooks-contrib

## Bug Fixes

- PR #2086 Fixed quantile api behavior mismatch in series & dataframe
- PR #2128 Add offset param to host buffer readers in java API.
- PR #2145 Work around binops validity checks for java
- PR #2146 Work around unary_math validity checks for java
- PR #2151 Fixes bug in cudf::copy_range where null_count was invalid
- PR #2139 matching to pandas describe behavior & fixing nan values issue
- PR #2161 Implicitly convert unsigned to signed integer types in binops
- PR #2154 CSV Reader: Fix bools misdetected as strings dtype
- PR #2178 Fix bug in rolling bindings where a view of an ephemeral column was being taken
- PR #2180 Fix issue with isort reordering `importorskip` below imports depending on them
- PR #2187 fix to honor dtype when numpy arrays are passed to columnops.as_column
- PR #2190 Fix issue in astype conversion of string column to 'str'
- PR #2208 Fix issue with calling `head()` on one row dataframe
- PR #2229 Propagate exceptions from Cython cdef functions
- PR #2234 Fix issue with local build script not properly building
- PR #2223 Fix CUDA invalid configuration errors reported after loading small compressed ORC files
- PR #2162 Setting is_unique and is_monotonic-related attributes
- PR #2244 Fix ORC RLEv2 delta mode decoding with nonzero residual delta width
- PR #2297 Work around `var/std` unsupported only at debug build
- PR #2302 Fixed java serialization corner case
- PR #2355 Handle float16 in binary operations
- PR #2311 Fix copy behaviour for GenericIndex
- PR #2349 Fix issues with String filter in java API
- PR #2323 Fix groupby on categoricals
- PR #2328 Ensure order is preserved in CategoricalAccessor._set_categories
- PR #2202 Fix issue with unary ops mishandling empty input
- PR #2326 Fix for bug in DLPack when reading multiple columns
- PR #2324 Fix cudf Docker build
- PR #2325 Fix ORC RLEv2 patched base mode decoding with nonzero patch width
- PR #2235 Fix get_dummies to be compatible with dask
- PR #2332 Zero initialize gdf_dtype_extra_info
- PR #2355 Handle float16 in binary operations
- PR #2360 Fix missing dtype handling in cudf.Series & columnops.as_column
- PR #2364 Fix quantile api and other trivial issues around it
- PR #2361 Fixed issue with `codes` of CategoricalIndex
- PR #2357 Fixed inconsistent type of index created with from_pandas vs direct construction
- PR #2389 Fixed Rolling __getattr__ and __getitem__ for offset based windows
- PR #2402 Fixed bug in valid mask computation in cudf::copy_if (apply_boolean_mask)
- PR #2401 Fix to a scalar datetime(of type Days) issue
- PR #2386 Correctly allocate output valids in groupby
- PR #2411 Fixed failures on binary op on single element string column
- PR #2422 Fix Pandas logical binary operation incompatibilites
- PR #2447 Fix CodeCov posting build statuses temporarily
- PR #2450 Fix erroneous null handling in `cudf.DataFrame`'s `apply_rows`
- PR #2470 Fix issues with empty strings and string categories (Java)
- PR #2471 Fix String Column Validity.
- PR #2481 Fix java validity buffer serialization
- PR #2485 Updated bytes calculation to use size_t to avoid overflow in column concat
- PR #2461 Fix groupby multiple aggregations same column
- PR #2514 Fix cudf::drop_nulls threshold handling in Cython
- PR #2516 Fix utilities include paths and meta.yaml header paths
- PR #2517 Fix device memory leak in to_dlpack tensor deleter
- PR #2431 Fix local build generated file ownerships
- PR #2511 Added import of orc, refactored exception handlers to not squash fatal exceptions
- PR #2527 Fix index and column input handling in dask_cudf read_parquet
- PR #2466 Fix `dataframe.query` returning null rows erroneously
- PR #2548 Orc reader: fix non-deterministic data decoding at chunk boundaries
- PR #2557 fix cudautils import in string.py
- PR #2521 Fix casting datetimes from/to the same resolution
- PR #2545 Fix MultiIndexes with datetime levels
- PR #2560 Remove duplicate `dlpack` definition in conda recipe
- PR #2567 Fix ColumnVector.fromScalar issues while dealing with null scalars
- PR #2565 Orc reader: fix incorrect data decoding of int64 data types
- PR #2577 Fix search benchmark compilation error by adding necessary header
- PR #2604 Fix a bug in copying.pyx:_normalize_types that upcasted int32 to int64


# cuDF 0.8.0 (27 June 2019)

## New Features

- PR #1524 Add GPU-accelerated JSON Lines parser with limited feature set
- PR #1569 Add support for Json objects to the JSON Lines reader
- PR #1622 Add Series.loc
- PR #1654 Add cudf::apply_boolean_mask: faster replacement for gdf_apply_stencil
- PR #1487 cython gather/scatter
- PR #1310 Implemented the slice/split functionality.
- PR #1630 Add Python layer to the GPU-accelerated JSON reader
- PR #1745 Add rounding of numeric columns via Numba
- PR #1772 JSON reader: add support for BytesIO and StringIO input
- PR #1527 Support GDF_BOOL8 in readers and writers
- PR #1819 Logical operators (AND, OR, NOT) for libcudf and cuDF
- PR #1813 ORC Reader: Add support for stripe selection
- PR #1828 JSON Reader: add suport for bool8 columns
- PR #1833 Add column iterator with/without nulls
- PR #1665 Add the point-in-polygon GIS function
- PR #1863 Series and Dataframe methods for all and any
- PR #1908 cudf::copy_range and cudf::fill for copying/assigning an index or range to a constant
- PR #1921 Add additional formats for typecasting to/from strings
- PR #1807 Add Series.dropna()
- PR #1987 Allow user defined functions in the form of ptx code to be passed to binops
- PR #1948 Add operator functions like `Series.add()` to DataFrame and Series
- PR #1954 Add skip test argument to GPU build script
- PR #2018 Add bindings for new groupby C++ API
- PR #1984 Add rolling window operations Series.rolling() and DataFrame.rolling()
- PR #1542 Python method and bindings for to_csv
- PR #1995 Add Java API
- PR #1998 Add google benchmark to cudf
- PR #1845 Add cudf::drop_duplicates, DataFrame.drop_duplicates
- PR #1652 Added `Series.where()` feature
- PR #2074 Java Aggregates, logical ops, and better RMM support
- PR #2140 Add a `cudf::transform` function
- PR #2068 Concatenation of different typed columns

## Improvements

- PR #1538 Replacing LesserRTTI with inequality_comparator
- PR #1703 C++: Added non-aggregating `insert` to `concurrent_unordered_map` with specializations to store pairs with a single atomicCAS when possible.
- PR #1422 C++: Added a RAII wrapper for CUDA streams
- PR #1701 Added `unique` method for stringColumns
- PR #1713 Add documentation for Dask-XGBoost
- PR #1666 CSV Reader: Improve performance for files with large number of columns
- PR #1725 Enable the ability to use a single column groupby as its own index
- PR #1759 Add an example showing simultaneous rolling averages to `apply_grouped` documentation
- PR #1746 C++: Remove unused code: `windowed_ops.cu`, `sorting.cu`, `hash_ops.cu`
- PR #1748 C++: Add `bool` nullability flag to `device_table` row operators
- PR #1764 Improve Numerical column: `mean_var` and `mean`
- PR #1767 Speed up Python unit tests
- PR #1770 Added build.sh script, updated CI scripts and documentation
- PR #1739 ORC Reader: Add more pytest coverage
- PR #1696 Added null support in `Series.replace()`.
- PR #1390 Added some basic utility functions for `gdf_column`'s
- PR #1791 Added general column comparison code for testing
- PR #1795 Add printing of git submodule info to `print_env.sh`
- PR #1796 Removing old sort based group by code and gdf_filter
- PR #1811 Added funtions for copying/allocating `cudf::table`s
- PR #1838 Improve columnops.column_empty so that it returns typed columns instead of a generic Column
- PR #1890 Add utils.get_dummies- a pandas-like wrapper around one_hot-encoding
- PR #1823 CSV Reader: default the column type to string for empty dataframes
- PR #1827 Create bindings for scalar-vector binops, and update one_hot_encoding to use them
- PR #1817 Operators now support different sized dataframes as long as they don't share different sized columns
- PR #1855 Transition replace_nulls to new C++ API and update corresponding Cython/Python code
- PR #1858 Add `std::initializer_list` constructor to `column_wrapper`
- PR #1846 C++ type-erased gdf_equal_columns test util; fix gdf_equal_columns logic error
- PR #1390 Added some basic utility functions for `gdf_column`s
- PR #1391 Tidy up bit-resolution-operation and bitmask class code
- PR #1882 Add iloc functionality to MultiIndex dataframes
- PR #1884 Rolling windows: general enhancements and better coverage for unit tests
- PR #1886 support GDF_STRING_CATEGORY columns in apply_boolean_mask, drop_nulls and other libcudf functions
- PR #1896 Improve performance of groupby with levels specified in dask-cudf
- PR #1915 Improve iloc performance for non-contiguous row selection
- PR #1859 Convert read_json into a C++ API
- PR #1919 Rename libcudf namespace gdf to namespace cudf
- PR #1850 Support left_on and right_on for DataFrame merge operator
- PR #1930 Specialize constructor for `cudf::bool8` to cast argument to `bool`
- PR #1938 Add default constructor for `column_wrapper`
- PR #1930 Specialize constructor for `cudf::bool8` to cast argument to `bool`
- PR #1952 consolidate libcudf public API headers in include/cudf
- PR #1949 Improved selection with boolmask using libcudf `apply_boolean_mask`
- PR #1956 Add support for nulls in `query()`
- PR #1973 Update `std::tuple` to `std::pair` in top-most libcudf APIs and C++ transition guide
- PR #1981 Convert read_csv into a C++ API
- PR #1868 ORC Reader: Support row index for speed up on small/medium datasets
- PR #1964 Added support for list-like types in Series.str.cat
- PR #2005 Use HTML5 details tag in bug report issue template
- PR #2003 Removed few redundant unit-tests from test_string.py::test_string_cat
- PR #1944 Groupby design improvements
- PR #2017 Convert `read_orc()` into a C++ API
- PR #2011 Convert `read_parquet()` into a C++ API
- PR #1756 Add documentation "10 Minutes to cuDF and dask_cuDF"
- PR #2034 Adding support for string columns concatenation using "add" binary operator
- PR #2042 Replace old "10 Minutes" guide with new guide for docs build process
- PR #2036 Make library of common test utils to speed up tests compilation
- PR #2022 Facilitating get_dummies to be a high level api too
- PR #2050 Namespace IO readers and add back free-form `read_xxx` functions
- PR #2104 Add a functional ``sort=`` keyword argument to groupby
- PR #2108 Add `find_and_replace` for StringColumn for replacing single values

## Bug Fixes

- PR #1465 Fix for test_orc.py and test_sparse_df.py test failures
- PR #1583 Fix underlying issue in `as_index()` that was causing `Series.quantile()` to fail
- PR #1680 Add errors= keyword to drop() to fix cudf-dask bug
- PR #1651 Fix `query` function on empty dataframe
- PR #1616 Fix CategoricalColumn to access categories by index instead of iteration
- PR #1660 Fix bug in `loc` when indexing with a column name (a string)
- PR #1683 ORC reader: fix timestamp conversion to UTC
- PR #1613 Improve CategoricalColumn.fillna(-1) performance
- PR #1642 Fix failure of CSV_TEST gdf_csv_test.SkiprowsNrows on multiuser systems
- PR #1709 Fix handling of `datetime64[ms]` in `dataframe.select_dtypes`
- PR #1704 CSV Reader: Add support for the plus sign in number fields
- PR #1687 CSV reader: return an empty dataframe for zero size input
- PR #1757 Concatenating columns with null columns
- PR #1755 Add col_level keyword argument to melt
- PR #1758 Fix df.set_index() when setting index from an empty column
- PR #1749 ORC reader: fix long strings of NULL values resulting in incorrect data
- PR #1742 Parquet Reader: Fix index column name to match PANDAS compat
- PR #1782 Update libcudf doc version
- PR #1783 Update conda dependencies
- PR #1786 Maintain the original series name in series.unique output
- PR #1760 CSV Reader: fix segfault when dtype list only includes columns from usecols list
- PR #1831 build.sh: Assuming python is in PATH instead of using PYTHON env var
- PR #1839 Raise an error instead of segfaulting when transposing a DataFrame with StringColumns
- PR #1840 Retain index correctly during merge left_on right_on
- PR #1825 cuDF: Multiaggregation Groupby Failures
- PR #1789 CSV Reader: Fix missing support for specifying `int8` and `int16` dtypes
- PR #1857 Cython Bindings: Handle `bool` columns while calling `column_view_from_NDArrays`
- PR #1849 Allow DataFrame support methods to pass arguments to the methods
- PR #1847 Fixed #1375 by moving the nvstring check into the wrapper function
- PR #1864 Fixing cudf reduction for POWER platform
- PR #1869 Parquet reader: fix Dask timestamps not matching with Pandas (convert to milliseconds)
- PR #1876 add dtype=bool for `any`, `all` to treat integer column correctly
- PR #1875 CSV reader: take NaN values into account in dtype detection
- PR #1873 Add column dtype checking for the all/any methods
- PR #1902 Bug with string iteration in _apply_basic_agg
- PR #1887 Fix for initialization issue in pq_read_arg,orc_read_arg
- PR #1867 JSON reader: add support for null/empty fields, including the 'null' literal
- PR #1891 Fix bug #1750 in string column comparison
- PR #1909 Support of `to_pandas()` of boolean series with null values
- PR #1923 Use prefix removal when two aggs are called on a SeriesGroupBy
- PR #1914 Zero initialize gdf_column local variables
- PR #1959 Add support for comparing boolean Series to scalar
- PR #1966 Ignore index fix in series append
- PR #1967 Compute index __sizeof__ only once for DataFrame __sizeof__
- PR #1977 Support CUDA installation in default system directories
- PR #1982 Fixes incorrect index name after join operation
- PR #1985 Implement `GDF_PYMOD`, a special modulo that follows python's sign rules
- PR #1991 Parquet reader: fix decoding of NULLs
- PR #1990 Fixes a rendering bug in the `apply_grouped` documentation
- PR #1978 Fix for values being filled in an empty dataframe
- PR #2001 Correctly create MultiColumn from Pandas MultiColumn
- PR #2006 Handle empty dataframe groupby construction for dask
- PR #1965 Parquet Reader: Fix duplicate index column when it's already in `use_cols`
- PR #2033 Add pip to conda environment files to fix warning
- PR #2028 CSV Reader: Fix reading of uncompressed files without a recognized file extension
- PR #2073 Fix an issue when gathering columns with NVCategory and nulls
- PR #2053 cudf::apply_boolean_mask return empty column for empty boolean mask
- PR #2066 exclude `IteratorTest.mean_var_output` test from debug build
- PR #2069 Fix JNI code to use read_csv and read_parquet APIs
- PR #2071 Fix bug with unfound transitive dependencies for GTests in Ubuntu 18.04
- PR #2089 Configure Sphinx to render params correctly
- PR #2091 Fix another bug with unfound transitive dependencies for `cudftestutils` in Ubuntu 18.04
- PR #2115 Just apply `--disable-new-dtags` instead of trying to define all the transitive dependencies
- PR #2106 Fix errors in JitCache tests caused by sharing of device memory between processes
- PR #2120 Fix errors in JitCache tests caused by running multiple threads on the same data
- PR #2102 Fix memory leak in groupby
- PR #2113 fixed typo in to_csv code example


# cudf 0.7.2 (16 May 2019)

## New Features

- PR #1735 Added overload for atomicAdd on int64. Streamlined implementation of custom atomic overloads.
- PR #1741 Add MultiIndex concatenation

## Bug Fixes

- PR #1718 Fix issue with SeriesGroupBy MultiIndex in dask-cudf
- PR #1734 Python: fix performance regression for groupby count() aggregations
- PR #1768 Cython: fix handling read only schema buffers in gpuarrow reader


# cudf 0.7.1 (11 May 2019)

## New Features

- PR #1702 Lazy load MultiIndex to return groupby performance to near optimal.

## Bug Fixes

- PR #1708 Fix handling of `datetime64[ms]` in `dataframe.select_dtypes`


# cuDF 0.7.0 (10 May 2019)

## New Features

- PR #982 Implement gdf_group_by_without_aggregations and gdf_unique_indices functions
- PR #1142 Add `GDF_BOOL` column type
- PR #1194 Implement overloads for CUDA atomic operations
- PR #1292 Implemented Bitwise binary ops AND, OR, XOR (&, |, ^)
- PR #1235 Add GPU-accelerated Parquet Reader
- PR #1335 Added local_dict arg in `DataFrame.query()`.
- PR #1282 Add Series and DataFrame.describe()
- PR #1356 Rolling windows
- PR #1381 Add DataFrame._get_numeric_data
- PR #1388 Add CODEOWNERS file to auto-request reviews based on where changes are made
- PR #1396 Add DataFrame.drop method
- PR #1413 Add DataFrame.melt method
- PR #1412 Add DataFrame.pop()
- PR #1419 Initial CSV writer function
- PR #1441 Add Series level cumulative ops (cumsum, cummin, cummax, cumprod)
- PR #1420 Add script to build and test on a local gpuCI image
- PR #1440 Add DatetimeColumn.min(), DatetimeColumn.max()
- PR #1455 Add Series.Shift via Numba kernel
- PR #1441 Add Series level cumulative ops (cumsum, cummin, cummax, cumprod)
- PR #1461 Add Python coverage test to gpu build
- PR #1445 Parquet Reader: Add selective reading of rows and row group
- PR #1532 Parquet Reader: Add support for INT96 timestamps
- PR #1516 Add Series and DataFrame.ndim
- PR #1556 Add libcudf C++ transition guide
- PR #1466 Add GPU-accelerated ORC Reader
- PR #1565 Add build script for nightly doc builds
- PR #1508 Add Series isna, isnull, and notna
- PR #1456 Add Series.diff() via Numba kernel
- PR #1588 Add Index `astype` typecasting
- PR #1301 MultiIndex support
- PR #1599 Level keyword supported in groupby
- PR #929 Add support operations to dataframe
- PR #1609 Groupby accept list of Series
- PR #1658 Support `group_keys=True` keyword in groupby method

## Improvements

- PR #1531 Refactor closures as private functions in gpuarrow
- PR #1404 Parquet reader page data decoding speedup
- PR #1076 Use `type_dispatcher` in join, quantiles, filter, segmented sort, radix sort and hash_groupby
- PR #1202 Simplify README.md
- PR #1149 CSV Reader: Change convertStrToValue() functions to `__device__` only
- PR #1238 Improve performance of the CUDA trie used in the CSV reader
- PR #1245 Use file cache for JIT kernels
- PR #1278 Update CONTRIBUTING for new conda environment yml naming conventions
- PR #1163 Refactored UnaryOps. Reduced API to two functions: `gdf_unary_math` and `gdf_cast`. Added `abs`, `-`, and `~` ops. Changed bindings to Cython
- PR #1284 Update docs version
- PR #1287 add exclude argument to cudf.select_dtype function
- PR #1286 Refactor some of the CSV Reader kernels into generic utility functions
- PR #1291 fillna in `Series.to_gpu_array()` and `Series.to_array()` can accept the scalar too now.
- PR #1005 generic `reduction` and `scan` support
- PR #1349 Replace modernGPU sort join with thrust.
- PR #1363 Add a dataframe.mean(...) that raises NotImplementedError to satisfy `dask.dataframe.utils.is_dataframe_like`
- PR #1319 CSV Reader: Use column wrapper for gdf_column output alloc/dealloc
- PR #1376 Change series quantile default to linear
- PR #1399 Replace CFFI bindings for NVTX functions with Cython bindings
- PR #1389 Refactored `set_null_count()`
- PR #1386 Added macros `GDF_TRY()`, `CUDF_TRY()` and `ASSERT_CUDF_SUCCEEDED()`
- PR #1435 Rework CMake and conda recipes to depend on installed libraries
- PR #1391 Tidy up bit-resolution-operation and bitmask class code
- PR #1439 Add cmake variable to enable compiling CUDA code with -lineinfo
- PR #1462 Add ability to read parquet files from arrow::io::RandomAccessFile
- PR #1453 Convert CSV Reader CFFI to Cython
- PR #1479 Convert Parquet Reader CFFI to Cython
- PR #1397 Add a utility function for producing an overflow-safe kernel launch grid configuration
- PR #1382 Add GPU parsing of nested brackets to cuIO parsing utilities
- PR #1481 Add cudf::table constructor to allocate a set of `gdf_column`s
- PR #1484 Convert GroupBy CFFI to Cython
- PR #1463 Allow and default melt keyword argument var_name to be None
- PR #1486 Parquet Reader: Use device_buffer rather than device_ptr
- PR #1525 Add cudatoolkit conda dependency
- PR #1520 Renamed `src/dataframe` to `src/table` and moved `table.hpp`. Made `types.hpp` to be type declarations only.
- PR #1492 Convert transpose CFFI to Cython
- PR #1495 Convert binary and unary ops CFFI to Cython
- PR #1503 Convert sorting and hashing ops CFFI to Cython
- PR #1522 Use latest release version in update-version CI script
- PR #1533 Remove stale join CFFI, fix memory leaks in join Cython
- PR #1521 Added `row_bitmask` to compute bitmask for rows of a table. Merged `valids_ops.cu` and `bitmask_ops.cu`
- PR #1553 Overload `hash_row` to avoid using intial hash values. Updated `gdf_hash` to select between overloads
- PR #1585 Updated `cudf::table` to maintain own copy of wrapped `gdf_column*`s
- PR #1559 Add `except +` to all Cython function definitions to catch C++ exceptions properly
- PR #1617 `has_nulls` and `column_dtypes` for `cudf::table`
- PR #1590 Remove CFFI from the build / install process entirely
- PR #1536 Convert gpuarrow CFFI to Cython
- PR #1655 Add `Column._pointer` as a way to access underlying `gdf_column*` of a `Column`
- PR #1655 Update readme conda install instructions for cudf version 0.6 and 0.7


## Bug Fixes

- PR #1233 Fix dtypes issue while adding the column to `str` dataframe.
- PR #1254 CSV Reader: fix data type detection for floating-point numbers in scientific notation
- PR #1289 Fix looping over each value instead of each category in concatenation
- PR #1293 Fix Inaccurate error message in join.pyx
- PR #1308 Add atomicCAS overload for `int8_t`, `int16_t`
- PR #1317 Fix catch polymorphic exception by reference in ipc.cu
- PR #1325 Fix dtype of null bitmasks to int8
- PR #1326 Update build documentation to use -DCMAKE_CXX11_ABI=ON
- PR #1334 Add "na_position" argument to CategoricalColumn sort_by_values
- PR #1321 Fix out of bounds warning when checking Bzip2 header
- PR #1359 Add atomicAnd/Or/Xor for integers
- PR #1354 Fix `fillna()` behaviour when replacing values with different dtypes
- PR #1347 Fixed core dump issue while passing dict_dtypes without column names in `cudf.read_csv()`
- PR #1379 Fixed build failure caused due to error: 'col_dtype' may be used uninitialized
- PR #1392 Update cudf Dockerfile and package_versions.sh
- PR #1385 Added INT8 type to `_schema_to_dtype` for use in GpuArrowReader
- PR #1393 Fixed a bug in `gdf_count_nonzero_mask()` for the case of 0 bits to count
- PR #1395 Update CONTRIBUTING to use the environment variable CUDF_HOME
- PR #1416 Fix bug at gdf_quantile_exact and gdf_quantile_appox
- PR #1421 Fix remove creation of series multiple times during `add_column()`
- PR #1405 CSV Reader: Fix memory leaks on read_csv() failure
- PR #1328 Fix CategoricalColumn to_arrow() null mask
- PR #1433 Fix NVStrings/categories includes
- PR #1432 Update NVStrings to 0.7.* to coincide with 0.7 development
- PR #1483 Modify CSV reader to avoid cropping blank quoted characters in non-string fields
- PR #1446 Merge 1275 hotfix from master into branch-0.7
- PR #1447 Fix legacy groupby apply docstring
- PR #1451 Fix hash join estimated result size is not correct
- PR #1454 Fix local build script improperly change directory permissions
- PR #1490 Require Dask 1.1.0+ for `is_dataframe_like` test or skip otherwise.
- PR #1491 Use more specific directories & groups in CODEOWNERS
- PR #1497 Fix Thrust issue on CentOS caused by missing default constructor of host_vector elements
- PR #1498 Add missing include guard to device_atomics.cuh and separated DEVICE_ATOMICS_TEST
- PR #1506 Fix csv-write call to updated NVStrings method
- PR #1510 Added nvstrings `fillna()` function
- PR #1507 Parquet Reader: Default string data to GDF_STRING
- PR #1535 Fix doc issue to ensure correct labelling of cudf.series
- PR #1537 Fix `undefined reference` link error in HashPartitionTest
- PR #1548 Fix ci/local/build.sh README from using an incorrect image example
- PR #1551 CSV Reader: Fix integer column name indexing
- PR #1586 Fix broken `scalar_wrapper::operator==`
- PR #1591 ORC/Parquet Reader: Fix missing import for FileNotFoundError exception
- PR #1573 Parquet Reader: Fix crash due to clash with ORC reader datasource
- PR #1607 Revert change of `column.to_dense_buffer` always return by copy for performance concerns
- PR #1618 ORC reader: fix assert & data output when nrows/skiprows isn't aligned to stripe boundaries
- PR #1631 Fix failure of TYPES_TEST on some gcc-7 based systems.
- PR #1641 CSV Reader: Fix skip_blank_lines behavior with Windows line terminators (\r\n)
- PR #1648 ORC reader: fix non-deterministic output when skiprows is non-zero
- PR #1676 Fix groupby `as_index` behaviour with `MultiIndex`
- PR #1659 Fix bug caused by empty groupbys and multiindex slicing throwing exceptions
- PR #1656 Correct Groupby failure in dask when un-aggregable columns are left in dataframe.
- PR #1689 Fix groupby performance regression
- PR #1694 Add Cython as a runtime dependency since it's required in `setup.py`


# cuDF 0.6.1 (25 Mar 2019)

## Bug Fixes

- PR #1275 Fix CentOS exception in DataFrame.hash_partition from using value "returned" by a void function


# cuDF 0.6.0 (22 Mar 2019)

## New Features

- PR #760 Raise `FileNotFoundError` instead of `GDF_FILE_ERROR` in `read_csv` if the file does not exist
- PR #539 Add Python bindings for replace function
- PR #823 Add Doxygen configuration to enable building HTML documentation for libcudf C/C++ API
- PR #807 CSV Reader: Add byte_range parameter to specify the range in the input file to be read
- PR #857 Add Tail method for Series/DataFrame and update Head method to use iloc
- PR #858 Add series feature hashing support
- PR #871 CSV Reader: Add support for NA values, including user specified strings
- PR #893 Adds PyArrow based parquet readers / writers to Python, fix category dtype handling, fix arrow ingest buffer size issues
- PR #867 CSV Reader: Add support for ignoring blank lines and comment lines
- PR #887 Add Series digitize method
- PR #895 Add Series groupby
- PR #898 Add DataFrame.groupby(level=0) support
- PR #920 Add feather, JSON, HDF5 readers / writers from PyArrow / Pandas
- PR #888 CSV Reader: Add prefix parameter for column names, used when parsing without a header
- PR #913 Add DLPack support: convert between cuDF DataFrame and DLTensor
- PR #939 Add ORC reader from PyArrow
- PR #918 Add Series.groupby(level=0) support
- PR #906 Add binary and comparison ops to DataFrame
- PR #958 Support unary and binary ops on indexes
- PR #964 Add `rename` method to `DataFrame`, `Series`, and `Index`
- PR #985 Add `Series.to_frame` method
- PR #985 Add `drop=` keyword to reset_index method
- PR #994 Remove references to pygdf
- PR #990 Add external series groupby support
- PR #988 Add top-level merge function to cuDF
- PR #992 Add comparison binaryops to DateTime columns
- PR #996 Replace relative path imports with absolute paths in tests
- PR #995 CSV Reader: Add index_col parameter to specify the column name or index to be used as row labels
- PR #1004 Add `from_gpu_matrix` method to DataFrame
- PR #997 Add property index setter
- PR #1007 Replace relative path imports with absolute paths in cudf
- PR #1013 select columns with df.columns
- PR #1016 Rename Series.unique_count() to nunique() to match pandas API
- PR #947 Prefixsum to handle nulls and float types
- PR #1029 Remove rest of relative path imports
- PR #1021 Add filtered selection with assignment for Dataframes
- PR #872 Adding NVCategory support to cudf apis
- PR #1052 Add left/right_index and left/right_on keywords to merge
- PR #1091 Add `indicator=` and `suffixes=` keywords to merge
- PR #1107 Add unsupported keywords to Series.fillna
- PR #1032 Add string support to cuDF python
- PR #1136 Removed `gdf_concat`
- PR #1153 Added function for getting the padded allocation size for valid bitmask
- PR #1148 Add cudf.sqrt for dataframes and Series
- PR #1159 Add Python bindings for libcudf dlpack functions
- PR #1155 Add __array_ufunc__ for DataFrame and Series for sqrt
- PR #1168 to_frame for series accepts a name argument


## Improvements

- PR #1218 Add dask-cudf page to API docs
- PR #892 Add support for heterogeneous types in binary ops with JIT
- PR #730 Improve performance of `gdf_table` constructor
- PR #561 Add Doxygen style comments to Join CUDA functions
- PR #813 unified libcudf API functions by replacing gpu_ with gdf_
- PR #822 Add support for `__cuda_array_interface__` for ingest
- PR #756 Consolidate common helper functions from unordered map and multimap
- PR #753 Improve performance of groupby sum and average, especially for cases with few groups.
- PR #836 Add ingest support for arrow chunked arrays in Column, Series, DataFrame creation
- PR #763 Format doxygen comments for csv_read_arg struct
- PR #532 CSV Reader: Use type dispatcher instead of switch block
- PR #694 Unit test utilities improvements
- PR #878 Add better indexing to Groupby
- PR #554 Add `empty` method and `is_monotonic` attribute to `Index`
- PR #1040 Fixed up Doxygen comment tags
- PR #909 CSV Reader: Avoid host->device->host copy for header row data
- PR #916 Improved unit testing and error checking for `gdf_column_concat`
- PR #941 Replace `numpy` call in `Series.hash_encode` with `numba`
- PR #942 Added increment/decrement operators for wrapper types
- PR #943 Updated `count_nonzero_mask` to return `num_rows` when the mask is null
- PR #952 Added trait to map C++ type to `gdf_dtype`
- PR #966 Updated RMM submodule.
- PR #998 Add IO reader/writer modules to API docs, fix for missing cudf.Series docs
- PR #1017 concatenate along columns for Series and DataFrames
- PR #1002 Support indexing a dataframe with another boolean dataframe
- PR #1018 Better concatenation for Series and Dataframes
- PR #1036 Use Numpydoc style docstrings
- PR #1047 Adding gdf_dtype_extra_info to gdf_column_view_augmented
- PR #1054 Added default ctor to SerialTrieNode to overcome Thrust issue in CentOS7 + CUDA10
- PR #1024 CSV Reader: Add support for hexadecimal integers in integral-type columns
- PR #1033 Update `fillna()` to use libcudf function `gdf_replace_nulls`
- PR #1066 Added inplace assignment for columns and select_dtypes for dataframes
- PR #1026 CSV Reader: Change the meaning and type of the quoting parameter to match Pandas
- PR #1100 Adds `CUDF_EXPECTS` error-checking macro
- PR #1092 Fix select_dtype docstring
- PR #1111 Added cudf::table
- PR #1108 Sorting for datetime columns
- PR #1120 Return a `Series` (not a `Column`) from `Series.cat.set_categories()`
- PR #1128 CSV Reader: The last data row does not need to be line terminated
- PR #1183 Bump Arrow version to 0.12.1
- PR #1208 Default to CXX11_ABI=ON
- PR #1252 Fix NVStrings dependencies for cuda 9.2 and 10.0
- PR #2037 Optimize the existing `gather` and `scatter` routines in `libcudf`

## Bug Fixes

- PR #821 Fix flake8 issues revealed by flake8 update
- PR #808 Resolved renamed `d_columns_valids` variable name
- PR #820 CSV Reader: fix the issue where reader adds additional rows when file uses \r\n as a line terminator
- PR #780 CSV Reader: Fix scientific notation parsing and null values for empty quotes
- PR #815 CSV Reader: Fix data parsing when tabs are present in the input CSV file
- PR #850 Fix bug where left joins where the left df has 0 rows causes a crash
- PR #861 Fix memory leak by preserving the boolean mask index
- PR #875 Handle unnamed indexes in to/from arrow functions
- PR #877 Fix ingest of 1 row arrow tables in from arrow function
- PR #876 Added missing `<type_traits>` include
- PR #889 Deleted test_rmm.py which has now moved to RMM repo
- PR #866 Merge v0.5.1 numpy ABI hotfix into 0.6
- PR #917 value_counts return int type on empty columns
- PR #611 Renamed `gdf_reduce_optimal_output_size()` -> `gdf_reduction_get_intermediate_output_size()`
- PR #923 fix index for negative slicing for cudf dataframe and series
- PR #927 CSV Reader: Fix category GDF_CATEGORY hashes not being computed properly
- PR #921 CSV Reader: Fix parsing errors with delim_whitespace, quotations in the header row, unnamed columns
- PR #933 Fix handling objects of all nulls in series creation
- PR #940 CSV Reader: Fix an issue where the last data row is missing when using byte_range
- PR #945 CSV Reader: Fix incorrect datetime64 when milliseconds or space separator are used
- PR #959 Groupby: Problem with column name lookup
- PR #950 Converting dataframe/recarry with non-contiguous arrays
- PR #963 CSV Reader: Fix another issue with missing data rows when using byte_range
- PR #999 Fix 0 sized kernel launches and empty sort_index exception
- PR #993 Fix dtype in selecting 0 rows from objects
- PR #1009 Fix performance regression in `to_pandas` method on DataFrame
- PR #1008 Remove custom dask communication approach
- PR #1001 CSV Reader: Fix a memory access error when reading a large (>2GB) file with date columns
- PR #1019 Binary Ops: Fix error when one input column has null mask but other doesn't
- PR #1014 CSV Reader: Fix false positives in bool value detection
- PR #1034 CSV Reader: Fix parsing floating point precision and leading zero exponents
- PR #1044 CSV Reader: Fix a segfault when byte range aligns with a page
- PR #1058 Added support for `DataFrame.loc[scalar]`
- PR #1060 Fix column creation with all valid nan values
- PR #1073 CSV Reader: Fix an issue where a column name includes the return character
- PR #1090 Updating Doxygen Comments
- PR #1080 Fix dtypes returned from loc / iloc because of lists
- PR #1102 CSV Reader: Minor fixes and memory usage improvements
- PR #1174: Fix release script typo
- PR #1137 Add prebuild script for CI
- PR #1118 Enhanced the `DataFrame.from_records()` feature
- PR #1129 Fix join performance with index parameter from using numpy array
- PR #1145 Issue with .agg call on multi-column dataframes
- PR #908 Some testing code cleanup
- PR #1167 Fix issue with null_count not being set after inplace fillna()
- PR #1184 Fix iloc performance regression
- PR #1185 Support left_on/right_on and also on=str in merge
- PR #1200 Fix allocating bitmasks with numba instead of rmm in allocate_mask function
- PR #1213 Fix bug with csv reader requesting subset of columns using wrong datatype
- PR #1223 gpuCI: Fix label on rapidsai channel on gpu build scripts
- PR #1242 Add explicit Thrust exec policy to fix NVCATEGORY_TEST segfault on some platforms
- PR #1246 Fix categorical tests that failed due to bad implicit type conversion
- PR #1255 Fix overwriting conda package main label uploads
- PR #1259 Add dlpack includes to pip build


# cuDF 0.5.1 (05 Feb 2019)

## Bug Fixes

- PR #842 Avoid using numpy via cimport to prevent ABI issues in Cython compilation


# cuDF 0.5.0 (28 Jan 2019)

## New Features

- PR #722 Add bzip2 decompression support to `read_csv()`
- PR #693 add ZLIB-based GZIP/ZIP support to `read_csv_strings()`
- PR #411 added null support to gdf_order_by (new API) and cudf_table::sort
- PR #525 Added GitHub Issue templates for bugs, documentation, new features, and questions
- PR #501 CSV Reader: Add support for user-specified decimal point and thousands separator to read_csv_strings()
- PR #455 CSV Reader: Add support for user-specified decimal point and thousands separator to read_csv()
- PR #439 add `DataFrame.drop` method similar to pandas
- PR #356 add `DataFrame.transpose` method and `DataFrame.T` property similar to pandas
- PR #505 CSV Reader: Add support for user-specified boolean values
- PR #350 Implemented Series replace function
- PR #490 Added print_env.sh script to gather relevant environment details when reporting cuDF issues
- PR #474 add ZLIB-based GZIP/ZIP support to `read_csv()`
- PR #547 Added melt similar to `pandas.melt()`
- PR #491 Add CI test script to check for updates to CHANGELOG.md in PRs
- PR #550 Add CI test script to check for style issues in PRs
- PR #558 Add CI scripts for cpu-based conda and gpu-based test builds
- PR #524 Add Boolean Indexing
- PR #564 Update python `sort_values` method to use updated libcudf `gdf_order_by` API
- PR #509 CSV Reader: Input CSV file can now be passed in as a text or a binary buffer
- PR #607 Add `__iter__` and iteritems to DataFrame class
- PR #643 added a new api gdf_replace_nulls that allows a user to replace nulls in a column

## Improvements

- PR #426 Removed sort-based groupby and refactored existing groupby APIs. Also improves C++/CUDA compile time.
- PR #461 Add `CUDF_HOME` variable in README.md to replace relative pathing.
- PR #472 RMM: Created centralized rmm::device_vector alias and rmm::exec_policy
- PR #500 Improved the concurrent hash map class to support partitioned (multi-pass) hash table building.
- PR #454 Improve CSV reader docs and examples
- PR #465 Added templated C++ API for RMM to avoid explicit cast to `void**`
- PR #513 `.gitignore` tweaks
- PR #521 Add `assert_eq` function for testing
- PR #502 Simplify Dockerfile for local dev, eliminate old conda/pip envs
- PR #549 Adds `-rdynamic` compiler flag to nvcc for Debug builds
- PR #472 RMM: Created centralized rmm::device_vector alias and rmm::exec_policy
- PR #577 Added external C++ API for scatter/gather functions
- PR #500 Improved the concurrent hash map class to support partitioned (multi-pass) hash table building
- PR #583 Updated `gdf_size_type` to `int`
- PR #500 Improved the concurrent hash map class to support partitioned (multi-pass) hash table building
- PR #617 Added .dockerignore file. Prevents adding stale cmake cache files to the docker container
- PR #658 Reduced `JOIN_TEST` time by isolating overflow test of hash table size computation
- PR #664 Added Debuging instructions to README
- PR #651 Remove noqa marks in `__init__.py` files
- PR #671 CSV Reader: uncompressed buffer input can be parsed without explicitly specifying compression as None
- PR #684 Make RMM a submodule
- PR #718 Ensure sum, product, min, max methods pandas compatibility on empty datasets
- PR #720 Refactored Index classes to make them more Pandas-like, added CategoricalIndex
- PR #749 Improve to_arrow and from_arrow Pandas compatibility
- PR #766 Remove TravisCI references, remove unused variables from CMake, fix ARROW_VERSION in Cmake
- PR #773 Add build-args back to Dockerfile and handle dependencies based on environment yml file
- PR #781 Move thirdparty submodules to root and symlink in /cpp
- PR #843 Fix broken cudf/python API examples, add new methods to the API index

## Bug Fixes

- PR #569 CSV Reader: Fix days being off-by-one when parsing some dates
- PR #531 CSV Reader: Fix incorrect parsing of quoted numbers
- PR #465 Added templated C++ API for RMM to avoid explicit cast to `void**`
- PR #473 Added missing <random> include
- PR #478 CSV Reader: Add api support for auto column detection, header, mangle_dupe_cols, usecols
- PR #495 Updated README to correct where cffi pytest should be executed
- PR #501 Fix the intermittent segfault caused by the `thousands` and `compression` parameters in the csv reader
- PR #502 Simplify Dockerfile for local dev, eliminate old conda/pip envs
- PR #512 fix bug for `on` parameter in `DataFrame.merge` to allow for None or single column name
- PR #511 Updated python/cudf/bindings/join.pyx to fix cudf merge printing out dtypes
- PR #513 `.gitignore` tweaks
- PR #521 Add `assert_eq` function for testing
- PR #537 Fix CMAKE_CUDA_STANDARD_REQURIED typo in CMakeLists.txt
- PR #447 Fix silent failure in initializing DataFrame from generator
- PR #545 Temporarily disable csv reader thousands test to prevent segfault (test re-enabled in PR #501)
- PR #559 Fix Assertion error while using `applymap` to change the output dtype
- PR #575 Update `print_env.sh` script to better handle missing commands
- PR #612 Prevent an exception from occuring with true division on integer series.
- PR #630 Fix deprecation warning for `pd.core.common.is_categorical_dtype`
- PR #622 Fix Series.append() behaviour when appending values with different numeric dtype
- PR #603 Fix error while creating an empty column using None.
- PR #673 Fix array of strings not being caught in from_pandas
- PR #644 Fix return type and column support of dataframe.quantile()
- PR #634 Fix create `DataFrame.from_pandas()` with numeric column names
- PR #654 Add resolution check for GDF_TIMESTAMP in Join
- PR #648 Enforce one-to-one copy required when using `numba>=0.42.0`
- PR #645 Fix cmake build type handling not setting debug options when CMAKE_BUILD_TYPE=="Debug"
- PR #669 Fix GIL deadlock when launching multiple python threads that make Cython calls
- PR #665 Reworked the hash map to add a way to report the destination partition for a key
- PR #670 CMAKE: Fix env include path taking precedence over libcudf source headers
- PR #674 Check for gdf supported column types
- PR #677 Fix 'gdf_csv_test_Dates' gtest failure due to missing nrows parameter
- PR #604 Fix the parsing errors while reading a csv file using `sep` instead of `delimiter`.
- PR #686 Fix converting nulls to NaT values when converting Series to Pandas/Numpy
- PR #689 CSV Reader: Fix behavior with skiprows+header to match pandas implementation
- PR #691 Fixes Join on empty input DFs
- PR #706 CSV Reader: Fix broken dtype inference when whitespace is in data
- PR #717 CSV reader: fix behavior when parsing a csv file with no data rows
- PR #724 CSV Reader: fix build issue due to parameter type mismatch in a std::max call
- PR #734 Prevents reading undefined memory in gpu_expand_mask_bits numba kernel
- PR #747 CSV Reader: fix an issue where CUDA allocations fail with some large input files
- PR #750 Fix race condition for handling NVStrings in CMake
- PR #719 Fix merge column ordering
- PR #770 Fix issue where RMM submodule pointed to wrong branch and pin other to correct branches
- PR #778 Fix hard coded ABI off setting
- PR #784 Update RMM submodule commit-ish and pip paths
- PR #794 Update `rmm::exec_policy` usage to fix segmentation faults when used as temprory allocator.
- PR #800 Point git submodules to branches of forks instead of exact commits


# cuDF 0.4.0 (05 Dec 2018)

## New Features

- PR #398 add pandas-compatible `DataFrame.shape()` and `Series.shape()`
- PR #394 New documentation feature "10 Minutes to cuDF"
- PR #361 CSV Reader: Add support for strings with delimiters

## Improvements

 - PR #436 Improvements for type_dispatcher and wrapper structs
 - PR #429 Add CHANGELOG.md (this file)
 - PR #266 use faster CUDA-accelerated DataFrame column/Series concatenation.
 - PR #379 new C++ `type_dispatcher` reduces code complexity in supporting many data types.
 - PR #349 Improve performance for creating columns from memoryview objects
 - PR #445 Update reductions to use type_dispatcher. Adds integer types support to sum_of_squares.
 - PR #448 Improve installation instructions in README.md
 - PR #456 Change default CMake build to Release, and added option for disabling compilation of tests

## Bug Fixes

 - PR #444 Fix csv_test CUDA too many resources requested fail.
 - PR #396 added missing output buffer in validity tests for groupbys.
 - PR #408 Dockerfile updates for source reorganization
 - PR #437 Add cffi to Dockerfile conda env, fixes "cannot import name 'librmm'"
 - PR #417 Fix `map_test` failure with CUDA 10
 - PR #414 Fix CMake installation include file paths
 - PR #418 Properly cast string dtypes to programmatic dtypes when instantiating columns
 - PR #427 Fix and tests for Concatenation illegal memory access with nulls


# cuDF 0.3.0 (23 Nov 2018)

## New Features

 - PR #336 CSV Reader string support

## Improvements

 - PR #354 source code refactored for better organization. CMake build system overhaul. Beginning of transition to Cython bindings.
 - PR #290 Add support for typecasting to/from datetime dtype
 - PR #323 Add handling pyarrow boolean arrays in input/out, add tests
 - PR #325 GDF_VALIDITY_UNSUPPORTED now returned for algorithms that don't support non-empty valid bitmasks
 - PR #381 Faster InputTooLarge Join test completes in ms rather than minutes.
 - PR #373 .gitignore improvements
 - PR #367 Doc cleanup & examples for DataFrame methods
 - PR #333 Add Rapids Memory Manager documentation
 - PR #321 Rapids Memory Manager adds file/line location logging and convenience macros
 - PR #334 Implement DataFrame `__copy__` and `__deepcopy__`
 - PR #271 Add NVTX ranges to pygdf
 - PR #311 Document system requirements for conda install

## Bug Fixes

 - PR #337 Retain index on `scale()` function
 - PR #344 Fix test failure due to PyArrow 0.11 Boolean handling
 - PR #364 Remove noexcept from managed_allocator;  CMakeLists fix for NVstrings
 - PR #357 Fix bug that made all series be considered booleans for indexing
 - PR #351 replace conda env configuration for developers
 - PRs #346 #360 Fix CSV reading of negative numbers
 - PR #342 Fix CMake to use conda-installed nvstrings
 - PR #341 Preserve categorical dtype after groupby aggregations
 - PR #315 ReadTheDocs build update to fix missing libcuda.so
 - PR #320 FIX out-of-bounds access error in reductions.cu
 - PR #319 Fix out-of-bounds memory access in libcudf count_valid_bits
 - PR #303 Fix printing empty dataframe


# cuDF 0.2.0 and cuDF 0.1.0

These were initial releases of cuDF based on previously separate pyGDF and libGDF libraries.<|MERGE_RESOLUTION|>--- conflicted
+++ resolved
@@ -140,11 +140,8 @@
 - PR #2873 Fixed dask_cudf read_partition bug by generating ParquetDatasetPiece
 - PR #2850 Fixes dask_cudf.read_parquet on partitioned datasets
 - PR #2896 Properly handle `axis` string keywords in `concat`
-<<<<<<< HEAD
+- PR #2963 Fix ORC writer uncompressed block indexing
 - PR #2964 ORC Writer: Segfault when writing mixed numeric and string columns
-=======
-- PR #2963 Fix ORC writer uncompressed block indexing
->>>>>>> 27c58398
 
 
 # cuDF 0.9.0 (21 Aug 2019)
