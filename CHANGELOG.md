--- conflicted
+++ resolved
@@ -81,8 +81,6 @@
 - PR #2005 Use HTML5 details tag in bug report issue template
 - PR #2003 Removed few redundant unit-tests from test_string.py::test_string_cat 
 - PR #1944 Groupby design improvements
-<<<<<<< HEAD
-=======
 - PR #2017 Convert `read_orc()` into a C++ API
 - PR #2011 Convert `read_parquet()` into a C++ API
 - PR #1756 Add documentation "10 Minutes to cuDF and dask_cuDF"
@@ -91,7 +89,6 @@
 - PR #2036 Make library of common test utils to speed up tests compilation
 - PR #2022 Facilitating get_dummies to be a high level api too
 - PR #2050 Namespace IO readers and add back free-form `read_xxx` functions
->>>>>>> fe38a5c0
 
 ## Bug Fixes
 
