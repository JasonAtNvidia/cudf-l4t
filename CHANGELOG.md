# cuDF 0.10.0 (Date TBD)

## New Features

- PR #2522 Add Java bindings for NVStrings backed upper and lower case mutators
- PR #2607 Add Java bindings for parsing JSON
- PR #2629 Add dropna= parameter to groupby
- PR #2585 ORC & Parquet Readers: Remove millisecond timestamp restriction

## Improvements

- PR #2578 Update legacy_groupby to use libcudf group_by_without_aggregation
- PR #2581 Removed `managed` allocator from hash map classes.
- PR #2571 Remove unnecessary managed memory from gdf_column_concat
- PR #2648 Cython/Python reorg
- PR #2588 Update Series.append documentation
- PR #2632 Replace dask-cudf set_index code with upstream


## Bug Fixes

- PR #2584 ORC Reader: fix parsing of `DECIMAL` index positions
- PR #2619 Fix groupby serialization/deserialization
- PR #2614 Update Java version to match
- PR #2601 Fixes nlargest(1) issue in Series and Dataframe
- PR #2610 Fix a bug in index serialization (properly pass DeviceNDArray)
- PR #2621 Fixes the floordiv issue of not promoting float type when rhs is 0
- PR #2611 Types Test: fix static casting from negative int to string
- PR #2618 IO Readers: Fix datasource memory map failure for multiple reads
- PR #2615 fix string category partitioning in java API
- PR #2641 fix string category and timeunit concat in the java API
<<<<<<< HEAD
- PR #2649 Fix groupby issue resulting from column_empty bug
=======
- PR #2658 Fix astype() for null categorical columns
- PR #2660 fix column string category and timeunit concat in the java API
- PR #2664 ORC reader: fix `skip_rows` larger than first stripe
>>>>>>> b48ab21c


# cuDF 0.9.0 (Date TBD)

## New Features

- PR #1993 Add CUDA-accelerated series aggregations: mean, var, std
- PR #2111 IO Readers: Support memory buffer, file-like object, and URL inputs
- PR #2012 Add `reindex()` to DataFrame and Series
- PR #2097 Add GPU-accelerated AVRO reader
- PR #2098 Support binary ops on DFs and Series with mismatched indices
- PR #2160 Merge `dask-cudf` codebase into `cudf` repo
- PR #2149 CSV Reader: Add `hex` dtype for explicit hexadecimal parsing
- PR #2156 Add `upper_bound()` and `lower_bound()` for libcudf tables and `searchsorted()` for cuDF Series
- PR #2158 CSV Reader: Support single, non-list/dict argument for `dtype`
- PR #2177 CSV Reader: Add `parse_dates` parameter for explicit date inference
- PR #1744 cudf::apply_boolean_mask and cudf::drop_nulls support for cudf::table inputs (multi-column)
- PR #2196 Add `DataFrame.dropna()`
- PR #2197 CSV Writer: add `chunksize` parameter for `to_csv`
- PR #2215 `type_dispatcher` benchmark
- PR #2179 Add Java quantiles
- PR #2157 Add __array_function__ to DataFrame and Series
- PR #2212 Java support for ORC reader
- PR #2224 Add DataFrame isna, isnull, notna functions
- PR #2236 Add Series.drop_duplicates
- PR #2105 Add hash-based join benchmark
- PR #2316 Add unique, nunique, and value_counts for datetime columns
- PR #2337 Add Java support for slicing a ColumnVector
- PR #2049 Add cudf::merge (sorted merge)
- PR #2368 Full cudf+dask Parquet Support
- PR #2380 New cudf::is_sorted checks whether cudf::table is sorted
- PR #2356 Java column vector standard deviation support
- PR #2221 MultiIndex full indexing - Support iloc and wildcards for loc
- PR #2429 Java support for getting length of strings in a ColumnVector
- PR #2415 Add `value_counts` for series of any type
- PR #2446 Add __array_function__ for index
- PR #2437 ORC reader: Add 'use_np_dtypes' option
- PR #2382 Add CategoricalAccessor add, remove, rename, and ordering methods
- PR #2464 Native implement `__cuda_array_interface__` for Series/Index/Column objects
- PR #2425 Rolling window now accepts array-based user-defined functions
- PR #2442 Add __setitem__
- PR #2449 Java support for getting byte count of strings in a ColumnVector
- PR #2492 Add groupby.size() method
- PR #2358 Add cudf::nans_to_nulls: convert floating point column into bitmask
- PR #2489 Add drop argument to set_index
- PR #2491 Add Java bindings for ORC reader 'use_np_dtypes' option
- PR #2213 Support s/ms/us/ns DatetimeColumn time unit resolutions
- PR #2536 Add _constructor properties to Series and DataFrame

## Improvements

- PR #2103 Move old `column` and `bitmask` files into `legacy/` directory
- PR #2109 added name to Python column classes
- PR #1947 Cleanup serialization code
- PR #2125 More aggregate in java API
- PR #2127 Add in java Scalar tests
- PR #2088 Refactor of Python groupby code
- PR #2130 Java serialization and deserialization of tables.
- PR #2131 Chunk rows logic added to csv_writer
- PR #2129 Add functions in the Java API to support nullable column filtering
- PR #2165 made changes to get_dummies api for it to be available in MethodCache
- PR #2171 Add CodeCov integration, fix doc version, make --skip-tests work when invoking with source
- PR #2184 handle remote orc files for dask-cudf
- PR #2186 Add `getitem` and `getattr` style access to Rolling objects
- PR #2168 Use cudf.Column for CategoricalColumn's categories instead of a tuple
- PR #2193 DOC: cudf::type_dispatcher documentation for specializing dispatched functors
- PR #2199 Better java support for appending strings
- PR #2176 Added column dtype support for datetime, int8, int16 to csv_writer
- PR #2209 Matching `get_dummies` & `select_dtypes` behavior to pandas
- PR #2217 Updated Java bindings to use the new groupby API
- PR #2214 DOC: Update doc instructions to build/install `cudf` and `dask-cudf`
- PR #2220 Update Java bindings for reduction rename
- PR #2232 Move CodeCov upload from build script to Jenkins
- PR #2225 refactor to use libcudf for gathering columns in dataframes
- PR #2293 Improve join performance (faster compute_join_output_size)
- PR #2300 Create separate dask codeowners for dask-cudf codebase
- PR #2304 gdf_group_by_without_aggregations returns gdf_column
- PR #2309 Java readers: remove redundant copy of result pointers
- PR #2307 Add `black` and `isort` to style checker script
- PR #2345 Restore removal of old groupby implementation
- PR #2342 Improve `astype()` to operate all ways
- PR #2329 using libcudf cudf::copy for column deep copy
- PR #2344 DOC: docs on code formatting for contributors
- PR #2376 Add inoperative axis= and win_type= arguments to Rolling()
- PR #2378 remove dask for (de-)serialization of cudf objects
- PR #2353 Bump Arrow and Dask versions
- PR #2377 Replace `standard_python_slice` with just `slice.indices()`
- PR #2373 cudf.DataFrame enchancements & Series.values support
- PR #2392 Remove dlpack submodule; make cuDF's Cython API externally accessible
- PR #2430 Updated Java bindings to use the new unary API
- PR #2406 Moved all existing `table` related files to a `legacy/` directory
- PR #2350 Performance related changes to get_dummies
- PR #2420 Remove `cudautils.astype` and replace with `typecast.apply_cast`
- PR #2456 Small improvement to typecast utility
- PR #2458 Fix handling of thirdparty packages in `isort` config
- PR #2459 IO Readers: Consolidate all readers to use `datasource` class
- PR #2475 Exposed type_dispatcher.hpp, nvcategory_util.hpp and wrapper_types.hpp in the include folder
- PR #2484 Enabled building libcudf as a static library
- PR #2453 Streamline CUDA_REL environment variable
- PR #2483 Bundle Boost filesystem dependency in the Java jar
- PR #2486 Java API hash functions
- PR #2481 Adds the ignore_null_keys option to the java api
- PR #2490 Java api: support multiple aggregates for the same column
- PR #2510 Java api: uses table based apply_boolean_mask
- PR #2432 Use pandas formatting for console, html, and latex output
- PR #2573 Bump numba version to 0.45.1
- PR #2606 Fix references to notebooks-contrib


## Bug Fixes

- PR #2086 Fixed quantile api behavior mismatch in series & dataframe
- PR #2128 Add offset param to host buffer readers in java API.
- PR #2145 Work around binops validity checks for java
- PR #2146 Work around unary_math validity checks for java
- PR #2151 Fixes bug in cudf::copy_range where null_count was invalid
- PR #2139 matching to pandas describe behavior & fixing nan values issue
- PR #2161 Implicitly convert unsigned to signed integer types in binops
- PR #2154 CSV Reader: Fix bools misdetected as strings dtype
- PR #2178 Fix bug in rolling bindings where a view of an ephemeral column was being taken
- PR #2180 Fix issue with isort reordering `importorskip` below imports depending on them
- PR #2187 fix to honor dtype when numpy arrays are passed to columnops.as_column
- PR #2190 Fix issue in astype conversion of string column to 'str'
- PR #2208 Fix issue with calling `head()` on one row dataframe
- PR #2229 Propagate exceptions from Cython cdef functions
- PR #2234 Fix issue with local build script not properly building
- PR #2223 Fix CUDA invalid configuration errors reported after loading small compressed ORC files
- PR #2162 Setting is_unique and is_monotonic-related attributes
- PR #2244 Fix ORC RLEv2 delta mode decoding with nonzero residual delta width
- PR #2297 Work around `var/std` unsupported only at debug build
- PR #2302 Fixed java serialization corner case
- PR #2355 Handle float16 in binary operations
- PR #2311 Fix copy behaviour for GenericIndex
- PR #2349 Fix issues with String filter in java API
- PR #2323 Fix groupby on categoricals
- PR #2328 Ensure order is preserved in CategoricalAccessor._set_categories
- PR #2202 Fix issue with unary ops mishandling empty input
- PR #2326 Fix for bug in DLPack when reading multiple columns
- PR #2324 Fix cudf Docker build
- PR #2325 Fix ORC RLEv2 patched base mode decoding with nonzero patch width
- PR #2235 Fix get_dummies to be compatible with dask
- PR #2332 Zero initialize gdf_dtype_extra_info
- PR #2355 Handle float16 in binary operations
- PR #2360 Fix missing dtype handling in cudf.Series & columnops.as_column
- PR #2364 Fix quantile api and other trivial issues around it
- PR #2361 Fixed issue with `codes` of CategoricalIndex
- PR #2357 Fixed inconsistent type of index created with from_pandas vs direct construction
- PR #2389 Fixed Rolling __getattr__ and __getitem__ for offset based windows
- PR #2402 Fixed bug in valid mask computation in cudf::copy_if (apply_boolean_mask)
- PR #2401 Fix to a scalar datetime(of type Days) issue
- PR #2386 Correctly allocate output valids in groupby
- PR #2411 Fixed failures on binary op on single element string column
- PR #2422 Fix Pandas logical binary operation incompatibilites
- PR #2447 Fix CodeCov posting build statuses temporarily
- PR #2450 Fix erroneous null handling in `cudf.DataFrame`'s `apply_rows`
- PR #2470 Fix issues with empty strings and string categories (Java)
- PR #2471 Fix String Column Validity.
- PR #2481 Fix java validity buffer serialization
- PR #2485 Updated bytes calculation to use size_t to avoid overflow in column concat
- PR #2461 Fix groupby multiple aggregations same column
- PR #2514 Fix cudf::drop_nulls threshold handling in Cython
- PR #2516 Fix utilities include paths and meta.yaml header paths
- PR #2517 Fix device memory leak in to_dlpack tensor deleter
- PR #2431 Fix local build generated file ownerships
- PR #2511 Added import of orc, refactored exception handlers to not squash fatal exceptions
- PR #2527 Fix index and column input handling in dask_cudf read_parquet
- PR #2466 Fix `dataframe.query` returning null rows erroneously
- PR #2548 Orc reader: fix non-deterministic data decoding at chunk boundaries
- PR #2557 fix cudautils import in string.py
- PR #2521 Fix casting datetimes from/to the same resolution
- PR #2545 Fix MultiIndexes with datetime levels
- PR #2560 Remove duplicate `dlpack` definition in conda recipe
- PR #2567 Fix ColumnVector.fromScalar issues while dealing with null scalars
- PR #2565 Orc reader: fix incorrect data decoding of int64 data types
- PR #2577 Fix search benchmark compilation error by adding necessary header
- PR #2604 Fix a bug in copying.pyx:_normalize_types that upcasted int32 to int64


# cuDF 0.8.0 (27 June 2019)

## New Features

- PR #1524 Add GPU-accelerated JSON Lines parser with limited feature set
- PR #1569 Add support for Json objects to the JSON Lines reader
- PR #1622 Add Series.loc
- PR #1654 Add cudf::apply_boolean_mask: faster replacement for gdf_apply_stencil
- PR #1487 cython gather/scatter
- PR #1310 Implemented the slice/split functionality.
- PR #1630 Add Python layer to the GPU-accelerated JSON reader
- PR #1745 Add rounding of numeric columns via Numba
- PR #1772 JSON reader: add support for BytesIO and StringIO input
- PR #1527 Support GDF_BOOL8 in readers and writers
- PR #1819 Logical operators (AND, OR, NOT) for libcudf and cuDF
- PR #1813 ORC Reader: Add support for stripe selection
- PR #1828 JSON Reader: add suport for bool8 columns
- PR #1833 Add column iterator with/without nulls
- PR #1665 Add the point-in-polygon GIS function
- PR #1863 Series and Dataframe methods for all and any
- PR #1908 cudf::copy_range and cudf::fill for copying/assigning an index or range to a constant
- PR #1921 Add additional formats for typecasting to/from strings
- PR #1807 Add Series.dropna()
- PR #1987 Allow user defined functions in the form of ptx code to be passed to binops
- PR #1948 Add operator functions like `Series.add()` to DataFrame and Series
- PR #1954 Add skip test argument to GPU build script
- PR #2018 Add bindings for new groupby C++ API
- PR #1984 Add rolling window operations Series.rolling() and DataFrame.rolling()
- PR #1542 Python method and bindings for to_csv
- PR #1995 Add Java API
- PR #1998 Add google benchmark to cudf
- PR #1845 Add cudf::drop_duplicates, DataFrame.drop_duplicates
- PR #1652 Added `Series.where()` feature
- PR #2074 Java Aggregates, logical ops, and better RMM support
- PR #2140 Add a `cudf::transform` function
- PR #2068 Concatenation of different typed columns

## Improvements

- PR #1538 Replacing LesserRTTI with inequality_comparator
- PR #1703 C++: Added non-aggregating `insert` to `concurrent_unordered_map` with specializations to store pairs with a single atomicCAS when possible.
- PR #1422 C++: Added a RAII wrapper for CUDA streams
- PR #1701 Added `unique` method for stringColumns
- PR #1713 Add documentation for Dask-XGBoost
- PR #1666 CSV Reader: Improve performance for files with large number of columns
- PR #1725 Enable the ability to use a single column groupby as its own index
- PR #1759 Add an example showing simultaneous rolling averages to `apply_grouped` documentation
- PR #1746 C++: Remove unused code: `windowed_ops.cu`, `sorting.cu`, `hash_ops.cu`
- PR #1748 C++: Add `bool` nullability flag to `device_table` row operators
- PR #1764 Improve Numerical column: `mean_var` and `mean`
- PR #1767 Speed up Python unit tests
- PR #1770 Added build.sh script, updated CI scripts and documentation
- PR #1739 ORC Reader: Add more pytest coverage
- PR #1696 Added null support in `Series.replace()`.
- PR #1390 Added some basic utility functions for `gdf_column`'s
- PR #1791 Added general column comparison code for testing
- PR #1795 Add printing of git submodule info to `print_env.sh`
- PR #1796 Removing old sort based group by code and gdf_filter
- PR #1811 Added funtions for copying/allocating `cudf::table`s
- PR #1838 Improve columnops.column_empty so that it returns typed columns instead of a generic Column
- PR #1890 Add utils.get_dummies- a pandas-like wrapper around one_hot-encoding
- PR #1823 CSV Reader: default the column type to string for empty dataframes
- PR #1827 Create bindings for scalar-vector binops, and update one_hot_encoding to use them
- PR #1817 Operators now support different sized dataframes as long as they don't share different sized columns
- PR #1855 Transition replace_nulls to new C++ API and update corresponding Cython/Python code
- PR #1858 Add `std::initializer_list` constructor to `column_wrapper`
- PR #1846 C++ type-erased gdf_equal_columns test util; fix gdf_equal_columns logic error
- PR #1390 Added some basic utility functions for `gdf_column`s
- PR #1391 Tidy up bit-resolution-operation and bitmask class code
- PR #1882 Add iloc functionality to MultiIndex dataframes
- PR #1884 Rolling windows: general enhancements and better coverage for unit tests
- PR #1886 support GDF_STRING_CATEGORY columns in apply_boolean_mask, drop_nulls and other libcudf functions
- PR #1896 Improve performance of groupby with levels specified in dask-cudf
- PR #1915 Improve iloc performance for non-contiguous row selection
- PR #1859 Convert read_json into a C++ API
- PR #1919 Rename libcudf namespace gdf to namespace cudf
- PR #1850 Support left_on and right_on for DataFrame merge operator
- PR #1930 Specialize constructor for `cudf::bool8` to cast argument to `bool`
- PR #1938 Add default constructor for `column_wrapper`
- PR #1930 Specialize constructor for `cudf::bool8` to cast argument to `bool`
- PR #1952 consolidate libcudf public API headers in include/cudf
- PR #1949 Improved selection with boolmask using libcudf `apply_boolean_mask`
- PR #1956 Add support for nulls in `query()`
- PR #1973 Update `std::tuple` to `std::pair` in top-most libcudf APIs and C++ transition guide
- PR #1981 Convert read_csv into a C++ API
- PR #1868 ORC Reader: Support row index for speed up on small/medium datasets
- PR #1964 Added support for list-like types in Series.str.cat
- PR #2005 Use HTML5 details tag in bug report issue template
- PR #2003 Removed few redundant unit-tests from test_string.py::test_string_cat
- PR #1944 Groupby design improvements
- PR #2017 Convert `read_orc()` into a C++ API
- PR #2011 Convert `read_parquet()` into a C++ API
- PR #1756 Add documentation "10 Minutes to cuDF and dask_cuDF"
- PR #2034 Adding support for string columns concatenation using "add" binary operator
- PR #2042 Replace old "10 Minutes" guide with new guide for docs build process
- PR #2036 Make library of common test utils to speed up tests compilation
- PR #2022 Facilitating get_dummies to be a high level api too
- PR #2050 Namespace IO readers and add back free-form `read_xxx` functions
- PR #2104 Add a functional ``sort=`` keyword argument to groupby
- PR #2108 Add `find_and_replace` for StringColumn for replacing single values

## Bug Fixes

- PR #1465 Fix for test_orc.py and test_sparse_df.py test failures
- PR #1583 Fix underlying issue in `as_index()` that was causing `Series.quantile()` to fail
- PR #1680 Add errors= keyword to drop() to fix cudf-dask bug
- PR #1651 Fix `query` function on empty dataframe
- PR #1616 Fix CategoricalColumn to access categories by index instead of iteration
- PR #1660 Fix bug in `loc` when indexing with a column name (a string)
- PR #1683 ORC reader: fix timestamp conversion to UTC
- PR #1613 Improve CategoricalColumn.fillna(-1) performance
- PR #1642 Fix failure of CSV_TEST gdf_csv_test.SkiprowsNrows on multiuser systems
- PR #1709 Fix handling of `datetime64[ms]` in `dataframe.select_dtypes`
- PR #1704 CSV Reader: Add support for the plus sign in number fields
- PR #1687 CSV reader: return an empty dataframe for zero size input
- PR #1757 Concatenating columns with null columns
- PR #1755 Add col_level keyword argument to melt
- PR #1758 Fix df.set_index() when setting index from an empty column
- PR #1749 ORC reader: fix long strings of NULL values resulting in incorrect data
- PR #1742 Parquet Reader: Fix index column name to match PANDAS compat
- PR #1782 Update libcudf doc version
- PR #1783 Update conda dependencies
- PR #1786 Maintain the original series name in series.unique output
- PR #1760 CSV Reader: fix segfault when dtype list only includes columns from usecols list
- PR #1831 build.sh: Assuming python is in PATH instead of using PYTHON env var
- PR #1839 Raise an error instead of segfaulting when transposing a DataFrame with StringColumns
- PR #1840 Retain index correctly during merge left_on right_on
- PR #1825 cuDF: Multiaggregation Groupby Failures
- PR #1789 CSV Reader: Fix missing support for specifying `int8` and `int16` dtypes
- PR #1857 Cython Bindings: Handle `bool` columns while calling `column_view_from_NDArrays`
- PR #1849 Allow DataFrame support methods to pass arguments to the methods
- PR #1847 Fixed #1375 by moving the nvstring check into the wrapper function
- PR #1864 Fixing cudf reduction for POWER platform
- PR #1869 Parquet reader: fix Dask timestamps not matching with Pandas (convert to milliseconds)
- PR #1876 add dtype=bool for `any`, `all` to treat integer column correctly
- PR #1875 CSV reader: take NaN values into account in dtype detection
- PR #1873 Add column dtype checking for the all/any methods
- PR #1902 Bug with string iteration in _apply_basic_agg
- PR #1887 Fix for initialization issue in pq_read_arg,orc_read_arg
- PR #1867 JSON reader: add support for null/empty fields, including the 'null' literal
- PR #1891 Fix bug #1750 in string column comparison
- PR #1909 Support of `to_pandas()` of boolean series with null values
- PR #1923 Use prefix removal when two aggs are called on a SeriesGroupBy
- PR #1914 Zero initialize gdf_column local variables
- PR #1959 Add support for comparing boolean Series to scalar
- PR #1966 Ignore index fix in series append
- PR #1967 Compute index __sizeof__ only once for DataFrame __sizeof__
- PR #1977 Support CUDA installation in default system directories
- PR #1982 Fixes incorrect index name after join operation
- PR #1985 Implement `GDF_PYMOD`, a special modulo that follows python's sign rules
- PR #1991 Parquet reader: fix decoding of NULLs
- PR #1990 Fixes a rendering bug in the `apply_grouped` documentation
- PR #1978 Fix for values being filled in an empty dataframe
- PR #2001 Correctly create MultiColumn from Pandas MultiColumn
- PR #2006 Handle empty dataframe groupby construction for dask
- PR #1965 Parquet Reader: Fix duplicate index column when it's already in `use_cols`
- PR #2033 Add pip to conda environment files to fix warning
- PR #2028 CSV Reader: Fix reading of uncompressed files without a recognized file extension
- PR #2073 Fix an issue when gathering columns with NVCategory and nulls
- PR #2053 cudf::apply_boolean_mask return empty column for empty boolean mask
- PR #2066 exclude `IteratorTest.mean_var_output` test from debug build
- PR #2069 Fix JNI code to use read_csv and read_parquet APIs
- PR #2071 Fix bug with unfound transitive dependencies for GTests in Ubuntu 18.04
- PR #2089 Configure Sphinx to render params correctly
- PR #2091 Fix another bug with unfound transitive dependencies for `cudftestutils` in Ubuntu 18.04
- PR #2115 Just apply `--disable-new-dtags` instead of trying to define all the transitive dependencies
- PR #2106 Fix errors in JitCache tests caused by sharing of device memory between processes
- PR #2120 Fix errors in JitCache tests caused by running multiple threads on the same data
- PR #2102 Fix memory leak in groupby
- PR #2113 fixed typo in to_csv code example


# cudf 0.7.2 (16 May 2019)

## New Features

- PR #1735 Added overload for atomicAdd on int64. Streamlined implementation of custom atomic overloads.
- PR #1741 Add MultiIndex concatenation

## Bug Fixes

- PR #1718 Fix issue with SeriesGroupBy MultiIndex in dask-cudf
- PR #1734 Python: fix performance regression for groupby count() aggregations
- PR #1768 Cython: fix handling read only schema buffers in gpuarrow reader


# cudf 0.7.1 (11 May 2019)

## New Features

- PR #1702 Lazy load MultiIndex to return groupby performance to near optimal.

## Bug Fixes

- PR #1708 Fix handling of `datetime64[ms]` in `dataframe.select_dtypes`


# cuDF 0.7.0 (10 May 2019)

## New Features

- PR #982 Implement gdf_group_by_without_aggregations and gdf_unique_indices functions
- PR #1142 Add `GDF_BOOL` column type
- PR #1194 Implement overloads for CUDA atomic operations
- PR #1292 Implemented Bitwise binary ops AND, OR, XOR (&, |, ^)
- PR #1235 Add GPU-accelerated Parquet Reader
- PR #1335 Added local_dict arg in `DataFrame.query()`.
- PR #1282 Add Series and DataFrame.describe()
- PR #1356 Rolling windows
- PR #1381 Add DataFrame._get_numeric_data
- PR #1388 Add CODEOWNERS file to auto-request reviews based on where changes are made
- PR #1396 Add DataFrame.drop method
- PR #1413 Add DataFrame.melt method
- PR #1412 Add DataFrame.pop()
- PR #1419 Initial CSV writer function
- PR #1441 Add Series level cumulative ops (cumsum, cummin, cummax, cumprod)
- PR #1420 Add script to build and test on a local gpuCI image
- PR #1440 Add DatetimeColumn.min(), DatetimeColumn.max()
- PR #1455 Add Series.Shift via Numba kernel
- PR #1441 Add Series level cumulative ops (cumsum, cummin, cummax, cumprod)
- PR #1461 Add Python coverage test to gpu build
- PR #1445 Parquet Reader: Add selective reading of rows and row group
- PR #1532 Parquet Reader: Add support for INT96 timestamps
- PR #1516 Add Series and DataFrame.ndim
- PR #1556 Add libcudf C++ transition guide
- PR #1466 Add GPU-accelerated ORC Reader
- PR #1565 Add build script for nightly doc builds
- PR #1508 Add Series isna, isnull, and notna
- PR #1456 Add Series.diff() via Numba kernel
- PR #1588 Add Index `astype` typecasting
- PR #1301 MultiIndex support
- PR #1599 Level keyword supported in groupby
- PR #929 Add support operations to dataframe
- PR #1609 Groupby accept list of Series
- PR #1658 Support `group_keys=True` keyword in groupby method

## Improvements

- PR #1531 Refactor closures as private functions in gpuarrow
- PR #1404 Parquet reader page data decoding speedup
- PR #1076 Use `type_dispatcher` in join, quantiles, filter, segmented sort, radix sort and hash_groupby
- PR #1202 Simplify README.md
- PR #1149 CSV Reader: Change convertStrToValue() functions to `__device__` only
- PR #1238 Improve performance of the CUDA trie used in the CSV reader
- PR #1245 Use file cache for JIT kernels
- PR #1278 Update CONTRIBUTING for new conda environment yml naming conventions
- PR #1163 Refactored UnaryOps. Reduced API to two functions: `gdf_unary_math` and `gdf_cast`. Added `abs`, `-`, and `~` ops. Changed bindings to Cython
- PR #1284 Update docs version
- PR #1287 add exclude argument to cudf.select_dtype function
- PR #1286 Refactor some of the CSV Reader kernels into generic utility functions
- PR #1291 fillna in `Series.to_gpu_array()` and `Series.to_array()` can accept the scalar too now.
- PR #1005 generic `reduction` and `scan` support
- PR #1349 Replace modernGPU sort join with thrust.
- PR #1363 Add a dataframe.mean(...) that raises NotImplementedError to satisfy `dask.dataframe.utils.is_dataframe_like`
- PR #1319 CSV Reader: Use column wrapper for gdf_column output alloc/dealloc
- PR #1376 Change series quantile default to linear
- PR #1399 Replace CFFI bindings for NVTX functions with Cython bindings
- PR #1389 Refactored `set_null_count()`
- PR #1386 Added macros `GDF_TRY()`, `CUDF_TRY()` and `ASSERT_CUDF_SUCCEEDED()`
- PR #1435 Rework CMake and conda recipes to depend on installed libraries
- PR #1391 Tidy up bit-resolution-operation and bitmask class code
- PR #1439 Add cmake variable to enable compiling CUDA code with -lineinfo
- PR #1462 Add ability to read parquet files from arrow::io::RandomAccessFile
- PR #1453 Convert CSV Reader CFFI to Cython
- PR #1479 Convert Parquet Reader CFFI to Cython
- PR #1397 Add a utility function for producing an overflow-safe kernel launch grid configuration
- PR #1382 Add GPU parsing of nested brackets to cuIO parsing utilities
- PR #1481 Add cudf::table constructor to allocate a set of `gdf_column`s
- PR #1484 Convert GroupBy CFFI to Cython
- PR #1463 Allow and default melt keyword argument var_name to be None
- PR #1486 Parquet Reader: Use device_buffer rather than device_ptr
- PR #1525 Add cudatoolkit conda dependency
- PR #1520 Renamed `src/dataframe` to `src/table` and moved `table.hpp`. Made `types.hpp` to be type declarations only.
- PR #1492 Convert transpose CFFI to Cython
- PR #1495 Convert binary and unary ops CFFI to Cython
- PR #1503 Convert sorting and hashing ops CFFI to Cython
- PR #1522 Use latest release version in update-version CI script
- PR #1533 Remove stale join CFFI, fix memory leaks in join Cython
- PR #1521 Added `row_bitmask` to compute bitmask for rows of a table. Merged `valids_ops.cu` and `bitmask_ops.cu`
- PR #1553 Overload `hash_row` to avoid using intial hash values. Updated `gdf_hash` to select between overloads
- PR #1585 Updated `cudf::table` to maintain own copy of wrapped `gdf_column*`s
- PR #1559 Add `except +` to all Cython function definitions to catch C++ exceptions properly
- PR #1617 `has_nulls` and `column_dtypes` for `cudf::table`
- PR #1590 Remove CFFI from the build / install process entirely
- PR #1536 Convert gpuarrow CFFI to Cython
- PR #1655 Add `Column._pointer` as a way to access underlying `gdf_column*` of a `Column`
- PR #1655 Update readme conda install instructions for cudf version 0.6 and 0.7


## Bug Fixes

- PR #1233 Fix dtypes issue while adding the column to `str` dataframe.
- PR #1254 CSV Reader: fix data type detection for floating-point numbers in scientific notation
- PR #1289 Fix looping over each value instead of each category in concatenation
- PR #1293 Fix Inaccurate error message in join.pyx
- PR #1308 Add atomicCAS overload for `int8_t`, `int16_t`
- PR #1317 Fix catch polymorphic exception by reference in ipc.cu
- PR #1325 Fix dtype of null bitmasks to int8
- PR #1326 Update build documentation to use -DCMAKE_CXX11_ABI=ON
- PR #1334 Add "na_position" argument to CategoricalColumn sort_by_values
- PR #1321 Fix out of bounds warning when checking Bzip2 header
- PR #1359 Add atomicAnd/Or/Xor for integers
- PR #1354 Fix `fillna()` behaviour when replacing values with different dtypes
- PR #1347 Fixed core dump issue while passing dict_dtypes without column names in `cudf.read_csv()`
- PR #1379 Fixed build failure caused due to error: 'col_dtype' may be used uninitialized
- PR #1392 Update cudf Dockerfile and package_versions.sh
- PR #1385 Added INT8 type to `_schema_to_dtype` for use in GpuArrowReader
- PR #1393 Fixed a bug in `gdf_count_nonzero_mask()` for the case of 0 bits to count
- PR #1395 Update CONTRIBUTING to use the environment variable CUDF_HOME
- PR #1416 Fix bug at gdf_quantile_exact and gdf_quantile_appox
- PR #1421 Fix remove creation of series multiple times during `add_column()`
- PR #1405 CSV Reader: Fix memory leaks on read_csv() failure
- PR #1328 Fix CategoricalColumn to_arrow() null mask
- PR #1433 Fix NVStrings/categories includes
- PR #1432 Update NVStrings to 0.7.* to coincide with 0.7 development
- PR #1483 Modify CSV reader to avoid cropping blank quoted characters in non-string fields
- PR #1446 Merge 1275 hotfix from master into branch-0.7
- PR #1447 Fix legacy groupby apply docstring
- PR #1451 Fix hash join estimated result size is not correct
- PR #1454 Fix local build script improperly change directory permissions
- PR #1490 Require Dask 1.1.0+ for `is_dataframe_like` test or skip otherwise.
- PR #1491 Use more specific directories & groups in CODEOWNERS
- PR #1497 Fix Thrust issue on CentOS caused by missing default constructor of host_vector elements
- PR #1498 Add missing include guard to device_atomics.cuh and separated DEVICE_ATOMICS_TEST
- PR #1506 Fix csv-write call to updated NVStrings method
- PR #1510 Added nvstrings `fillna()` function
- PR #1507 Parquet Reader: Default string data to GDF_STRING
- PR #1535 Fix doc issue to ensure correct labelling of cudf.series
- PR #1537 Fix `undefined reference` link error in HashPartitionTest
- PR #1548 Fix ci/local/build.sh README from using an incorrect image example
- PR #1551 CSV Reader: Fix integer column name indexing
- PR #1586 Fix broken `scalar_wrapper::operator==`
- PR #1591 ORC/Parquet Reader: Fix missing import for FileNotFoundError exception
- PR #1573 Parquet Reader: Fix crash due to clash with ORC reader datasource
- PR #1607 Revert change of `column.to_dense_buffer` always return by copy for performance concerns
- PR #1618 ORC reader: fix assert & data output when nrows/skiprows isn't aligned to stripe boundaries
- PR #1631 Fix failure of TYPES_TEST on some gcc-7 based systems.
- PR #1641 CSV Reader: Fix skip_blank_lines behavior with Windows line terminators (\r\n)
- PR #1648 ORC reader: fix non-deterministic output when skiprows is non-zero
- PR #1676 Fix groupby `as_index` behaviour with `MultiIndex`
- PR #1659 Fix bug caused by empty groupbys and multiindex slicing throwing exceptions
- PR #1656 Correct Groupby failure in dask when un-aggregable columns are left in dataframe.
- PR #1689 Fix groupby performance regression
- PR #1694 Add Cython as a runtime dependency since it's required in `setup.py`


# cuDF 0.6.1 (25 Mar 2019)

## Bug Fixes

- PR #1275 Fix CentOS exception in DataFrame.hash_partition from using value "returned" by a void function


# cuDF 0.6.0 (22 Mar 2019)

## New Features

- PR #760 Raise `FileNotFoundError` instead of `GDF_FILE_ERROR` in `read_csv` if the file does not exist
- PR #539 Add Python bindings for replace function
- PR #823 Add Doxygen configuration to enable building HTML documentation for libcudf C/C++ API
- PR #807 CSV Reader: Add byte_range parameter to specify the range in the input file to be read
- PR #857 Add Tail method for Series/DataFrame and update Head method to use iloc
- PR #858 Add series feature hashing support
- PR #871 CSV Reader: Add support for NA values, including user specified strings
- PR #893 Adds PyArrow based parquet readers / writers to Python, fix category dtype handling, fix arrow ingest buffer size issues
- PR #867 CSV Reader: Add support for ignoring blank lines and comment lines
- PR #887 Add Series digitize method
- PR #895 Add Series groupby
- PR #898 Add DataFrame.groupby(level=0) support
- PR #920 Add feather, JSON, HDF5 readers / writers from PyArrow / Pandas
- PR #888 CSV Reader: Add prefix parameter for column names, used when parsing without a header
- PR #913 Add DLPack support: convert between cuDF DataFrame and DLTensor
- PR #939 Add ORC reader from PyArrow
- PR #918 Add Series.groupby(level=0) support
- PR #906 Add binary and comparison ops to DataFrame
- PR #958 Support unary and binary ops on indexes
- PR #964 Add `rename` method to `DataFrame`, `Series`, and `Index`
- PR #985 Add `Series.to_frame` method
- PR #985 Add `drop=` keyword to reset_index method
- PR #994 Remove references to pygdf
- PR #990 Add external series groupby support
- PR #988 Add top-level merge function to cuDF
- PR #992 Add comparison binaryops to DateTime columns
- PR #996 Replace relative path imports with absolute paths in tests
- PR #995 CSV Reader: Add index_col parameter to specify the column name or index to be used as row labels
- PR #1004 Add `from_gpu_matrix` method to DataFrame
- PR #997 Add property index setter
- PR #1007 Replace relative path imports with absolute paths in cudf
- PR #1013 select columns with df.columns
- PR #1016 Rename Series.unique_count() to nunique() to match pandas API
- PR #947 Prefixsum to handle nulls and float types
- PR #1029 Remove rest of relative path imports
- PR #1021 Add filtered selection with assignment for Dataframes
- PR #872 Adding NVCategory support to cudf apis
- PR #1052 Add left/right_index and left/right_on keywords to merge
- PR #1091 Add `indicator=` and `suffixes=` keywords to merge
- PR #1107 Add unsupported keywords to Series.fillna
- PR #1032 Add string support to cuDF python
- PR #1136 Removed `gdf_concat`
- PR #1153 Added function for getting the padded allocation size for valid bitmask
- PR #1148 Add cudf.sqrt for dataframes and Series
- PR #1159 Add Python bindings for libcudf dlpack functions
- PR #1155 Add __array_ufunc__ for DataFrame and Series for sqrt
- PR #1168 to_frame for series accepts a name argument


## Improvements

- PR #1218 Add dask-cudf page to API docs
- PR #892 Add support for heterogeneous types in binary ops with JIT
- PR #730 Improve performance of `gdf_table` constructor
- PR #561 Add Doxygen style comments to Join CUDA functions
- PR #813 unified libcudf API functions by replacing gpu_ with gdf_
- PR #822 Add support for `__cuda_array_interface__` for ingest
- PR #756 Consolidate common helper functions from unordered map and multimap
- PR #753 Improve performance of groupby sum and average, especially for cases with few groups.
- PR #836 Add ingest support for arrow chunked arrays in Column, Series, DataFrame creation
- PR #763 Format doxygen comments for csv_read_arg struct
- PR #532 CSV Reader: Use type dispatcher instead of switch block
- PR #694 Unit test utilities improvements
- PR #878 Add better indexing to Groupby
- PR #554 Add `empty` method and `is_monotonic` attribute to `Index`
- PR #1040 Fixed up Doxygen comment tags
- PR #909 CSV Reader: Avoid host->device->host copy for header row data
- PR #916 Improved unit testing and error checking for `gdf_column_concat`
- PR #941 Replace `numpy` call in `Series.hash_encode` with `numba`
- PR #942 Added increment/decrement operators for wrapper types
- PR #943 Updated `count_nonzero_mask` to return `num_rows` when the mask is null
- PR #952 Added trait to map C++ type to `gdf_dtype`
- PR #966 Updated RMM submodule.
- PR #998 Add IO reader/writer modules to API docs, fix for missing cudf.Series docs
- PR #1017 concatenate along columns for Series and DataFrames
- PR #1002 Support indexing a dataframe with another boolean dataframe
- PR #1018 Better concatenation for Series and Dataframes
- PR #1036 Use Numpydoc style docstrings
- PR #1047 Adding gdf_dtype_extra_info to gdf_column_view_augmented
- PR #1054 Added default ctor to SerialTrieNode to overcome Thrust issue in CentOS7 + CUDA10
- PR #1024 CSV Reader: Add support for hexadecimal integers in integral-type columns
- PR #1033 Update `fillna()` to use libcudf function `gdf_replace_nulls`
- PR #1066 Added inplace assignment for columns and select_dtypes for dataframes
- PR #1026 CSV Reader: Change the meaning and type of the quoting parameter to match Pandas
- PR #1100 Adds `CUDF_EXPECTS` error-checking macro
- PR #1092 Fix select_dtype docstring
- PR #1111 Added cudf::table
- PR #1108 Sorting for datetime columns
- PR #1120 Return a `Series` (not a `Column`) from `Series.cat.set_categories()`
- PR #1128 CSV Reader: The last data row does not need to be line terminated
- PR #1183 Bump Arrow version to 0.12.1
- PR #1208 Default to CXX11_ABI=ON
- PR #1252 Fix NVStrings dependencies for cuda 9.2 and 10.0
- PR #2037 Optimize the existing `gather` and `scatter` routines in `libcudf`

## Bug Fixes

- PR #821 Fix flake8 issues revealed by flake8 update
- PR #808 Resolved renamed `d_columns_valids` variable name
- PR #820 CSV Reader: fix the issue where reader adds additional rows when file uses \r\n as a line terminator
- PR #780 CSV Reader: Fix scientific notation parsing and null values for empty quotes
- PR #815 CSV Reader: Fix data parsing when tabs are present in the input CSV file
- PR #850 Fix bug where left joins where the left df has 0 rows causes a crash
- PR #861 Fix memory leak by preserving the boolean mask index
- PR #875 Handle unnamed indexes in to/from arrow functions
- PR #877 Fix ingest of 1 row arrow tables in from arrow function
- PR #876 Added missing `<type_traits>` include
- PR #889 Deleted test_rmm.py which has now moved to RMM repo
- PR #866 Merge v0.5.1 numpy ABI hotfix into 0.6
- PR #917 value_counts return int type on empty columns
- PR #611 Renamed `gdf_reduce_optimal_output_size()` -> `gdf_reduction_get_intermediate_output_size()`
- PR #923 fix index for negative slicing for cudf dataframe and series
- PR #927 CSV Reader: Fix category GDF_CATEGORY hashes not being computed properly
- PR #921 CSV Reader: Fix parsing errors with delim_whitespace, quotations in the header row, unnamed columns
- PR #933 Fix handling objects of all nulls in series creation
- PR #940 CSV Reader: Fix an issue where the last data row is missing when using byte_range
- PR #945 CSV Reader: Fix incorrect datetime64 when milliseconds or space separator are used
- PR #959 Groupby: Problem with column name lookup
- PR #950 Converting dataframe/recarry with non-contiguous arrays
- PR #963 CSV Reader: Fix another issue with missing data rows when using byte_range
- PR #999 Fix 0 sized kernel launches and empty sort_index exception
- PR #993 Fix dtype in selecting 0 rows from objects
- PR #1009 Fix performance regression in `to_pandas` method on DataFrame
- PR #1008 Remove custom dask communication approach
- PR #1001 CSV Reader: Fix a memory access error when reading a large (>2GB) file with date columns
- PR #1019 Binary Ops: Fix error when one input column has null mask but other doesn't
- PR #1014 CSV Reader: Fix false positives in bool value detection
- PR #1034 CSV Reader: Fix parsing floating point precision and leading zero exponents
- PR #1044 CSV Reader: Fix a segfault when byte range aligns with a page
- PR #1058 Added support for `DataFrame.loc[scalar]`
- PR #1060 Fix column creation with all valid nan values
- PR #1073 CSV Reader: Fix an issue where a column name includes the return character
- PR #1090 Updating Doxygen Comments
- PR #1080 Fix dtypes returned from loc / iloc because of lists
- PR #1102 CSV Reader: Minor fixes and memory usage improvements
- PR #1174: Fix release script typo
- PR #1137 Add prebuild script for CI
- PR #1118 Enhanced the `DataFrame.from_records()` feature
- PR #1129 Fix join performance with index parameter from using numpy array
- PR #1145 Issue with .agg call on multi-column dataframes
- PR #908 Some testing code cleanup
- PR #1167 Fix issue with null_count not being set after inplace fillna()
- PR #1184 Fix iloc performance regression
- PR #1185 Support left_on/right_on and also on=str in merge
- PR #1200 Fix allocating bitmasks with numba instead of rmm in allocate_mask function
- PR #1213 Fix bug with csv reader requesting subset of columns using wrong datatype
- PR #1223 gpuCI: Fix label on rapidsai channel on gpu build scripts
- PR #1242 Add explicit Thrust exec policy to fix NVCATEGORY_TEST segfault on some platforms
- PR #1246 Fix categorical tests that failed due to bad implicit type conversion
- PR #1255 Fix overwriting conda package main label uploads
- PR #1259 Add dlpack includes to pip build


# cuDF 0.5.1 (05 Feb 2019)

## Bug Fixes

- PR #842 Avoid using numpy via cimport to prevent ABI issues in Cython compilation


# cuDF 0.5.0 (28 Jan 2019)

## New Features

- PR #722 Add bzip2 decompression support to `read_csv()`
- PR #693 add ZLIB-based GZIP/ZIP support to `read_csv_strings()`
- PR #411 added null support to gdf_order_by (new API) and cudf_table::sort
- PR #525 Added GitHub Issue templates for bugs, documentation, new features, and questions
- PR #501 CSV Reader: Add support for user-specified decimal point and thousands separator to read_csv_strings()
- PR #455 CSV Reader: Add support for user-specified decimal point and thousands separator to read_csv()
- PR #439 add `DataFrame.drop` method similar to pandas
- PR #356 add `DataFrame.transpose` method and `DataFrame.T` property similar to pandas
- PR #505 CSV Reader: Add support for user-specified boolean values
- PR #350 Implemented Series replace function
- PR #490 Added print_env.sh script to gather relevant environment details when reporting cuDF issues
- PR #474 add ZLIB-based GZIP/ZIP support to `read_csv()`
- PR #547 Added melt similar to `pandas.melt()`
- PR #491 Add CI test script to check for updates to CHANGELOG.md in PRs
- PR #550 Add CI test script to check for style issues in PRs
- PR #558 Add CI scripts for cpu-based conda and gpu-based test builds
- PR #524 Add Boolean Indexing
- PR #564 Update python `sort_values` method to use updated libcudf `gdf_order_by` API
- PR #509 CSV Reader: Input CSV file can now be passed in as a text or a binary buffer
- PR #607 Add `__iter__` and iteritems to DataFrame class
- PR #643 added a new api gdf_replace_nulls that allows a user to replace nulls in a column

## Improvements

- PR #426 Removed sort-based groupby and refactored existing groupby APIs. Also improves C++/CUDA compile time.
- PR #461 Add `CUDF_HOME` variable in README.md to replace relative pathing.
- PR #472 RMM: Created centralized rmm::device_vector alias and rmm::exec_policy
- PR #500 Improved the concurrent hash map class to support partitioned (multi-pass) hash table building.
- PR #454 Improve CSV reader docs and examples
- PR #465 Added templated C++ API for RMM to avoid explicit cast to `void**`
- PR #513 `.gitignore` tweaks
- PR #521 Add `assert_eq` function for testing
- PR #502 Simplify Dockerfile for local dev, eliminate old conda/pip envs
- PR #549 Adds `-rdynamic` compiler flag to nvcc for Debug builds
- PR #472 RMM: Created centralized rmm::device_vector alias and rmm::exec_policy
- PR #577 Added external C++ API for scatter/gather functions
- PR #500 Improved the concurrent hash map class to support partitioned (multi-pass) hash table building
- PR #583 Updated `gdf_size_type` to `int`
- PR #500 Improved the concurrent hash map class to support partitioned (multi-pass) hash table building
- PR #617 Added .dockerignore file. Prevents adding stale cmake cache files to the docker container
- PR #658 Reduced `JOIN_TEST` time by isolating overflow test of hash table size computation
- PR #664 Added Debuging instructions to README
- PR #651 Remove noqa marks in `__init__.py` files
- PR #671 CSV Reader: uncompressed buffer input can be parsed without explicitly specifying compression as None
- PR #684 Make RMM a submodule
- PR #718 Ensure sum, product, min, max methods pandas compatibility on empty datasets
- PR #720 Refactored Index classes to make them more Pandas-like, added CategoricalIndex
- PR #749 Improve to_arrow and from_arrow Pandas compatibility
- PR #766 Remove TravisCI references, remove unused variables from CMake, fix ARROW_VERSION in Cmake
- PR #773 Add build-args back to Dockerfile and handle dependencies based on environment yml file
- PR #781 Move thirdparty submodules to root and symlink in /cpp
- PR #843 Fix broken cudf/python API examples, add new methods to the API index

## Bug Fixes

- PR #569 CSV Reader: Fix days being off-by-one when parsing some dates
- PR #531 CSV Reader: Fix incorrect parsing of quoted numbers
- PR #465 Added templated C++ API for RMM to avoid explicit cast to `void**`
- PR #473 Added missing <random> include
- PR #478 CSV Reader: Add api support for auto column detection, header, mangle_dupe_cols, usecols
- PR #495 Updated README to correct where cffi pytest should be executed
- PR #501 Fix the intermittent segfault caused by the `thousands` and `compression` parameters in the csv reader
- PR #502 Simplify Dockerfile for local dev, eliminate old conda/pip envs
- PR #512 fix bug for `on` parameter in `DataFrame.merge` to allow for None or single column name
- PR #511 Updated python/cudf/bindings/join.pyx to fix cudf merge printing out dtypes
- PR #513 `.gitignore` tweaks
- PR #521 Add `assert_eq` function for testing
- PR #537 Fix CMAKE_CUDA_STANDARD_REQURIED typo in CMakeLists.txt
- PR #447 Fix silent failure in initializing DataFrame from generator
- PR #545 Temporarily disable csv reader thousands test to prevent segfault (test re-enabled in PR #501)
- PR #559 Fix Assertion error while using `applymap` to change the output dtype
- PR #575 Update `print_env.sh` script to better handle missing commands
- PR #612 Prevent an exception from occuring with true division on integer series.
- PR #630 Fix deprecation warning for `pd.core.common.is_categorical_dtype`
- PR #622 Fix Series.append() behaviour when appending values with different numeric dtype
- PR #603 Fix error while creating an empty column using None.
- PR #673 Fix array of strings not being caught in from_pandas
- PR #644 Fix return type and column support of dataframe.quantile()
- PR #634 Fix create `DataFrame.from_pandas()` with numeric column names
- PR #654 Add resolution check for GDF_TIMESTAMP in Join
- PR #648 Enforce one-to-one copy required when using `numba>=0.42.0`
- PR #645 Fix cmake build type handling not setting debug options when CMAKE_BUILD_TYPE=="Debug"
- PR #669 Fix GIL deadlock when launching multiple python threads that make Cython calls
- PR #665 Reworked the hash map to add a way to report the destination partition for a key
- PR #670 CMAKE: Fix env include path taking precedence over libcudf source headers
- PR #674 Check for gdf supported column types
- PR #677 Fix 'gdf_csv_test_Dates' gtest failure due to missing nrows parameter
- PR #604 Fix the parsing errors while reading a csv file using `sep` instead of `delimiter`.
- PR #686 Fix converting nulls to NaT values when converting Series to Pandas/Numpy
- PR #689 CSV Reader: Fix behavior with skiprows+header to match pandas implementation
- PR #691 Fixes Join on empty input DFs
- PR #706 CSV Reader: Fix broken dtype inference when whitespace is in data
- PR #717 CSV reader: fix behavior when parsing a csv file with no data rows
- PR #724 CSV Reader: fix build issue due to parameter type mismatch in a std::max call
- PR #734 Prevents reading undefined memory in gpu_expand_mask_bits numba kernel
- PR #747 CSV Reader: fix an issue where CUDA allocations fail with some large input files
- PR #750 Fix race condition for handling NVStrings in CMake
- PR #719 Fix merge column ordering
- PR #770 Fix issue where RMM submodule pointed to wrong branch and pin other to correct branches
- PR #778 Fix hard coded ABI off setting
- PR #784 Update RMM submodule commit-ish and pip paths
- PR #794 Update `rmm::exec_policy` usage to fix segmentation faults when used as temprory allocator.
- PR #800 Point git submodules to branches of forks instead of exact commits


# cuDF 0.4.0 (05 Dec 2018)

## New Features

- PR #398 add pandas-compatible `DataFrame.shape()` and `Series.shape()`
- PR #394 New documentation feature "10 Minutes to cuDF"
- PR #361 CSV Reader: Add support for strings with delimiters

## Improvements

 - PR #436 Improvements for type_dispatcher and wrapper structs
 - PR #429 Add CHANGELOG.md (this file)
 - PR #266 use faster CUDA-accelerated DataFrame column/Series concatenation.
 - PR #379 new C++ `type_dispatcher` reduces code complexity in supporting many data types.
 - PR #349 Improve performance for creating columns from memoryview objects
 - PR #445 Update reductions to use type_dispatcher. Adds integer types support to sum_of_squares.
 - PR #448 Improve installation instructions in README.md
 - PR #456 Change default CMake build to Release, and added option for disabling compilation of tests

## Bug Fixes

 - PR #444 Fix csv_test CUDA too many resources requested fail.
 - PR #396 added missing output buffer in validity tests for groupbys.
 - PR #408 Dockerfile updates for source reorganization
 - PR #437 Add cffi to Dockerfile conda env, fixes "cannot import name 'librmm'"
 - PR #417 Fix `map_test` failure with CUDA 10
 - PR #414 Fix CMake installation include file paths
 - PR #418 Properly cast string dtypes to programmatic dtypes when instantiating columns
 - PR #427 Fix and tests for Concatenation illegal memory access with nulls


# cuDF 0.3.0 (23 Nov 2018)

## New Features

 - PR #336 CSV Reader string support

## Improvements

 - PR #354 source code refactored for better organization. CMake build system overhaul. Beginning of transition to Cython bindings.
 - PR #290 Add support for typecasting to/from datetime dtype
 - PR #323 Add handling pyarrow boolean arrays in input/out, add tests
 - PR #325 GDF_VALIDITY_UNSUPPORTED now returned for algorithms that don't support non-empty valid bitmasks
 - PR #381 Faster InputTooLarge Join test completes in ms rather than minutes.
 - PR #373 .gitignore improvements
 - PR #367 Doc cleanup & examples for DataFrame methods
 - PR #333 Add Rapids Memory Manager documentation
 - PR #321 Rapids Memory Manager adds file/line location logging and convenience macros
 - PR #334 Implement DataFrame `__copy__` and `__deepcopy__`
 - PR #271 Add NVTX ranges to pygdf
 - PR #311 Document system requirements for conda install

## Bug Fixes

 - PR #337 Retain index on `scale()` function
 - PR #344 Fix test failure due to PyArrow 0.11 Boolean handling
 - PR #364 Remove noexcept from managed_allocator;  CMakeLists fix for NVstrings
 - PR #357 Fix bug that made all series be considered booleans for indexing
 - PR #351 replace conda env configuration for developers
 - PRs #346 #360 Fix CSV reading of negative numbers
 - PR #342 Fix CMake to use conda-installed nvstrings
 - PR #341 Preserve categorical dtype after groupby aggregations
 - PR #315 ReadTheDocs build update to fix missing libcuda.so
 - PR #320 FIX out-of-bounds access error in reductions.cu
 - PR #319 Fix out-of-bounds memory access in libcudf count_valid_bits
 - PR #303 Fix printing empty dataframe


# cuDF 0.2.0 and cuDF 0.1.0

These were initial releases of cuDF based on previously separate pyGDF and libGDF libraries.<|MERGE_RESOLUTION|>--- conflicted
+++ resolved
@@ -29,13 +29,10 @@
 - PR #2618 IO Readers: Fix datasource memory map failure for multiple reads
 - PR #2615 fix string category partitioning in java API
 - PR #2641 fix string category and timeunit concat in the java API
-<<<<<<< HEAD
 - PR #2649 Fix groupby issue resulting from column_empty bug
-=======
 - PR #2658 Fix astype() for null categorical columns
 - PR #2660 fix column string category and timeunit concat in the java API
 - PR #2664 ORC reader: fix `skip_rows` larger than first stripe
->>>>>>> b48ab21c
 
 
 # cuDF 0.9.0 (Date TBD)
