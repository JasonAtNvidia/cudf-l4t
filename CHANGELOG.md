# cuDF 0.13.0 (Date TBD)

## New Features

- PR #3577 Add initial dictionary support to column classes
- PR #3693 add string support, skipna to scan operation
- PR #3662 Define and implement `shift`.
- PR #3861 Added Series.sum feature for String
- PR #3681 Add cudf::experimental::boolean_mask_scatter

## Improvements

- PR #3525 build.sh option to disable nvtx
- PR #3748 Optimize hash_partition using shared memory
- PR #3698 Add count_(un)set_bits functions taking multiple ranges and updated slice to compute null counts at once.
- PR #3909 Move java backend to libcudf++
- PR #3971 Adding `as_table` to convert Column to Table in python
- PR #3910 Adding sinh, cosh, tanh, asinh, acosh, atanh cube root and rint unary support.
- PR #3972 Add Java bindings for left_semi_join and left_anti_join
- PR #3975 Simplify and generalize data handling in `Buffer`
- PR #3985 Update RMM include files and remove extraneously included header files.
- PR #3601 Port UDF functionality for rolling windows to libcudf++
- PR #3911 Adding null boolean handling for copy_if_else
- PR #4003 Drop old `to_device` utility wrapper function
- PR #4002 Adding to_frame and fix for categorical column issue
- PR #4009 build script update to enable cudf build without installing
- PR #3897 Port cuIO JSON reader to cudf::column types
- PR #4008 Eliminate extra copy in column constructor
- PR #4013 Add cython definition for io readers cudf/io/io_types.hpp
- PR #4014 ORC/Parquet: add count parameter to stripe/rowgroup-based reader API
- PR #3880 Add aggregation infrastructure support for reduction
- PR #4021 Change quantiles signature for clarity.
- PR #4029 Port streaming.pyx to use libcudf++ APIs
- PR #4031 Docs build scripts and instructions update
- PR #4062 Improve how java classifiers are produced
- PR #4038 JNI and Java support for is_nan and is_not_nan
- PR #3891 Port NVStrings (r)split_record to contiguous_(r)split_record
<<<<<<< HEAD
- PR #4072 Allow round_robin_partition to single partition
=======
- PR #4064 Add cudaGetDeviceCount to JNI layer
>>>>>>> 5372dcca

## Bug Fixes

- PR #3888 Drop `ptr=None` from `DeviceBuffer` call
- PR #3976 Fix string serialization and memory_usage method to be consistent
- PR #3902 Fix conversion of large size GPU array to dataframe
- PR #3953 Fix overflow in column_buffer when computing the device buffer size
- PR #3959 Add missing hash-dispatch function for cudf.Series
- PR #3970 Fix for Series Pickle
- PR #3964 Restore legacy NVStrings and NVCategory dependencies in Java jar
- PR #3982 Fix java unary op enum and add missing ops
- PR #3999 Fix issue serializing empty string columns (java)
- PR #3979 Add `name` to Series serialize and deserialize
- PR #4005 Fix null mask allocation bug in gather_bitmask
- PR #4000 Fix dask_cudf sort_values performance for single partitions
- PR #4007 Fix for copy_bitmask issue with uninitialized device_buffer
- PR #4037 Fix JNI quantile compile issue
- PR #4054 Fixed JNI to deal with reduction API changes
- PR #4052 Fix for round-robin when num_partitions divides nrows.
- PR #4061 Add NDEBUG guard on `constexpr_assert`.
- PR #4049 Fix `cudf::split` issue returning one less than expected column vectors
- PR #4065 Parquet writer: fix for out-of-range dictionary indices
- PR #4066 Fixed mismatch with dtype enums

# cuDF 0.12.0 (Date TBD)

## New Features

- PR #3759 Updated 10 Minutes with clarification on how `dask_cudf` uses `cudf` API
- PR #3224 Define and implement new join APIs.
- PR #3284 Add gpu-accelerated parquet writer
- PR #3254 Python redesign for libcudf++
- PR #3336 Add `from_dlpack` and `to_dlpack`
- PR #3555 Add column names support to libcudf++ io readers and writers
- PR #3527 Add string functionality for merge API
- PR #3610 Add memory_usage to DataFrame and Series APIs
- PR #3557 Add contiguous_split() function. 
- PR #3619 Support CuPy 7
- PR #3604 Add nvtext ngrams-tokenize function
- PR #3403 Define and implement new stack + tile APIs
- PR #3627 Adding cudf::sort and cudf::sort_by_key
- PR #3597 Implement new sort based groupby
- PR #3776 Add column equivalence comparator (using epsilon for float equality)
- PR #3667 Define and implement round-robin partition API.
- PR #3690 Add bools_to_mask
- PR #3761 Introduce a Frame class and make Index, DataFrame and Series subclasses
- PR #3538 Define and implement left semi join and left anti join
- PR #3683 Added support for multiple delimiters in `nvtext.token_count()`
- PR #3792 Adding is_nan and is_notnan
- PR #3594 Adding clamp support to libcudf++

## Improvements

- PR #3124 Add support for grand-children in cudf column classes
- PR #3292 Port NVStrings regex contains function
- PR #3409 Port NVStrings regex replace function
- PR #3417 Port NVStrings regex findall function
- PR #3351 Add warning when filepath resolves to multiple files in cudf readers
- PR #3370 Port NVStrings strip functions
- PR #3453 Port NVStrings IPv4 convert functions to cudf strings column
- PR #3441 Port NVStrings url encode/decode to cudf strings column
- PR #3364 Port NVStrings split functions
- PR #3463 Port NVStrings partition/rpartition to cudf strings column
- PR #3502 ORC reader: add option to read DECIMALs as INT64
- PR #3461 Add a new overload to allocate_like() that takes explicit type and size params.
- PR #3590 Specialize hash functions for floating point
- PR #3569 Use `np.asarray` in `StringColumn.deserialize`
- PR #3553 Support Python NoneType in numeric binops
- PR #3511 Support DataFrame / Series mixed arithmetic
- PR #3567 Include `strides` in `__cuda_array_interface__`
- PR #3608 Update OPS codeowner group name
- PR #3431 Port NVStrings translate to cudf strings column
- PR #3507 Define and implement new binary operation APIs
- PR #3620 Add stream parameter to unary ops detail API
- PR #3593 Adding begin/end for mutable_column_device_view
- PR #3587 Merge CHECK_STREAM & CUDA_CHECK_LAST to CHECK_CUDA
- PR #3733 Rework `hash_partition` API
- PR #3655 Use move with make_pair to avoid copy construction
- PR #3402 Define and implement new quantiles APIs
- PR #3612 Add ability to customize the JIT kernel cache path
- PR #3647 Remove PatchedNumbaDeviceArray with CuPy 6.6.0
- PR #3641 Remove duplicate definitions of CUDA_DEVICE_CALLABLE
- PR #3640 Enable memory_usage in dask_cudf (also adds pd.Index from_pandas)
- PR #3654 Update Jitify submodule ref to include gcc-8 fix
- PR #3639 Define and implement `nans_to_nulls`
- PR #3561 Rework contains implementation in search
- PR #3616 Add aggregation infrastructure for argmax/argmin.
- PR #3673 Parquet reader: improve rounding of timestamp conversion to seconds
- PR #3699 Stringify libcudacxx headers for binary op JIT
- PR #3697 Improve column insert performance for wide frames
- PR #3616 Add aggregation infrastructure for argmax/argmin.
- PR #3653 Make `gather_bitmask_kernel` more reusable.
- PR #3710 Remove multiple CMake configuration steps from root build script
- PR #3657 Define and implement compiled binops for string column comparisons
- PR #3520 Change read_parquet defaults and add warnings
- PR #3780 Java APIs for selecting a GPU
- PR #3796 Improve on round-robin with the case when number partitions greater than number of rows.
- PR #3805 Avoid CuPy 7.1.0 for now
- PR #3758 detail::scatter variant with map iterator support
- PR #3882 Fail loudly when creating a StringColumn from nvstrings with > MAX_VAL(int32) bytes
- PR #3823 Add header file for detail search functions
- PR #2438 Build GBench Benchmarks in CI
- PR #3713 Adding aggregation support to rolling_window
- PR #3875 Add abstract sink for IO writers, used by ORC and Parquet writers for now
- PR #3916 Refactor gather bindings

## Bug Fixes

- PR #3618 Update 10 minutes to cudf and cupy to hide warning that were being shown in the docs
- PR #3550 Update Java package to 0.12
- PR #3549 Fix index name issue with iloc with RangeIndex
- PR #3562 Fix 4GB limit for gzipped-compressed csv files
- PR #2981 enable build.sh to build all targets without installation
- PR #3563 Use `__cuda_array_interface__` for serialization
- PR #3564 Fix cuda memory access error in gather_bitmask_kernel
- PR #3548 Replaced CUDA_RT_CALL with CUDA_TRY
- PR #3486 Pandas > 0.25 compatability
- PR #3622 Fix new warnings and errors when building with gcc-8
- PR #3588 Remove avro reader column order reversal
- PR #3629 Fix hash map test failure
- PR #3637 Fix sorted set_index operations in dask_cudf
- PR #3663 Fix libcudf++ ORC reader microseconds and milliseconds conversion
- PR #3668 Fixing CHECK_CUDA debug build issue
- PR #3684 Fix ends_with logic for matching string case
- PR #3691 Fix create_offsets to handle offset correctly
- PR #3687 Fixed bug while passing input GPU memory pointer in `nvtext.scatter_count()`
- PR #3701 Fix hash_partition hashing all columns instead of columns_to_hash
- PR #3694 Allow for null columns parameter in `csv_writer`
- PR #3706 Removed extra type-dispatcher call from merge
- PR #3704 Changed the default delimiter to `whitespace` for nvtext methods.
- PR #3741 Construct DataFrame from dict-of-Series with alignment
- PR #3724 Update rmm version to match release
- PR #3743 Fix for `None` data in `__array_interface__`
- PR #3731 Fix performance of zero sized dataframe slice
- PR #3709 Fix inner_join incorrect result issue
- PR #3734 Update numba to 0.46 in conda files
- PR #3738 Update libxx cython types.hpp path
- PR #3672 Fix to_host issue with column_view having offset
- PR #3730 CSV reader: Set invalid float values to NaN/null
- PR #3670 Floor when casting between timestamps of different precisions
- PR #3728 Fix apply_boolean_mask issue with non-null string column
- PR #3769 Don't look for a `name` attribute in column
- PR #3783 Bind cuDF operators to Dask Dataframe
- PR #3775 Fix segfault when reading compressed CSV files larger than 4GB
- PR #3799 Align indices of Series inputs when adding as columns to DataFrame
- PR #3803 Keep name when unpickling Index objects
- PR #3804 Fix cuda crash in AVRO reader
- PR #3766 Remove references to cudf::type_id::CATEGORY from IO code
- PR #3817 Don't always deepcopy an index
- PR #3821 Fix OOB read in gpuinflate prefetcher
- PR #3829 Parquet writer: fix empty dataframe causing cuda launch errors
- PR #3835 Fix memory leak in Cython when dealing with nulls in string columns
- PR #3866 Remove unnecessary if check in NVStrings.create_offsets
- PR #3858 Fixes the broken debug build after #3728
- PR #3850 Fix merge typecast scope issue and resulting memory leak
- PR #3855 Fix MultiColumn recreation with reset_index
- PR #3869 Fixed size calculation in NVStrings::byte_count()
- PR #3868 Fix apply_grouped moving average example
- PR #3900 Properly link `NVStrings` and `NVCategory` into tests
- PR #3868 Fix apply_grouped moving average example
- PR #3871 Fix `split_out` error
- PR #3886 Fix string column materialization from column view
- PR #3893 Parquet reader: fix segfault reading empty parquet file
- PR #3931 Dask-cudf groupby `.agg` multicolumn handling fix
- PR #4017 Fix memory leaks in `GDF_STRING` cython handling and `nans_to_nulls` cython


# cuDF 0.11.0 (11 Dec 2019)

## New Features

- PR #2905 Added `Series.median()` and null support for `Series.quantile()`
- PR #2930 JSON Reader: Support ARROW_RANDOM_FILE input
- PR #2956 Add `cudf::stack` and `cudf::tile`
- PR #2980 Added nvtext is_vowel/is_consonant functions
- PR #2987 Add `inplace` arg to `DataFrame.reset_index` and `Series`
- PR #3011 Added libcudf++ transition guide
- PR #3129 Add strings column factory from `std::vector`s
- PR #3054 Add parquet reader support for decimal data types
- PR #3022 adds DataFrame.astype for cuDF dataframes
- PR #2962 Add isnull(), notnull() and related functions
- PR #3025 Move search files to legacy
- PR #3068 Add `scalar` class
- PR #3094 Adding `any` and `all` support from libcudf
- PR #3130 Define and implement new `column_wrapper`
- PR #3143 Define and implement new copying APIs `slice` and `split`
- PR #3161 Move merge files to legacy
- PR #3079 Added support to write ORC files given a local path
- PR #3192 Add dtype param to cast `DataFrame` on init
- PR #3213 Port cuIO to libcudf++
- PR #3222 Add nvtext character tokenizer
- PR #3223 Java expose underlying buffers
- PR #3300 Add `DataFrame.insert`
- PR #3263 Define and implement new `valid_if`
- PR #3278 Add `to_host` utility to copy `column_view` to host
- PR #3087 Add new cudf::experimental bool8 wrapper
- PR #3219 Construct column from column_view
- PR #3250 Define and implement new merge APIs
- PR #3144 Define and implement new hashing APIs `hash` and `hash_partition`
- PR #3229 Define and implement new search APIs
- PR #3308 java add API for memory usage callbacks
- PR #2691 Row-wise reduction and scan operations via CuPy
- PR #3291 Add normalize_nans_and_zeros
- PR #3187 Define and implement new replace APIs
- PR #3356 Add vertical concatenation for table/columns
- PR #3344 java split API
- PR #2791 Add `groupby.std()`
- PR #3368 Enable dropna argument in dask_cudf groupby
- PR #3298 add null replacement iterator for column_device_view
- PR #3297 Define and implement new groupby API.
- PR #3396 Update device_atomics with new bool8 and timestamp specializations
- PR #3411 Java host memory management API
- PR #3393 Implement df.cov and enable covariance/correlation in dask_cudf
- PR #3401 Add dask_cudf ORC writer (to_orc)
- PR #3331 Add copy_if_else
- PR #3427 Define and Implement new multi-search API
- PR #3442 Add Bool-index + Multi column + DataFrame support for set-item
- PR #3172 Define and implement new fill/repeat/copy_range APIs
- PR #3490 Add pair iterators for columns
- PR #3497 Add DataFrame.drop(..., inplace=False) argument
- PR #3469 Add string functionality for replace API
- PR #3273 Define and implement new reduction APIs

## Improvements

- PR #2904 Move gpu decompressors to cudf::io namespace
- PR #2977 Moved old C++ test utilities to legacy directory.
- PR #2965 Fix slow orc reader perf with large uncompressed blocks
- PR #2995 Move JIT type utilities to legacy directory
- PR #2927 Add ``Table`` and ``TableView`` extension classes that wrap legacy cudf::table
- PR #3005 Renames `cudf::exp` namespace to `cudf::experimental`
- PR #3008 Make safe versions of `is_null` and `is_valid` in `column_device_view`
- PR #3026 Move fill and repeat files to legacy
- PR #3027 Move copying.hpp and related source to legacy folder
- PR #3014 Snappy decompression optimizations
- PR #3032 Use `asarray` to coerce indices to a NumPy array
- PR #2996 IO Readers: Replace `cuio::device_buffer` with `rmm::device_buffer`
- PR #3051 Specialized hash function for strings column
- PR #3065 Select and Concat for cudf::experimental::table
- PR #3080 Move `valid_if.cuh` to `legacy/`
- PR #3052 Moved replace.hpp functionality to legacy
- PR #3091 Move join files to legacy
- PR #3092 Implicitly init RMM if Java allocates before init
- PR #3029 Update gdf_ numeric types with stdint and move to cudf namespace
- PR #3052 Moved replace.hpp functionality to legacy
- PR #2955 Add cmake option to only build for present GPU architecture
- PR #3070 Move functions.h and related source to legacy
- PR #2951 Allow set_index to handle a list of column names
- PR #3093 Move groupby files to legacy
- PR #2988 Removing GIS functionality (now part of cuSpatial library)
- PR #3067 Java method to return size of device memory buffer
- PR #3083 Improved some binary operation tests to include null testing.
- PR #3084 Update to arrow-cpp and pyarrow 0.15.0
- PR #3071 Move cuIO to legacy
- PR #3126 Round 2 of snappy decompression optimizations
- PR #3046 Define and implement new copying APIs `empty_like` and `allocate_like`
- PR #3128 Support MultiIndex in DataFrame.join
- PR #2971 Added initial gather and scatter methods for strings_column_view
- PR #3133 Port NVStrings to cudf column: count_characters and count_bytes
- PR #2991 Added strings column functions concatenate and join_strings
- PR #3028 Define and implement new `gather` APIs.
- PR #3135 Add nvtx utilities to cudf::nvtx namespace
- PR #3021 Java host side concat of serialized buffers
- PR #3138 Move unary files to legacy
- PR #3170 Port NVStrings substring functions to cudf strings column
- PR #3159 Port NVStrings is-chars-types function to cudf strings column
- PR #3154 Make `table_view_base.column()` const and add `mutable_table_view.column()`
- PR #3175 Set cmake cuda version variables
- PR #3171 Move deprecated error macros to legacy
- PR #3191 Port NVStrings integer convert ops to cudf column
- PR #3189 Port NVStrings find ops to cudf column
- PR #3352 Port NVStrings convert float functions to cudf strings column
- PR #3193 Add cuPy as a formal dependency
- PR #3195 Support for zero columned `table_view`
- PR #3165 Java device memory size for string category
- PR #3205 Move transform files to legacy
- PR #3202 Rename and move error.hpp to public headers
- PR #2878 Use upstream merge code in dask_cudf
- PR #3217 Port NVStrings upper and lower case conversion functions
- PR #3350 Port NVStrings booleans convert functions
- PR #3231 Add `column::release()` to give up ownership of contents.
- PR #3157 Use enum class rather than enum for mask_allocation_policy
- PR #3232 Port NVStrings datetime conversion to cudf strings column
- PR #3136 Define and implement new transpose API
- PR #3237 Define and implement new transform APIs
- PR #3245 Move binaryop files to legacy
- PR #3241 Move stream_compaction files to legacy
- PR #3166 Move reductions to legacy
- PR #3261 Small cleanup: remove `== true`
- PR #3271 Update rmm API based on `rmm.reinitialize(...)` change
- PR #3266 Remove optional checks for CuPy
- PR #3268 Adding null ordering per column feature when sorting
- PR #3239 Adding floating point specialization to comparators for NaNs
- PR #3270 Move predicates files to legacy
- PR #3281 Add to_host specialization for strings in column test utilities
- PR #3282 Add `num_bitmask_words`
- PR #3252 Add new factory methods to include passing an existing null mask
- PR #3288 Make `bit.cuh` utilities usable from host code.
- PR #3287 Move rolling windows files to legacy
- PR #3182 Define and implement new unary APIs `is_null` and `is_not_null`
- PR #3314 Drop `cython` from run requirements
- PR #3301 Add tests for empty column wrapper.
- PR #3294 Update to arrow-cpp and pyarrow 0.15.1
- PR #3310 Add `row_hasher` and `element_hasher` utilities
- PR #3272 Support non-default streams when creating/destroying hash maps
- PR #3286 Clean up the starter code on README
- PR #3332 Port NVStrings replace to cudf strings column
- PR #3354 Define and implement new `scatter` APIs
- PR #3322 Port NVStrings pad operations to cudf strings column
- PR #3345 Add cache member for number of characters in string_view class
- PR #3299 Define and implement new `is_sorted` APIs
- PR #3328 Partition by stripes in dask_cudf ORC reader
- PR #3243 Use upstream join code in dask_cudf
- PR #3371 Add `select` method to `table_view`
- PR #3309 Add java and JNI bindings for search bounds
- PR #3305 Define and implement new rolling window APIs
- PR #3380 Concatenate columns of strings
- PR #3382 Add fill function for strings column
- PR #3391 Move device_atomics_tests.cu files to legacy
- PR #3303 Define and implement new stream compaction APIs `copy_if`, `drop_nulls`,
           `apply_boolean_mask`, `drop_duplicate` and `unique_count`.
- PR #3387 Strings column gather function
- PR #3440 Strings column scatter function
- PR #3389 Move quantiles.hpp + group_quantiles.hpp files to legacy
- PR #3397 Port unary cast to libcudf++
- PR #3398 Move reshape.hpp files to legacy
- PR #3395 Port NVStrings regex extract to cudf strings column
- PR #3423 Port NVStrings htoi to cudf strings column
- PR #3425 Strings column copy_if_else implementation
- PR #3422 Move utilities to legacy
- PR #3201 Define and implement new datetime_ops APIs
- PR #3421 Port NVStrings find_multiple to cudf strings column
- PR #3448 Port scatter_to_tables to libcudf++
- PR #3458 Update strings sections in the transition guide
- PR #3462 Add `make_empty_column` and update `empty_like`.
- PR #3465 Port `aggregation` traits and utilities.
- PR #3214 Define and implement new unary operations APIs
- PR #3475 Add `bitmask_to_host` column utility
- PR #3487 Add is_boolean trait and random timestamp generator for testing
- PR #3492 Small cleanup (remove std::abs) and comment
- PR #3407 Allow multiple row-groups per task in dask_cudf read_parquet
- PR #3512 Remove unused CUDA conda labels
- PR #3500 cudf::fill()/cudf::repeat() support for strings columns.
- PR #3438 Update scalar and scalar_device_view to better support strings
- PR #3414 Add copy_range function for strings column
- PR #3685 Add string support to contiguous_split.
- PR #3471 Add scalar/column, column/scalar and scalar/scalar overloads to copy_if_else.
- PR #3451 Add support for implicit typecasting of join columns

## Bug Fixes

- PR #2895 Fixed dask_cudf group_split behavior to handle upstream rearrange_by_divisions
- PR #3048 Support for zero columned tables
- PR #3030 Fix snappy decoding regression in PR #3014
- PR #3041 Fixed exp to experimental namespace name change issue
- PR #3056 Add additional cmake hint for finding local build of RMM files
- PR #3060 Move copying.hpp includes to legacy
- PR #3139 Fixed java RMM auto initalization
- PR #3141 Java fix for relocated IO headers
- PR #3149 Rename column_wrapper.cuh to column_wrapper.hpp
- PR #3168 Fix mutable_column_device_view head const_cast
- PR #3199 Update JNI includes for legacy moves
- PR #3204 ORC writer: Fix ByteRLE encoding of NULLs
- PR #2994 Fix split_out-support but with hash_object_dispatch
- PR #3212 Fix string to date casting when format is not specified
- PR #3218 Fixes `row_lexicographic_comparator` issue with handling two tables
- PR #3228 Default initialize RMM when Java native dependencies are loaded
- PR #3012 replacing instances of `to_gpu_array` with `mem`
- PR #3236 Fix Numba 0.46+/CuPy 6.3 interface compatibility
- PR #3276 Update JNI includes for legacy moves
- PR #3256 Fix orc writer crash with multiple string columns
- PR #3211 Fix breaking change caused by rapidsai/rmm#167
- PR #3265 Fix dangling pointer in `is_sorted`
- PR #3267 ORC writer: fix incorrect ByteRLE encoding of long literal runs
- PR #3277 Fix invalid reference to deleted temporary in `is_sorted`.
- PR #3274 ORC writer: fix integer RLEv2 mode2 unsigned base value encoding
- PR #3279 Fix shutdown hang issues with pinned memory pool init executor
- PR #3280 Invalid children check in mutable_column_device_view
- PR #3289 fix java memory usage API for empty columns
- PR #3293 Fix loading of csv files zipped on MacOS (disabled zip min version check)
- PR #3295 Fix storing storing invalid RMM exec policies.
- PR #3307 Add pd.RangeIndex to from_pandas to fix dask_cudf meta_nonempty bug
- PR #3313 Fix public headers including non-public headers
- PR #3318 Revert arrow to 0.15.0 temporarily to unblock downstream projects CI
- PR #3317 Fix index-argument bug in dask_cudf parquet reader
- PR #3323 Fix `insert` non-assert test case
- PR #3341 Fix `Series` constructor converting NoneType to "None"
- PR #3326 Fix and test for detail::gather map iterator type inference
- PR #3334 Remove zero-size exception check from make_strings_column factories
- PR #3333 Fix compilation issues with `constexpr` functions not marked `__device__`
- PR #3340 Make all benchmarks use cudf base fixture to initialize RMM pool
- PR #3337 Fix Java to pad validity buffers to 64-byte boundary
- PR #3362 Fix `find_and_replace` upcasting series for python scalars and lists
- PR #3357 Disabling `column_view` iterators for non fixed-width types
- PR #3383 Fix : properly compute null counts for rolling_window.
- PR #3386 Removing external includes from `column_view.hpp`
- PR #3369 Add write_partition to dask_cudf to fix to_parquet bug
- PR #3388 Support getitem with bools when DataFrame has a MultiIndex
- PR #3408 Fix String and Column (De-)Serialization
- PR #3372 Fix dask-distributed scatter_by_map bug
- PR #3419 Fix a bug in parse_into_parts (incomplete input causing walking past the end of string).
- PR #3413 Fix dask_cudf read_csv file-list bug
- PR #3416 Fix memory leak in ColumnVector when pulling strings off the GPU
- PR #3424 Fix benchmark build by adding libcudacxx to benchmark's CMakeLists.txt
- PR #3435 Fix diff and shift for empty series
- PR #3439 Fix index-name bug in StringColumn concat
- PR #3445 Fix ORC Writer default stripe size
- PR #3459 Fix printing of invalid entries
- PR #3466 Fix gather null mask allocation for invalid index
- PR #3468 Fix memory leak issue in `drop_duplicates`
- PR #3474 Fix small doc error in capitalize Docs
- PR #3491 Fix more doc errors in NVStrings
- PR #3478 Fix as_index deep copy via Index.rename inplace arg
- PR #3476 Fix ORC reader timezone conversion
- PR #3188 Repr slices up large DataFrames
- PR #3519 Fix strings column concatenate handling zero-sized columns
- PR #3530 Fix copy_if_else test case fail issue
- PR #3523 Fix lgenfe issue with debug build
- PR #3532 Fix potential use-after-free in cudf parquet reader
- PR #3540 Fix unary_op null_mask bug and add missing test cases
- PR #3559 Use HighLevelGraph api in DataFrame constructor (Fix upstream compatibility)
- PR #3572 Fix CI Issue with hypothesis tests that are flaky


# cuDF 0.10.0 (16 Oct 2019)

## New Features

- PR #2423 Added `groupby.quantile()`
- PR #2522 Add Java bindings for NVStrings backed upper and lower case mutators
- PR #2605 Added Sort based groupby in libcudf
- PR #2607 Add Java bindings for parsing JSON
- PR #2629 Add dropna= parameter to groupby
- PR #2585 ORC & Parquet Readers: Remove millisecond timestamp restriction
- PR #2507 Add GPU-accelerated ORC Writer
- PR #2559 Add Series.tolist()
- PR #2653 Add Java bindings for rolling window operations
- PR #2480 Merge `custreamz` codebase into `cudf` repo
- PR #2674 Add __contains__ for Index/Series/Column
- PR #2635 Add support to read from remote and cloud sources like s3, gcs, hdfs
- PR #2722 Add Java bindings for NVTX ranges
- PR #2702 Add make_bool to dataset generation functions
- PR #2394 Move `rapidsai/custrings` into `cudf`
- PR #2734 Final sync of custrings source into cudf
- PR #2724 Add libcudf support for __contains__
- PR #2777 Add python bindings for porter stemmer measure functionality
- PR #2781 Add issorted to is_monotonic
- PR #2685 Add cudf::scatter_to_tables and cython binding
- PR #2743 Add Java bindings for NVStrings timestamp2long as part of String ColumnVector casting
- PR #2785 Add nvstrings Python docs
- PR #2786 Add benchmarks option to root build.sh
- PR #2802 Add `cudf::repeat()` and `cudf.Series.repeat()`
- PR #2773 Add Fisher's unbiased kurtosis and skew for Series/DataFrame
- PR #2748 Parquet Reader: Add option to specify loading of PANDAS index
- PR #2807 Add scatter_by_map to DataFrame python API
- PR #2836 Add nvstrings.code_points method
- PR #2844 Add Series/DataFrame notnull
- PR #2858 Add GTest type list utilities
- PR #2870 Add support for grouping by Series of arbitrary length
- PR #2719 Series covariance and Pearson correlation
- PR #2207 Beginning of libcudf overhaul: introduce new column and table types
- PR #2869 Add `cudf.CategoricalDtype`
- PR #2838 CSV Reader: Support ARROW_RANDOM_FILE input
- PR #2655 CuPy-based Series and Dataframe .values property
- PR #2803 Added `edit_distance_matrix()` function to calculate pairwise edit distance for each string on a given nvstrings object.
- PR #2811 Start of cudf strings column work based on 2207
- PR #2872 Add Java pinned memory pool allocator
- PR #2969 Add findAndReplaceAll to ColumnVector
- PR #2814 Add Datetimeindex.weekday
- PR #2999 Add timestamp conversion support for string categories
- PR #2918 Add cudf::column timestamp wrapper types

## Improvements

- PR #2578 Update legacy_groupby to use libcudf group_by_without_aggregation
- PR #2581 Removed `managed` allocator from hash map classes.
- PR #2571 Remove unnecessary managed memory from gdf_column_concat
- PR #2648 Cython/Python reorg
- PR #2588 Update Series.append documentation
- PR #2632 Replace dask-cudf set_index code with upstream
- PR #2682 Add cudf.set_allocator() function for easier allocator init
- PR #2642 Improve null printing and testing
- PR #2747 Add missing Cython headers / cudftestutil lib to conda package for cuspatial build
- PR #2706 Compute CSV format in device code to speedup performance
- PR #2673 Add support for np.longlong type
- PR #2703 move dask serialization dispatch into cudf
- PR #2728 Add YYMMDD to version tag for nightly conda packages
- PR #2729 Handle file-handle input in to_csv
- PR #2741 CSV Reader: Move kernel functions into its own file
- PR #2766 Improve nvstrings python cmake flexibility
- PR #2756 Add out_time_unit option to csv reader, support timestamp resolutions
- PR #2771 Stopgap alias for to_gpu_matrix()
- PR #2783 Support mapping input columns to function arguments in apply kernels
- PR #2645 libcudf unique_count for Series.nunique
- PR #2817 Dask-cudf: `read_parquet` support for remote filesystems
- PR #2823 improve java data movement debugging
- PR #2806 CSV Reader: Clean-up row offset operations
- PR #2640 Add dask wait/persist exmaple to 10 minute guide
- PR #2828 Optimizations of kernel launch configuration for `DataFrame.apply_rows` and `DataFrame.apply_chunks`
- PR #2831 Add `column` argument to `DataFrame.drop`
- PR #2775 Various optimizations to improve __getitem__ and __setitem__ performance
- PR #2810 cudf::allocate_like can optionally always allocate a mask.
- PR #2833 Parquet reader: align page data allocation sizes to 4-bytes to satisfy cuda-memcheck
- PR #2832 Using the new Python bindings for UCX
- PR #2856 Update group_split_cudf to use scatter_by_map
- PR #2890 Optionally keep serialized table data on the host.
- PR #2778 Doc: Updated and fixed some docstrings that were formatted incorrectly.
- PR #2830 Use YYMMDD tag in custreamz nightly build
- PR #2875 Java: Remove synchronized from register methods in MemoryCleaner
- PR #2887 Minor snappy decompression optimization
- PR #2899 Use new RMM API based on Cython
- PR #2788 Guide to Python UDFs
- PR #2919 Change java API to use operators in groupby namespace
- PR #2909 CSV Reader: Avoid row offsets host vector default init
- PR #2834 DataFrame supports setting columns via attribute syntax `df.x = col`
- PR #3147 DataFrame can be initialized from rows via list of tuples
- PR #3539 Restrict CuPy to 6

## Bug Fixes

- PR #2584 ORC Reader: fix parsing of `DECIMAL` index positions
- PR #2619 Fix groupby serialization/deserialization
- PR #2614 Update Java version to match
- PR #2601 Fixes nlargest(1) issue in Series and Dataframe
- PR #2610 Fix a bug in index serialization (properly pass DeviceNDArray)
- PR #2621 Fixes the floordiv issue of not promoting float type when rhs is 0
- PR #2611 Types Test: fix static casting from negative int to string
- PR #2618 IO Readers: Fix datasource memory map failure for multiple reads
- PR #2628 groupby_without_aggregation non-nullable input table produces non-nullable output
- PR #2615 fix string category partitioning in java API
- PR #2641 fix string category and timeunit concat in the java API
- PR #2649 Fix groupby issue resulting from column_empty bug
- PR #2658 Fix astype() for null categorical columns
- PR #2660 fix column string category and timeunit concat in the java API
- PR #2664 ORC reader: fix `skip_rows` larger than first stripe
- PR #2654 Allow Java gdfOrderBy to work with string categories
- PR #2669 AVRO reader: fix non-deterministic output
- PR #2668 Update Java bindings to specify timestamp units for ORC and Parquet readers
- PR #2679 AVRO reader: fix cuda errors when decoding compressed streams
- PR #2692 Add concatenation for data-frame with different headers (empty and non-empty)
- PR #2651 Remove nvidia driver installation from ci/cpu/build.sh
- PR #2697 Ensure csv reader sets datetime column time units
- PR #2698 Return RangeIndex from contiguous slice of RangeIndex
- PR #2672 Fix null and integer handling in round
- PR #2704 Parquet Reader: Fix crash when loading string column with nulls
- PR #2725 Fix Jitify issue with running on Turing using CUDA version < 10
- PR #2731 Fix building of benchmarks
- PR #2738 Fix java to find new NVStrings locations
- PR #2736 Pin Jitify branch to v0.10 version
- PR #2742 IO Readers: Fix possible silent failures when creating `NvStrings` instance
- PR #2753 Fix java quantile API calls
- PR #2762 Fix validity processing for time in java
- PR #2796 Fix handling string slicing and other nvstrings delegated methods with dask
- PR #2769 Fix link to API docs in README.md
- PR #2772 Handle multiindex pandas Series #2772
- PR #2749 Fix apply_rows/apply_chunks pessimistic null mask to use in_cols null masks only
- PR #2752 CSV Reader: Fix exception when there's no rows to process
- PR #2716 Added Exception for `StringMethods` in string methods
- PR #2787 Fix Broadcasting `None` to `cudf-series`
- PR #2794 Fix async race in NVCategory::get_value and get_value_bounds
- PR #2795 Fix java build/cast error
- PR #2496 Fix improper merge of two dataframes when names differ
- PR #2824 Fix issue with incorrect result when Numeric Series replace is called several times
- PR #2751 Replace value with null
- PR #2765 Fix Java inequality comparisons for string category
- PR #2818 Fix java join API to use new C++ join API
- PR #2841 Fix nvstrings.slice and slice_from for range (0,0)
- PR #2837 Fix join benchmark
- PR #2809 Add hash_df and group_split dispatch functions for dask
- PR #2843 Parquet reader: fix skip_rows when not aligned with page or row_group boundaries
- PR #2851 Deleted existing dask-cudf/record.txt
- PR #2854 Fix column creation from ephemeral objects exposing __cuda_array_interface__
- PR #2860 Fix boolean indexing when the result is a single row
- PR #2859 Fix tail method issue for string columns
- PR #2852 Fixed `cumsum()` and `cumprod()` on boolean series.
- PR #2865 DaskIO: Fix `read_csv` and `read_orc` when input is list of files
- PR #2750 Fixed casting values to cudf::bool8 so non-zero values always cast to true
- PR #2873 Fixed dask_cudf read_partition bug by generating ParquetDatasetPiece
- PR #2850 Fixes dask_cudf.read_parquet on partitioned datasets
- PR #2896 Properly handle `axis` string keywords in `concat`
- PR #2926 Update rounding algorithm to avoid using fmod
- PR #2968 Fix Java dependency loading when using NVTX
- PR #2963 Fix ORC writer uncompressed block indexing
- PR #2928 CSV Reader: Fix using `byte_range` for large datasets
- PR #2983 Fix sm_70+ race condition in gpu_unsnap
- PR #2964 ORC Writer: Segfault when writing mixed numeric and string columns
- PR #3007 Java: Remove unit test that frees RMM invalid pointer
- PR #3009 Fix orc reader RLEv2 patch position regression from PR #2507
- PR #3002 Fix CUDA invalid configuration errors reported after loading an ORC file without data
- PR #3035 Update update-version.sh for new docs locations
- PR #3038 Fix uninitialized stream parameter in device_table deleter
- PR #3064 Fixes groupby performance issue
- PR #3061 Add rmmInitialize to nvstrings gtests
- PR #3058 Fix UDF doc markdown formatting
- PR #3059 Add nvstrings python build instructions to contributing.md


# cuDF 0.9.0 (21 Aug 2019)

## New Features

- PR #1993 Add CUDA-accelerated series aggregations: mean, var, std
- PR #2111 IO Readers: Support memory buffer, file-like object, and URL inputs
- PR #2012 Add `reindex()` to DataFrame and Series
- PR #2097 Add GPU-accelerated AVRO reader
- PR #2098 Support binary ops on DFs and Series with mismatched indices
- PR #2160 Merge `dask-cudf` codebase into `cudf` repo
- PR #2149 CSV Reader: Add `hex` dtype for explicit hexadecimal parsing
- PR #2156 Add `upper_bound()` and `lower_bound()` for libcudf tables and `searchsorted()` for cuDF Series
- PR #2158 CSV Reader: Support single, non-list/dict argument for `dtype`
- PR #2177 CSV Reader: Add `parse_dates` parameter for explicit date inference
- PR #1744 cudf::apply_boolean_mask and cudf::drop_nulls support for cudf::table inputs (multi-column)
- PR #2196 Add `DataFrame.dropna()`
- PR #2197 CSV Writer: add `chunksize` parameter for `to_csv`
- PR #2215 `type_dispatcher` benchmark
- PR #2179 Add Java quantiles
- PR #2157 Add __array_function__ to DataFrame and Series
- PR #2212 Java support for ORC reader
- PR #2224 Add DataFrame isna, isnull, notna functions
- PR #2236 Add Series.drop_duplicates
- PR #2105 Add hash-based join benchmark
- PR #2316 Add unique, nunique, and value_counts for datetime columns
- PR #2337 Add Java support for slicing a ColumnVector
- PR #2049 Add cudf::merge (sorted merge)
- PR #2368 Full cudf+dask Parquet Support
- PR #2380 New cudf::is_sorted checks whether cudf::table is sorted
- PR #2356 Java column vector standard deviation support
- PR #2221 MultiIndex full indexing - Support iloc and wildcards for loc
- PR #2429 Java support for getting length of strings in a ColumnVector
- PR #2415 Add `value_counts` for series of any type
- PR #2446 Add __array_function__ for index
- PR #2437 ORC reader: Add 'use_np_dtypes' option
- PR #2382 Add CategoricalAccessor add, remove, rename, and ordering methods
- PR #2464 Native implement `__cuda_array_interface__` for Series/Index/Column objects
- PR #2425 Rolling window now accepts array-based user-defined functions
- PR #2442 Add __setitem__
- PR #2449 Java support for getting byte count of strings in a ColumnVector
- PR #2492 Add groupby.size() method
- PR #2358 Add cudf::nans_to_nulls: convert floating point column into bitmask
- PR #2489 Add drop argument to set_index
- PR #2491 Add Java bindings for ORC reader 'use_np_dtypes' option
- PR #2213 Support s/ms/us/ns DatetimeColumn time unit resolutions
- PR #2536 Add _constructor properties to Series and DataFrame

## Improvements

- PR #2103 Move old `column` and `bitmask` files into `legacy/` directory
- PR #2109 added name to Python column classes
- PR #1947 Cleanup serialization code
- PR #2125 More aggregate in java API
- PR #2127 Add in java Scalar tests
- PR #2088 Refactor of Python groupby code
- PR #2130 Java serialization and deserialization of tables.
- PR #2131 Chunk rows logic added to csv_writer
- PR #2129 Add functions in the Java API to support nullable column filtering
- PR #2165 made changes to get_dummies api for it to be available in MethodCache
- PR #2171 Add CodeCov integration, fix doc version, make --skip-tests work when invoking with source
- PR #2184 handle remote orc files for dask-cudf
- PR #2186 Add `getitem` and `getattr` style access to Rolling objects
- PR #2168 Use cudf.Column for CategoricalColumn's categories instead of a tuple
- PR #2193 DOC: cudf::type_dispatcher documentation for specializing dispatched functors
- PR #2199 Better java support for appending strings
- PR #2176 Added column dtype support for datetime, int8, int16 to csv_writer
- PR #2209 Matching `get_dummies` & `select_dtypes` behavior to pandas
- PR #2217 Updated Java bindings to use the new groupby API
- PR #2214 DOC: Update doc instructions to build/install `cudf` and `dask-cudf`
- PR #2220 Update Java bindings for reduction rename
- PR #2232 Move CodeCov upload from build script to Jenkins
- PR #2225 refactor to use libcudf for gathering columns in dataframes
- PR #2293 Improve join performance (faster compute_join_output_size)
- PR #2300 Create separate dask codeowners for dask-cudf codebase
- PR #2304 gdf_group_by_without_aggregations returns gdf_column
- PR #2309 Java readers: remove redundant copy of result pointers
- PR #2307 Add `black` and `isort` to style checker script
- PR #2345 Restore removal of old groupby implementation
- PR #2342 Improve `astype()` to operate all ways
- PR #2329 using libcudf cudf::copy for column deep copy
- PR #2344 DOC: docs on code formatting for contributors
- PR #2376 Add inoperative axis= and win_type= arguments to Rolling()
- PR #2378 remove dask for (de-)serialization of cudf objects
- PR #2353 Bump Arrow and Dask versions
- PR #2377 Replace `standard_python_slice` with just `slice.indices()`
- PR #2373 cudf.DataFrame enchancements & Series.values support
- PR #2392 Remove dlpack submodule; make cuDF's Cython API externally accessible
- PR #2430 Updated Java bindings to use the new unary API
- PR #2406 Moved all existing `table` related files to a `legacy/` directory
- PR #2350 Performance related changes to get_dummies
- PR #2420 Remove `cudautils.astype` and replace with `typecast.apply_cast`
- PR #2456 Small improvement to typecast utility
- PR #2458 Fix handling of thirdparty packages in `isort` config
- PR #2459 IO Readers: Consolidate all readers to use `datasource` class
- PR #2475 Exposed type_dispatcher.hpp, nvcategory_util.hpp and wrapper_types.hpp in the include folder
- PR #2484 Enabled building libcudf as a static library
- PR #2453 Streamline CUDA_REL environment variable
- PR #2483 Bundle Boost filesystem dependency in the Java jar
- PR #2486 Java API hash functions
- PR #2481 Adds the ignore_null_keys option to the java api
- PR #2490 Java api: support multiple aggregates for the same column
- PR #2510 Java api: uses table based apply_boolean_mask
- PR #2432 Use pandas formatting for console, html, and latex output
- PR #2573 Bump numba version to 0.45.1
- PR #2606 Fix references to notebooks-contrib

## Bug Fixes

- PR #2086 Fixed quantile api behavior mismatch in series & dataframe
- PR #2128 Add offset param to host buffer readers in java API.
- PR #2145 Work around binops validity checks for java
- PR #2146 Work around unary_math validity checks for java
- PR #2151 Fixes bug in cudf::copy_range where null_count was invalid
- PR #2139 matching to pandas describe behavior & fixing nan values issue
- PR #2161 Implicitly convert unsigned to signed integer types in binops
- PR #2154 CSV Reader: Fix bools misdetected as strings dtype
- PR #2178 Fix bug in rolling bindings where a view of an ephemeral column was being taken
- PR #2180 Fix issue with isort reordering `importorskip` below imports depending on them
- PR #2187 fix to honor dtype when numpy arrays are passed to columnops.as_column
- PR #2190 Fix issue in astype conversion of string column to 'str'
- PR #2208 Fix issue with calling `head()` on one row dataframe
- PR #2229 Propagate exceptions from Cython cdef functions
- PR #2234 Fix issue with local build script not properly building
- PR #2223 Fix CUDA invalid configuration errors reported after loading small compressed ORC files
- PR #2162 Setting is_unique and is_monotonic-related attributes
- PR #2244 Fix ORC RLEv2 delta mode decoding with nonzero residual delta width
- PR #2297 Work around `var/std` unsupported only at debug build
- PR #2302 Fixed java serialization corner case
- PR #2355 Handle float16 in binary operations
- PR #2311 Fix copy behaviour for GenericIndex
- PR #2349 Fix issues with String filter in java API
- PR #2323 Fix groupby on categoricals
- PR #2328 Ensure order is preserved in CategoricalAccessor._set_categories
- PR #2202 Fix issue with unary ops mishandling empty input
- PR #2326 Fix for bug in DLPack when reading multiple columns
- PR #2324 Fix cudf Docker build
- PR #2325 Fix ORC RLEv2 patched base mode decoding with nonzero patch width
- PR #2235 Fix get_dummies to be compatible with dask
- PR #2332 Zero initialize gdf_dtype_extra_info
- PR #2355 Handle float16 in binary operations
- PR #2360 Fix missing dtype handling in cudf.Series & columnops.as_column
- PR #2364 Fix quantile api and other trivial issues around it
- PR #2361 Fixed issue with `codes` of CategoricalIndex
- PR #2357 Fixed inconsistent type of index created with from_pandas vs direct construction
- PR #2389 Fixed Rolling __getattr__ and __getitem__ for offset based windows
- PR #2402 Fixed bug in valid mask computation in cudf::copy_if (apply_boolean_mask)
- PR #2401 Fix to a scalar datetime(of type Days) issue
- PR #2386 Correctly allocate output valids in groupby
- PR #2411 Fixed failures on binary op on single element string column
- PR #2422 Fix Pandas logical binary operation incompatibilites
- PR #2447 Fix CodeCov posting build statuses temporarily
- PR #2450 Fix erroneous null handling in `cudf.DataFrame`'s `apply_rows`
- PR #2470 Fix issues with empty strings and string categories (Java)
- PR #2471 Fix String Column Validity.
- PR #2481 Fix java validity buffer serialization
- PR #2485 Updated bytes calculation to use size_t to avoid overflow in column concat
- PR #2461 Fix groupby multiple aggregations same column
- PR #2514 Fix cudf::drop_nulls threshold handling in Cython
- PR #2516 Fix utilities include paths and meta.yaml header paths
- PR #2517 Fix device memory leak in to_dlpack tensor deleter
- PR #2431 Fix local build generated file ownerships
- PR #2511 Added import of orc, refactored exception handlers to not squash fatal exceptions
- PR #2527 Fix index and column input handling in dask_cudf read_parquet
- PR #2466 Fix `dataframe.query` returning null rows erroneously
- PR #2548 Orc reader: fix non-deterministic data decoding at chunk boundaries
- PR #2557 fix cudautils import in string.py
- PR #2521 Fix casting datetimes from/to the same resolution
- PR #2545 Fix MultiIndexes with datetime levels
- PR #2560 Remove duplicate `dlpack` definition in conda recipe
- PR #2567 Fix ColumnVector.fromScalar issues while dealing with null scalars
- PR #2565 Orc reader: fix incorrect data decoding of int64 data types
- PR #2577 Fix search benchmark compilation error by adding necessary header
- PR #2604 Fix a bug in copying.pyx:_normalize_types that upcasted int32 to int64


# cuDF 0.8.0 (27 June 2019)

## New Features

- PR #1524 Add GPU-accelerated JSON Lines parser with limited feature set
- PR #1569 Add support for Json objects to the JSON Lines reader
- PR #1622 Add Series.loc
- PR #1654 Add cudf::apply_boolean_mask: faster replacement for gdf_apply_stencil
- PR #1487 cython gather/scatter
- PR #1310 Implemented the slice/split functionality.
- PR #1630 Add Python layer to the GPU-accelerated JSON reader
- PR #1745 Add rounding of numeric columns via Numba
- PR #1772 JSON reader: add support for BytesIO and StringIO input
- PR #1527 Support GDF_BOOL8 in readers and writers
- PR #1819 Logical operators (AND, OR, NOT) for libcudf and cuDF
- PR #1813 ORC Reader: Add support for stripe selection
- PR #1828 JSON Reader: add suport for bool8 columns
- PR #1833 Add column iterator with/without nulls
- PR #1665 Add the point-in-polygon GIS function
- PR #1863 Series and Dataframe methods for all and any
- PR #1908 cudf::copy_range and cudf::fill for copying/assigning an index or range to a constant
- PR #1921 Add additional formats for typecasting to/from strings
- PR #1807 Add Series.dropna()
- PR #1987 Allow user defined functions in the form of ptx code to be passed to binops
- PR #1948 Add operator functions like `Series.add()` to DataFrame and Series
- PR #1954 Add skip test argument to GPU build script
- PR #2018 Add bindings for new groupby C++ API
- PR #1984 Add rolling window operations Series.rolling() and DataFrame.rolling()
- PR #1542 Python method and bindings for to_csv
- PR #1995 Add Java API
- PR #1998 Add google benchmark to cudf
- PR #1845 Add cudf::drop_duplicates, DataFrame.drop_duplicates
- PR #1652 Added `Series.where()` feature
- PR #2074 Java Aggregates, logical ops, and better RMM support
- PR #2140 Add a `cudf::transform` function
- PR #2068 Concatenation of different typed columns

## Improvements

- PR #1538 Replacing LesserRTTI with inequality_comparator
- PR #1703 C++: Added non-aggregating `insert` to `concurrent_unordered_map` with specializations to store pairs with a single atomicCAS when possible.
- PR #1422 C++: Added a RAII wrapper for CUDA streams
- PR #1701 Added `unique` method for stringColumns
- PR #1713 Add documentation for Dask-XGBoost
- PR #1666 CSV Reader: Improve performance for files with large number of columns
- PR #1725 Enable the ability to use a single column groupby as its own index
- PR #1759 Add an example showing simultaneous rolling averages to `apply_grouped` documentation
- PR #1746 C++: Remove unused code: `windowed_ops.cu`, `sorting.cu`, `hash_ops.cu`
- PR #1748 C++: Add `bool` nullability flag to `device_table` row operators
- PR #1764 Improve Numerical column: `mean_var` and `mean`
- PR #1767 Speed up Python unit tests
- PR #1770 Added build.sh script, updated CI scripts and documentation
- PR #1739 ORC Reader: Add more pytest coverage
- PR #1696 Added null support in `Series.replace()`.
- PR #1390 Added some basic utility functions for `gdf_column`'s
- PR #1791 Added general column comparison code for testing
- PR #1795 Add printing of git submodule info to `print_env.sh`
- PR #1796 Removing old sort based group by code and gdf_filter
- PR #1811 Added funtions for copying/allocating `cudf::table`s
- PR #1838 Improve columnops.column_empty so that it returns typed columns instead of a generic Column
- PR #1890 Add utils.get_dummies- a pandas-like wrapper around one_hot-encoding
- PR #1823 CSV Reader: default the column type to string for empty dataframes
- PR #1827 Create bindings for scalar-vector binops, and update one_hot_encoding to use them
- PR #1817 Operators now support different sized dataframes as long as they don't share different sized columns
- PR #1855 Transition replace_nulls to new C++ API and update corresponding Cython/Python code
- PR #1858 Add `std::initializer_list` constructor to `column_wrapper`
- PR #1846 C++ type-erased gdf_equal_columns test util; fix gdf_equal_columns logic error
- PR #1390 Added some basic utility functions for `gdf_column`s
- PR #1391 Tidy up bit-resolution-operation and bitmask class code
- PR #1882 Add iloc functionality to MultiIndex dataframes
- PR #1884 Rolling windows: general enhancements and better coverage for unit tests
- PR #1886 support GDF_STRING_CATEGORY columns in apply_boolean_mask, drop_nulls and other libcudf functions
- PR #1896 Improve performance of groupby with levels specified in dask-cudf
- PR #1915 Improve iloc performance for non-contiguous row selection
- PR #1859 Convert read_json into a C++ API
- PR #1919 Rename libcudf namespace gdf to namespace cudf
- PR #1850 Support left_on and right_on for DataFrame merge operator
- PR #1930 Specialize constructor for `cudf::bool8` to cast argument to `bool`
- PR #1938 Add default constructor for `column_wrapper`
- PR #1930 Specialize constructor for `cudf::bool8` to cast argument to `bool`
- PR #1952 consolidate libcudf public API headers in include/cudf
- PR #1949 Improved selection with boolmask using libcudf `apply_boolean_mask`
- PR #1956 Add support for nulls in `query()`
- PR #1973 Update `std::tuple` to `std::pair` in top-most libcudf APIs and C++ transition guide
- PR #1981 Convert read_csv into a C++ API
- PR #1868 ORC Reader: Support row index for speed up on small/medium datasets
- PR #1964 Added support for list-like types in Series.str.cat
- PR #2005 Use HTML5 details tag in bug report issue template
- PR #2003 Removed few redundant unit-tests from test_string.py::test_string_cat
- PR #1944 Groupby design improvements
- PR #2017 Convert `read_orc()` into a C++ API
- PR #2011 Convert `read_parquet()` into a C++ API
- PR #1756 Add documentation "10 Minutes to cuDF and dask_cuDF"
- PR #2034 Adding support for string columns concatenation using "add" binary operator
- PR #2042 Replace old "10 Minutes" guide with new guide for docs build process
- PR #2036 Make library of common test utils to speed up tests compilation
- PR #2022 Facilitating get_dummies to be a high level api too
- PR #2050 Namespace IO readers and add back free-form `read_xxx` functions
- PR #2104 Add a functional ``sort=`` keyword argument to groupby
- PR #2108 Add `find_and_replace` for StringColumn for replacing single values
- PR #1803 cuDF/CuPy interoperability documentation

## Bug Fixes

- PR #1465 Fix for test_orc.py and test_sparse_df.py test failures
- PR #1583 Fix underlying issue in `as_index()` that was causing `Series.quantile()` to fail
- PR #1680 Add errors= keyword to drop() to fix cudf-dask bug
- PR #1651 Fix `query` function on empty dataframe
- PR #1616 Fix CategoricalColumn to access categories by index instead of iteration
- PR #1660 Fix bug in `loc` when indexing with a column name (a string)
- PR #1683 ORC reader: fix timestamp conversion to UTC
- PR #1613 Improve CategoricalColumn.fillna(-1) performance
- PR #1642 Fix failure of CSV_TEST gdf_csv_test.SkiprowsNrows on multiuser systems
- PR #1709 Fix handling of `datetime64[ms]` in `dataframe.select_dtypes`
- PR #1704 CSV Reader: Add support for the plus sign in number fields
- PR #1687 CSV reader: return an empty dataframe for zero size input
- PR #1757 Concatenating columns with null columns
- PR #1755 Add col_level keyword argument to melt
- PR #1758 Fix df.set_index() when setting index from an empty column
- PR #1749 ORC reader: fix long strings of NULL values resulting in incorrect data
- PR #1742 Parquet Reader: Fix index column name to match PANDAS compat
- PR #1782 Update libcudf doc version
- PR #1783 Update conda dependencies
- PR #1786 Maintain the original series name in series.unique output
- PR #1760 CSV Reader: fix segfault when dtype list only includes columns from usecols list
- PR #1831 build.sh: Assuming python is in PATH instead of using PYTHON env var
- PR #1839 Raise an error instead of segfaulting when transposing a DataFrame with StringColumns
- PR #1840 Retain index correctly during merge left_on right_on
- PR #1825 cuDF: Multiaggregation Groupby Failures
- PR #1789 CSV Reader: Fix missing support for specifying `int8` and `int16` dtypes
- PR #1857 Cython Bindings: Handle `bool` columns while calling `column_view_from_NDArrays`
- PR #1849 Allow DataFrame support methods to pass arguments to the methods
- PR #1847 Fixed #1375 by moving the nvstring check into the wrapper function
- PR #1864 Fixing cudf reduction for POWER platform
- PR #1869 Parquet reader: fix Dask timestamps not matching with Pandas (convert to milliseconds)
- PR #1876 add dtype=bool for `any`, `all` to treat integer column correctly
- PR #1875 CSV reader: take NaN values into account in dtype detection
- PR #1873 Add column dtype checking for the all/any methods
- PR #1902 Bug with string iteration in _apply_basic_agg
- PR #1887 Fix for initialization issue in pq_read_arg,orc_read_arg
- PR #1867 JSON reader: add support for null/empty fields, including the 'null' literal
- PR #1891 Fix bug #1750 in string column comparison
- PR #1909 Support of `to_pandas()` of boolean series with null values
- PR #1923 Use prefix removal when two aggs are called on a SeriesGroupBy
- PR #1914 Zero initialize gdf_column local variables
- PR #1959 Add support for comparing boolean Series to scalar
- PR #1966 Ignore index fix in series append
- PR #1967 Compute index __sizeof__ only once for DataFrame __sizeof__
- PR #1977 Support CUDA installation in default system directories
- PR #1982 Fixes incorrect index name after join operation
- PR #1985 Implement `GDF_PYMOD`, a special modulo that follows python's sign rules
- PR #1991 Parquet reader: fix decoding of NULLs
- PR #1990 Fixes a rendering bug in the `apply_grouped` documentation
- PR #1978 Fix for values being filled in an empty dataframe
- PR #2001 Correctly create MultiColumn from Pandas MultiColumn
- PR #2006 Handle empty dataframe groupby construction for dask
- PR #1965 Parquet Reader: Fix duplicate index column when it's already in `use_cols`
- PR #2033 Add pip to conda environment files to fix warning
- PR #2028 CSV Reader: Fix reading of uncompressed files without a recognized file extension
- PR #2073 Fix an issue when gathering columns with NVCategory and nulls
- PR #2053 cudf::apply_boolean_mask return empty column for empty boolean mask
- PR #2066 exclude `IteratorTest.mean_var_output` test from debug build
- PR #2069 Fix JNI code to use read_csv and read_parquet APIs
- PR #2071 Fix bug with unfound transitive dependencies for GTests in Ubuntu 18.04
- PR #2089 Configure Sphinx to render params correctly
- PR #2091 Fix another bug with unfound transitive dependencies for `cudftestutils` in Ubuntu 18.04
- PR #2115 Just apply `--disable-new-dtags` instead of trying to define all the transitive dependencies
- PR #2106 Fix errors in JitCache tests caused by sharing of device memory between processes
- PR #2120 Fix errors in JitCache tests caused by running multiple threads on the same data
- PR #2102 Fix memory leak in groupby
- PR #2113 fixed typo in to_csv code example


# cudf 0.7.2 (16 May 2019)

## New Features

- PR #1735 Added overload for atomicAdd on int64. Streamlined implementation of custom atomic overloads.
- PR #1741 Add MultiIndex concatenation

## Bug Fixes

- PR #1718 Fix issue with SeriesGroupBy MultiIndex in dask-cudf
- PR #1734 Python: fix performance regression for groupby count() aggregations
- PR #1768 Cython: fix handling read only schema buffers in gpuarrow reader


# cudf 0.7.1 (11 May 2019)

## New Features

- PR #1702 Lazy load MultiIndex to return groupby performance to near optimal.

## Bug Fixes

- PR #1708 Fix handling of `datetime64[ms]` in `dataframe.select_dtypes`


# cuDF 0.7.0 (10 May 2019)

## New Features

- PR #982 Implement gdf_group_by_without_aggregations and gdf_unique_indices functions
- PR #1142 Add `GDF_BOOL` column type
- PR #1194 Implement overloads for CUDA atomic operations
- PR #1292 Implemented Bitwise binary ops AND, OR, XOR (&, |, ^)
- PR #1235 Add GPU-accelerated Parquet Reader
- PR #1335 Added local_dict arg in `DataFrame.query()`.
- PR #1282 Add Series and DataFrame.describe()
- PR #1356 Rolling windows
- PR #1381 Add DataFrame._get_numeric_data
- PR #1388 Add CODEOWNERS file to auto-request reviews based on where changes are made
- PR #1396 Add DataFrame.drop method
- PR #1413 Add DataFrame.melt method
- PR #1412 Add DataFrame.pop()
- PR #1419 Initial CSV writer function
- PR #1441 Add Series level cumulative ops (cumsum, cummin, cummax, cumprod)
- PR #1420 Add script to build and test on a local gpuCI image
- PR #1440 Add DatetimeColumn.min(), DatetimeColumn.max()
- PR #1455 Add Series.Shift via Numba kernel
- PR #1441 Add Series level cumulative ops (cumsum, cummin, cummax, cumprod)
- PR #1461 Add Python coverage test to gpu build
- PR #1445 Parquet Reader: Add selective reading of rows and row group
- PR #1532 Parquet Reader: Add support for INT96 timestamps
- PR #1516 Add Series and DataFrame.ndim
- PR #1556 Add libcudf C++ transition guide
- PR #1466 Add GPU-accelerated ORC Reader
- PR #1565 Add build script for nightly doc builds
- PR #1508 Add Series isna, isnull, and notna
- PR #1456 Add Series.diff() via Numba kernel
- PR #1588 Add Index `astype` typecasting
- PR #1301 MultiIndex support
- PR #1599 Level keyword supported in groupby
- PR #929 Add support operations to dataframe
- PR #1609 Groupby accept list of Series
- PR #1658 Support `group_keys=True` keyword in groupby method

## Improvements

- PR #1531 Refactor closures as private functions in gpuarrow
- PR #1404 Parquet reader page data decoding speedup
- PR #1076 Use `type_dispatcher` in join, quantiles, filter, segmented sort, radix sort and hash_groupby
- PR #1202 Simplify README.md
- PR #1149 CSV Reader: Change convertStrToValue() functions to `__device__` only
- PR #1238 Improve performance of the CUDA trie used in the CSV reader
- PR #1245 Use file cache for JIT kernels
- PR #1278 Update CONTRIBUTING for new conda environment yml naming conventions
- PR #1163 Refactored UnaryOps. Reduced API to two functions: `gdf_unary_math` and `gdf_cast`. Added `abs`, `-`, and `~` ops. Changed bindings to Cython
- PR #1284 Update docs version
- PR #1287 add exclude argument to cudf.select_dtype function
- PR #1286 Refactor some of the CSV Reader kernels into generic utility functions
- PR #1291 fillna in `Series.to_gpu_array()` and `Series.to_array()` can accept the scalar too now.
- PR #1005 generic `reduction` and `scan` support
- PR #1349 Replace modernGPU sort join with thrust.
- PR #1363 Add a dataframe.mean(...) that raises NotImplementedError to satisfy `dask.dataframe.utils.is_dataframe_like`
- PR #1319 CSV Reader: Use column wrapper for gdf_column output alloc/dealloc
- PR #1376 Change series quantile default to linear
- PR #1399 Replace CFFI bindings for NVTX functions with Cython bindings
- PR #1389 Refactored `set_null_count()`
- PR #1386 Added macros `GDF_TRY()`, `CUDF_TRY()` and `ASSERT_CUDF_SUCCEEDED()`
- PR #1435 Rework CMake and conda recipes to depend on installed libraries
- PR #1391 Tidy up bit-resolution-operation and bitmask class code
- PR #1439 Add cmake variable to enable compiling CUDA code with -lineinfo
- PR #1462 Add ability to read parquet files from arrow::io::RandomAccessFile
- PR #1453 Convert CSV Reader CFFI to Cython
- PR #1479 Convert Parquet Reader CFFI to Cython
- PR #1397 Add a utility function for producing an overflow-safe kernel launch grid configuration
- PR #1382 Add GPU parsing of nested brackets to cuIO parsing utilities
- PR #1481 Add cudf::table constructor to allocate a set of `gdf_column`s
- PR #1484 Convert GroupBy CFFI to Cython
- PR #1463 Allow and default melt keyword argument var_name to be None
- PR #1486 Parquet Reader: Use device_buffer rather than device_ptr
- PR #1525 Add cudatoolkit conda dependency
- PR #1520 Renamed `src/dataframe` to `src/table` and moved `table.hpp`. Made `types.hpp` to be type declarations only.
- PR #1492 Convert transpose CFFI to Cython
- PR #1495 Convert binary and unary ops CFFI to Cython
- PR #1503 Convert sorting and hashing ops CFFI to Cython
- PR #1522 Use latest release version in update-version CI script
- PR #1533 Remove stale join CFFI, fix memory leaks in join Cython
- PR #1521 Added `row_bitmask` to compute bitmask for rows of a table. Merged `valids_ops.cu` and `bitmask_ops.cu`
- PR #1553 Overload `hash_row` to avoid using intial hash values. Updated `gdf_hash` to select between overloads
- PR #1585 Updated `cudf::table` to maintain own copy of wrapped `gdf_column*`s
- PR #1559 Add `except +` to all Cython function definitions to catch C++ exceptions properly
- PR #1617 `has_nulls` and `column_dtypes` for `cudf::table`
- PR #1590 Remove CFFI from the build / install process entirely
- PR #1536 Convert gpuarrow CFFI to Cython
- PR #1655 Add `Column._pointer` as a way to access underlying `gdf_column*` of a `Column`
- PR #1655 Update readme conda install instructions for cudf version 0.6 and 0.7


## Bug Fixes

- PR #1233 Fix dtypes issue while adding the column to `str` dataframe.
- PR #1254 CSV Reader: fix data type detection for floating-point numbers in scientific notation
- PR #1289 Fix looping over each value instead of each category in concatenation
- PR #1293 Fix Inaccurate error message in join.pyx
- PR #1308 Add atomicCAS overload for `int8_t`, `int16_t`
- PR #1317 Fix catch polymorphic exception by reference in ipc.cu
- PR #1325 Fix dtype of null bitmasks to int8
- PR #1326 Update build documentation to use -DCMAKE_CXX11_ABI=ON
- PR #1334 Add "na_position" argument to CategoricalColumn sort_by_values
- PR #1321 Fix out of bounds warning when checking Bzip2 header
- PR #1359 Add atomicAnd/Or/Xor for integers
- PR #1354 Fix `fillna()` behaviour when replacing values with different dtypes
- PR #1347 Fixed core dump issue while passing dict_dtypes without column names in `cudf.read_csv()`
- PR #1379 Fixed build failure caused due to error: 'col_dtype' may be used uninitialized
- PR #1392 Update cudf Dockerfile and package_versions.sh
- PR #1385 Added INT8 type to `_schema_to_dtype` for use in GpuArrowReader
- PR #1393 Fixed a bug in `gdf_count_nonzero_mask()` for the case of 0 bits to count
- PR #1395 Update CONTRIBUTING to use the environment variable CUDF_HOME
- PR #1416 Fix bug at gdf_quantile_exact and gdf_quantile_appox
- PR #1421 Fix remove creation of series multiple times during `add_column()`
- PR #1405 CSV Reader: Fix memory leaks on read_csv() failure
- PR #1328 Fix CategoricalColumn to_arrow() null mask
- PR #1433 Fix NVStrings/categories includes
- PR #1432 Update NVStrings to 0.7.* to coincide with 0.7 development
- PR #1483 Modify CSV reader to avoid cropping blank quoted characters in non-string fields
- PR #1446 Merge 1275 hotfix from master into branch-0.7
- PR #1447 Fix legacy groupby apply docstring
- PR #1451 Fix hash join estimated result size is not correct
- PR #1454 Fix local build script improperly change directory permissions
- PR #1490 Require Dask 1.1.0+ for `is_dataframe_like` test or skip otherwise.
- PR #1491 Use more specific directories & groups in CODEOWNERS
- PR #1497 Fix Thrust issue on CentOS caused by missing default constructor of host_vector elements
- PR #1498 Add missing include guard to device_atomics.cuh and separated DEVICE_ATOMICS_TEST
- PR #1506 Fix csv-write call to updated NVStrings method
- PR #1510 Added nvstrings `fillna()` function
- PR #1507 Parquet Reader: Default string data to GDF_STRING
- PR #1535 Fix doc issue to ensure correct labelling of cudf.series
- PR #1537 Fix `undefined reference` link error in HashPartitionTest
- PR #1548 Fix ci/local/build.sh README from using an incorrect image example
- PR #1551 CSV Reader: Fix integer column name indexing
- PR #1586 Fix broken `scalar_wrapper::operator==`
- PR #1591 ORC/Parquet Reader: Fix missing import for FileNotFoundError exception
- PR #1573 Parquet Reader: Fix crash due to clash with ORC reader datasource
- PR #1607 Revert change of `column.to_dense_buffer` always return by copy for performance concerns
- PR #1618 ORC reader: fix assert & data output when nrows/skiprows isn't aligned to stripe boundaries
- PR #1631 Fix failure of TYPES_TEST on some gcc-7 based systems.
- PR #1641 CSV Reader: Fix skip_blank_lines behavior with Windows line terminators (\r\n)
- PR #1648 ORC reader: fix non-deterministic output when skiprows is non-zero
- PR #1676 Fix groupby `as_index` behaviour with `MultiIndex`
- PR #1659 Fix bug caused by empty groupbys and multiindex slicing throwing exceptions
- PR #1656 Correct Groupby failure in dask when un-aggregable columns are left in dataframe.
- PR #1689 Fix groupby performance regression
- PR #1694 Add Cython as a runtime dependency since it's required in `setup.py`


# cuDF 0.6.1 (25 Mar 2019)

## Bug Fixes

- PR #1275 Fix CentOS exception in DataFrame.hash_partition from using value "returned" by a void function


# cuDF 0.6.0 (22 Mar 2019)

## New Features

- PR #760 Raise `FileNotFoundError` instead of `GDF_FILE_ERROR` in `read_csv` if the file does not exist
- PR #539 Add Python bindings for replace function
- PR #823 Add Doxygen configuration to enable building HTML documentation for libcudf C/C++ API
- PR #807 CSV Reader: Add byte_range parameter to specify the range in the input file to be read
- PR #857 Add Tail method for Series/DataFrame and update Head method to use iloc
- PR #858 Add series feature hashing support
- PR #871 CSV Reader: Add support for NA values, including user specified strings
- PR #893 Adds PyArrow based parquet readers / writers to Python, fix category dtype handling, fix arrow ingest buffer size issues
- PR #867 CSV Reader: Add support for ignoring blank lines and comment lines
- PR #887 Add Series digitize method
- PR #895 Add Series groupby
- PR #898 Add DataFrame.groupby(level=0) support
- PR #920 Add feather, JSON, HDF5 readers / writers from PyArrow / Pandas
- PR #888 CSV Reader: Add prefix parameter for column names, used when parsing without a header
- PR #913 Add DLPack support: convert between cuDF DataFrame and DLTensor
- PR #939 Add ORC reader from PyArrow
- PR #918 Add Series.groupby(level=0) support
- PR #906 Add binary and comparison ops to DataFrame
- PR #958 Support unary and binary ops on indexes
- PR #964 Add `rename` method to `DataFrame`, `Series`, and `Index`
- PR #985 Add `Series.to_frame` method
- PR #985 Add `drop=` keyword to reset_index method
- PR #994 Remove references to pygdf
- PR #990 Add external series groupby support
- PR #988 Add top-level merge function to cuDF
- PR #992 Add comparison binaryops to DateTime columns
- PR #996 Replace relative path imports with absolute paths in tests
- PR #995 CSV Reader: Add index_col parameter to specify the column name or index to be used as row labels
- PR #1004 Add `from_gpu_matrix` method to DataFrame
- PR #997 Add property index setter
- PR #1007 Replace relative path imports with absolute paths in cudf
- PR #1013 select columns with df.columns
- PR #1016 Rename Series.unique_count() to nunique() to match pandas API
- PR #947 Prefixsum to handle nulls and float types
- PR #1029 Remove rest of relative path imports
- PR #1021 Add filtered selection with assignment for Dataframes
- PR #872 Adding NVCategory support to cudf apis
- PR #1052 Add left/right_index and left/right_on keywords to merge
- PR #1091 Add `indicator=` and `suffixes=` keywords to merge
- PR #1107 Add unsupported keywords to Series.fillna
- PR #1032 Add string support to cuDF python
- PR #1136 Removed `gdf_concat`
- PR #1153 Added function for getting the padded allocation size for valid bitmask
- PR #1148 Add cudf.sqrt for dataframes and Series
- PR #1159 Add Python bindings for libcudf dlpack functions
- PR #1155 Add __array_ufunc__ for DataFrame and Series for sqrt
- PR #1168 to_frame for series accepts a name argument


## Improvements

- PR #1218 Add dask-cudf page to API docs
- PR #892 Add support for heterogeneous types in binary ops with JIT
- PR #730 Improve performance of `gdf_table` constructor
- PR #561 Add Doxygen style comments to Join CUDA functions
- PR #813 unified libcudf API functions by replacing gpu_ with gdf_
- PR #822 Add support for `__cuda_array_interface__` for ingest
- PR #756 Consolidate common helper functions from unordered map and multimap
- PR #753 Improve performance of groupby sum and average, especially for cases with few groups.
- PR #836 Add ingest support for arrow chunked arrays in Column, Series, DataFrame creation
- PR #763 Format doxygen comments for csv_read_arg struct
- PR #532 CSV Reader: Use type dispatcher instead of switch block
- PR #694 Unit test utilities improvements
- PR #878 Add better indexing to Groupby
- PR #554 Add `empty` method and `is_monotonic` attribute to `Index`
- PR #1040 Fixed up Doxygen comment tags
- PR #909 CSV Reader: Avoid host->device->host copy for header row data
- PR #916 Improved unit testing and error checking for `gdf_column_concat`
- PR #941 Replace `numpy` call in `Series.hash_encode` with `numba`
- PR #942 Added increment/decrement operators for wrapper types
- PR #943 Updated `count_nonzero_mask` to return `num_rows` when the mask is null
- PR #952 Added trait to map C++ type to `gdf_dtype`
- PR #966 Updated RMM submodule.
- PR #998 Add IO reader/writer modules to API docs, fix for missing cudf.Series docs
- PR #1017 concatenate along columns for Series and DataFrames
- PR #1002 Support indexing a dataframe with another boolean dataframe
- PR #1018 Better concatenation for Series and Dataframes
- PR #1036 Use Numpydoc style docstrings
- PR #1047 Adding gdf_dtype_extra_info to gdf_column_view_augmented
- PR #1054 Added default ctor to SerialTrieNode to overcome Thrust issue in CentOS7 + CUDA10
- PR #1024 CSV Reader: Add support for hexadecimal integers in integral-type columns
- PR #1033 Update `fillna()` to use libcudf function `gdf_replace_nulls`
- PR #1066 Added inplace assignment for columns and select_dtypes for dataframes
- PR #1026 CSV Reader: Change the meaning and type of the quoting parameter to match Pandas
- PR #1100 Adds `CUDF_EXPECTS` error-checking macro
- PR #1092 Fix select_dtype docstring
- PR #1111 Added cudf::table
- PR #1108 Sorting for datetime columns
- PR #1120 Return a `Series` (not a `Column`) from `Series.cat.set_categories()`
- PR #1128 CSV Reader: The last data row does not need to be line terminated
- PR #1183 Bump Arrow version to 0.12.1
- PR #1208 Default to CXX11_ABI=ON
- PR #1252 Fix NVStrings dependencies for cuda 9.2 and 10.0
- PR #2037 Optimize the existing `gather` and `scatter` routines in `libcudf`

## Bug Fixes

- PR #821 Fix flake8 issues revealed by flake8 update
- PR #808 Resolved renamed `d_columns_valids` variable name
- PR #820 CSV Reader: fix the issue where reader adds additional rows when file uses \r\n as a line terminator
- PR #780 CSV Reader: Fix scientific notation parsing and null values for empty quotes
- PR #815 CSV Reader: Fix data parsing when tabs are present in the input CSV file
- PR #850 Fix bug where left joins where the left df has 0 rows causes a crash
- PR #861 Fix memory leak by preserving the boolean mask index
- PR #875 Handle unnamed indexes in to/from arrow functions
- PR #877 Fix ingest of 1 row arrow tables in from arrow function
- PR #876 Added missing `<type_traits>` include
- PR #889 Deleted test_rmm.py which has now moved to RMM repo
- PR #866 Merge v0.5.1 numpy ABI hotfix into 0.6
- PR #917 value_counts return int type on empty columns
- PR #611 Renamed `gdf_reduce_optimal_output_size()` -> `gdf_reduction_get_intermediate_output_size()`
- PR #923 fix index for negative slicing for cudf dataframe and series
- PR #927 CSV Reader: Fix category GDF_CATEGORY hashes not being computed properly
- PR #921 CSV Reader: Fix parsing errors with delim_whitespace, quotations in the header row, unnamed columns
- PR #933 Fix handling objects of all nulls in series creation
- PR #940 CSV Reader: Fix an issue where the last data row is missing when using byte_range
- PR #945 CSV Reader: Fix incorrect datetime64 when milliseconds or space separator are used
- PR #959 Groupby: Problem with column name lookup
- PR #950 Converting dataframe/recarry with non-contiguous arrays
- PR #963 CSV Reader: Fix another issue with missing data rows when using byte_range
- PR #999 Fix 0 sized kernel launches and empty sort_index exception
- PR #993 Fix dtype in selecting 0 rows from objects
- PR #1009 Fix performance regression in `to_pandas` method on DataFrame
- PR #1008 Remove custom dask communication approach
- PR #1001 CSV Reader: Fix a memory access error when reading a large (>2GB) file with date columns
- PR #1019 Binary Ops: Fix error when one input column has null mask but other doesn't
- PR #1014 CSV Reader: Fix false positives in bool value detection
- PR #1034 CSV Reader: Fix parsing floating point precision and leading zero exponents
- PR #1044 CSV Reader: Fix a segfault when byte range aligns with a page
- PR #1058 Added support for `DataFrame.loc[scalar]`
- PR #1060 Fix column creation with all valid nan values
- PR #1073 CSV Reader: Fix an issue where a column name includes the return character
- PR #1090 Updating Doxygen Comments
- PR #1080 Fix dtypes returned from loc / iloc because of lists
- PR #1102 CSV Reader: Minor fixes and memory usage improvements
- PR #1174: Fix release script typo
- PR #1137 Add prebuild script for CI
- PR #1118 Enhanced the `DataFrame.from_records()` feature
- PR #1129 Fix join performance with index parameter from using numpy array
- PR #1145 Issue with .agg call on multi-column dataframes
- PR #908 Some testing code cleanup
- PR #1167 Fix issue with null_count not being set after inplace fillna()
- PR #1184 Fix iloc performance regression
- PR #1185 Support left_on/right_on and also on=str in merge
- PR #1200 Fix allocating bitmasks with numba instead of rmm in allocate_mask function
- PR #1213 Fix bug with csv reader requesting subset of columns using wrong datatype
- PR #1223 gpuCI: Fix label on rapidsai channel on gpu build scripts
- PR #1242 Add explicit Thrust exec policy to fix NVCATEGORY_TEST segfault on some platforms
- PR #1246 Fix categorical tests that failed due to bad implicit type conversion
- PR #1255 Fix overwriting conda package main label uploads
- PR #1259 Add dlpack includes to pip build


# cuDF 0.5.1 (05 Feb 2019)

## Bug Fixes

- PR #842 Avoid using numpy via cimport to prevent ABI issues in Cython compilation


# cuDF 0.5.0 (28 Jan 2019)

## New Features

- PR #722 Add bzip2 decompression support to `read_csv()`
- PR #693 add ZLIB-based GZIP/ZIP support to `read_csv_strings()`
- PR #411 added null support to gdf_order_by (new API) and cudf_table::sort
- PR #525 Added GitHub Issue templates for bugs, documentation, new features, and questions
- PR #501 CSV Reader: Add support for user-specified decimal point and thousands separator to read_csv_strings()
- PR #455 CSV Reader: Add support for user-specified decimal point and thousands separator to read_csv()
- PR #439 add `DataFrame.drop` method similar to pandas
- PR #356 add `DataFrame.transpose` method and `DataFrame.T` property similar to pandas
- PR #505 CSV Reader: Add support for user-specified boolean values
- PR #350 Implemented Series replace function
- PR #490 Added print_env.sh script to gather relevant environment details when reporting cuDF issues
- PR #474 add ZLIB-based GZIP/ZIP support to `read_csv()`
- PR #547 Added melt similar to `pandas.melt()`
- PR #491 Add CI test script to check for updates to CHANGELOG.md in PRs
- PR #550 Add CI test script to check for style issues in PRs
- PR #558 Add CI scripts for cpu-based conda and gpu-based test builds
- PR #524 Add Boolean Indexing
- PR #564 Update python `sort_values` method to use updated libcudf `gdf_order_by` API
- PR #509 CSV Reader: Input CSV file can now be passed in as a text or a binary buffer
- PR #607 Add `__iter__` and iteritems to DataFrame class
- PR #643 added a new api gdf_replace_nulls that allows a user to replace nulls in a column

## Improvements

- PR #426 Removed sort-based groupby and refactored existing groupby APIs. Also improves C++/CUDA compile time.
- PR #461 Add `CUDF_HOME` variable in README.md to replace relative pathing.
- PR #472 RMM: Created centralized rmm::device_vector alias and rmm::exec_policy
- PR #500 Improved the concurrent hash map class to support partitioned (multi-pass) hash table building.
- PR #454 Improve CSV reader docs and examples
- PR #465 Added templated C++ API for RMM to avoid explicit cast to `void**`
- PR #513 `.gitignore` tweaks
- PR #521 Add `assert_eq` function for testing
- PR #502 Simplify Dockerfile for local dev, eliminate old conda/pip envs
- PR #549 Adds `-rdynamic` compiler flag to nvcc for Debug builds
- PR #472 RMM: Created centralized rmm::device_vector alias and rmm::exec_policy
- PR #577 Added external C++ API for scatter/gather functions
- PR #500 Improved the concurrent hash map class to support partitioned (multi-pass) hash table building
- PR #583 Updated `gdf_size_type` to `int`
- PR #500 Improved the concurrent hash map class to support partitioned (multi-pass) hash table building
- PR #617 Added .dockerignore file. Prevents adding stale cmake cache files to the docker container
- PR #658 Reduced `JOIN_TEST` time by isolating overflow test of hash table size computation
- PR #664 Added Debuging instructions to README
- PR #651 Remove noqa marks in `__init__.py` files
- PR #671 CSV Reader: uncompressed buffer input can be parsed without explicitly specifying compression as None
- PR #684 Make RMM a submodule
- PR #718 Ensure sum, product, min, max methods pandas compatibility on empty datasets
- PR #720 Refactored Index classes to make them more Pandas-like, added CategoricalIndex
- PR #749 Improve to_arrow and from_arrow Pandas compatibility
- PR #766 Remove TravisCI references, remove unused variables from CMake, fix ARROW_VERSION in Cmake
- PR #773 Add build-args back to Dockerfile and handle dependencies based on environment yml file
- PR #781 Move thirdparty submodules to root and symlink in /cpp
- PR #843 Fix broken cudf/python API examples, add new methods to the API index

## Bug Fixes

- PR #569 CSV Reader: Fix days being off-by-one when parsing some dates
- PR #531 CSV Reader: Fix incorrect parsing of quoted numbers
- PR #465 Added templated C++ API for RMM to avoid explicit cast to `void**`
- PR #473 Added missing <random> include
- PR #478 CSV Reader: Add api support for auto column detection, header, mangle_dupe_cols, usecols
- PR #495 Updated README to correct where cffi pytest should be executed
- PR #501 Fix the intermittent segfault caused by the `thousands` and `compression` parameters in the csv reader
- PR #502 Simplify Dockerfile for local dev, eliminate old conda/pip envs
- PR #512 fix bug for `on` parameter in `DataFrame.merge` to allow for None or single column name
- PR #511 Updated python/cudf/bindings/join.pyx to fix cudf merge printing out dtypes
- PR #513 `.gitignore` tweaks
- PR #521 Add `assert_eq` function for testing
- PR #537 Fix CMAKE_CUDA_STANDARD_REQURIED typo in CMakeLists.txt
- PR #447 Fix silent failure in initializing DataFrame from generator
- PR #545 Temporarily disable csv reader thousands test to prevent segfault (test re-enabled in PR #501)
- PR #559 Fix Assertion error while using `applymap` to change the output dtype
- PR #575 Update `print_env.sh` script to better handle missing commands
- PR #612 Prevent an exception from occuring with true division on integer series.
- PR #630 Fix deprecation warning for `pd.core.common.is_categorical_dtype`
- PR #622 Fix Series.append() behaviour when appending values with different numeric dtype
- PR #603 Fix error while creating an empty column using None.
- PR #673 Fix array of strings not being caught in from_pandas
- PR #644 Fix return type and column support of dataframe.quantile()
- PR #634 Fix create `DataFrame.from_pandas()` with numeric column names
- PR #654 Add resolution check for GDF_TIMESTAMP in Join
- PR #648 Enforce one-to-one copy required when using `numba>=0.42.0`
- PR #645 Fix cmake build type handling not setting debug options when CMAKE_BUILD_TYPE=="Debug"
- PR #669 Fix GIL deadlock when launching multiple python threads that make Cython calls
- PR #665 Reworked the hash map to add a way to report the destination partition for a key
- PR #670 CMAKE: Fix env include path taking precedence over libcudf source headers
- PR #674 Check for gdf supported column types
- PR #677 Fix 'gdf_csv_test_Dates' gtest failure due to missing nrows parameter
- PR #604 Fix the parsing errors while reading a csv file using `sep` instead of `delimiter`.
- PR #686 Fix converting nulls to NaT values when converting Series to Pandas/Numpy
- PR #689 CSV Reader: Fix behavior with skiprows+header to match pandas implementation
- PR #691 Fixes Join on empty input DFs
- PR #706 CSV Reader: Fix broken dtype inference when whitespace is in data
- PR #717 CSV reader: fix behavior when parsing a csv file with no data rows
- PR #724 CSV Reader: fix build issue due to parameter type mismatch in a std::max call
- PR #734 Prevents reading undefined memory in gpu_expand_mask_bits numba kernel
- PR #747 CSV Reader: fix an issue where CUDA allocations fail with some large input files
- PR #750 Fix race condition for handling NVStrings in CMake
- PR #719 Fix merge column ordering
- PR #770 Fix issue where RMM submodule pointed to wrong branch and pin other to correct branches
- PR #778 Fix hard coded ABI off setting
- PR #784 Update RMM submodule commit-ish and pip paths
- PR #794 Update `rmm::exec_policy` usage to fix segmentation faults when used as temprory allocator.
- PR #800 Point git submodules to branches of forks instead of exact commits


# cuDF 0.4.0 (05 Dec 2018)

## New Features

- PR #398 add pandas-compatible `DataFrame.shape()` and `Series.shape()`
- PR #394 New documentation feature "10 Minutes to cuDF"
- PR #361 CSV Reader: Add support for strings with delimiters

## Improvements

 - PR #436 Improvements for type_dispatcher and wrapper structs
 - PR #429 Add CHANGELOG.md (this file)
 - PR #266 use faster CUDA-accelerated DataFrame column/Series concatenation.
 - PR #379 new C++ `type_dispatcher` reduces code complexity in supporting many data types.
 - PR #349 Improve performance for creating columns from memoryview objects
 - PR #445 Update reductions to use type_dispatcher. Adds integer types support to sum_of_squares.
 - PR #448 Improve installation instructions in README.md
 - PR #456 Change default CMake build to Release, and added option for disabling compilation of tests

## Bug Fixes

 - PR #444 Fix csv_test CUDA too many resources requested fail.
 - PR #396 added missing output buffer in validity tests for groupbys.
 - PR #408 Dockerfile updates for source reorganization
 - PR #437 Add cffi to Dockerfile conda env, fixes "cannot import name 'librmm'"
 - PR #417 Fix `map_test` failure with CUDA 10
 - PR #414 Fix CMake installation include file paths
 - PR #418 Properly cast string dtypes to programmatic dtypes when instantiating columns
 - PR #427 Fix and tests for Concatenation illegal memory access with nulls


# cuDF 0.3.0 (23 Nov 2018)

## New Features

 - PR #336 CSV Reader string support

## Improvements

 - PR #354 source code refactored for better organization. CMake build system overhaul. Beginning of transition to Cython bindings.
 - PR #290 Add support for typecasting to/from datetime dtype
 - PR #323 Add handling pyarrow boolean arrays in input/out, add tests
 - PR #325 GDF_VALIDITY_UNSUPPORTED now returned for algorithms that don't support non-empty valid bitmasks
 - PR #381 Faster InputTooLarge Join test completes in ms rather than minutes.
 - PR #373 .gitignore improvements
 - PR #367 Doc cleanup & examples for DataFrame methods
 - PR #333 Add Rapids Memory Manager documentation
 - PR #321 Rapids Memory Manager adds file/line location logging and convenience macros
 - PR #334 Implement DataFrame `__copy__` and `__deepcopy__`
 - PR #271 Add NVTX ranges to pygdf
 - PR #311 Document system requirements for conda install

## Bug Fixes

 - PR #337 Retain index on `scale()` function
 - PR #344 Fix test failure due to PyArrow 0.11 Boolean handling
 - PR #364 Remove noexcept from managed_allocator;  CMakeLists fix for NVstrings
 - PR #357 Fix bug that made all series be considered booleans for indexing
 - PR #351 replace conda env configuration for developers
 - PRs #346 #360 Fix CSV reading of negative numbers
 - PR #342 Fix CMake to use conda-installed nvstrings
 - PR #341 Preserve categorical dtype after groupby aggregations
 - PR #315 ReadTheDocs build update to fix missing libcuda.so
 - PR #320 FIX out-of-bounds access error in reductions.cu
 - PR #319 Fix out-of-bounds memory access in libcudf count_valid_bits
 - PR #303 Fix printing empty dataframe


# cuDF 0.2.0 and cuDF 0.1.0

These were initial releases of cuDF based on previously separate pyGDF and libGDF libraries.<|MERGE_RESOLUTION|>--- conflicted
+++ resolved
@@ -35,11 +35,8 @@
 - PR #4062 Improve how java classifiers are produced
 - PR #4038 JNI and Java support for is_nan and is_not_nan
 - PR #3891 Port NVStrings (r)split_record to contiguous_(r)split_record
-<<<<<<< HEAD
 - PR #4072 Allow round_robin_partition to single partition
-=======
 - PR #4064 Add cudaGetDeviceCount to JNI layer
->>>>>>> 5372dcca
 
 ## Bug Fixes
 
