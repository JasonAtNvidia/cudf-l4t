# cuDF 0.8.0 (Date TBD)

## New Features

- PR #1524 Add GPU-accelerated JSON Lines parser with limited feature set
- PR #1569 Add support for Json objects to the JSON Lines reader

## Improvements

...

## Bug Fixes

- PR #1583 Fix underlying issue in `as_index()` that was causing `Series.quantile()` to fail
- PR #1660 Fix bug in `loc` when indexing with a column name (a string)
- PR #1683 ORC reader: fix timestamp conversion to UTC
<<<<<<< HEAD
- PR #1613 Improve CategoricalColumn.fillna(-1) performance
=======
- PR #1687 CSV reader: return an empty dataframe for zero size input
>>>>>>> 92930b79


# cuDF 0.7.0 (Date TBD)

## New Features

- PR #982 Implement gdf_group_by_without_aggregations and gdf_unique_indices functions
- PR #1142 Add `GDF_BOOL` column type
- PR #1194 Implement overloads for CUDA atomic operations
- PR #1292 Implemented Bitwise binary ops AND, OR, XOR (&, |, ^)
- PR #1235 Add GPU-accelerated Parquet Reader
- PR #1335 Added local_dict arg in `DataFrame.query()`.
- PR #1282 Add Series and DataFrame.describe()
- PR #1356 Rolling windows
- PR #1381 Add DataFrame._get_numeric_data
- PR #1388 Add CODEOWNERS file to auto-request reviews based on where changes are made
- PR #1396 Add DataFrame.drop method
- PR #1413 Add DataFrame.melt method
- PR #1412 Add DataFrame.pop()
- PR #1419 Initial CSV writer function
- PR #1441 Add Series level cumulative ops (cumsum, cummin, cummax, cumprod)
- PR #1420 Add script to build and test on a local gpuCI image
- PR #1440 Add DatetimeColumn.min(), DatetimeColumn.max()
- PR #1455 Add Series.Shift via Numba kernel
- PR #1441 Add Series level cumulative ops (cumsum, cummin, cummax, cumprod)
- PR #1461 Add Python coverage test to gpu build
- PR #1445 Parquet Reader: Add selective reading of rows and row group
- PR #1532 Parquet Reader: Add support for INT96 timestamps
- PR #1516 Add Series and DataFrame.ndim
- PR #1556 Add libcudf C++ transition guide
- PR #1466 Add GPU-accelerated ORC Reader
- PR #1565 Add build script for nightly doc builds
- PR #1508 Add Series isna, isnull, and notna
- PR #1456 Add Series.diff() via Numba kernel
- PR #1588 Add Index `astype` typecasting
- PR #1301 MultiIndex support
- PR #1599 Level keyword supported in groupby
- PR #929 Add support operations to dataframe
- PR #1609 Groupby accept list of Series
- PR #1658 Support `group_keys=True` keyword in groupby method

## Improvements

- PR #1531 Refactor closures as private functions in gpuarrow
- PR #1404 Parquet reader page data decoding speedup
- PR #1076 Use `type_dispatcher` in join, quantiles, filter, segmented sort, radix sort and hash_groupby
- PR #1202 Simplify README.md
- PR #1149 CSV Reader: Change convertStrToValue() functions to `__device__` only
- PR #1238 Improve performance of the CUDA trie used in the CSV reader
- PR #1278 Update CONTRIBUTING for new conda environment yml naming conventions
- PR #1163 Refactored UnaryOps. Reduced API to two functions: `gdf_unary_math` and `gdf_cast`. Added `abs`, `-`, and `~` ops. Changed bindings to Cython
- PR #1284 Update docs version
- PR #1287 add exclude argument to cudf.select_dtype function
- PR #1286 Refactor some of the CSV Reader kernels into generic utility functions
- PR #1291 fillna in `Series.to_gpu_array()` and `Series.to_array()` can accept the scalar too now.
- PR #1005 generic `reduction` and `scan` support
- PR #1349 Replace modernGPU sort join with thrust.
- PR #1363 Add a dataframe.mean(...) that raises NotImplementedError to satisfy `dask.dataframe.utils.is_dataframe_like`
- PR #1319 CSV Reader: Use column wrapper for gdf_column output alloc/dealloc
- PR #1376 Change series quantile default to linear
- PR #1399 Replace CFFI bindings for NVTX functions with Cython bindings
- PR #1407 Rename and cleanup of `gdf_table` to `device_table`
- PR #1389 Refactored `set_null_count()`
- PR #1386 Added macros `GDF_TRY()`, `CUDF_TRY()` and `ASSERT_CUDF_SUCCEEDED()`
- PR #1435 Rework CMake and conda recipes to depend on installed libraries
- PR #1391 Tidy up bit-resolution-operation and bitmask class code
- PR #1439 Add cmake variable to enable compiling CUDA code with -lineinfo
- PR #1462 Add ability to read parquet files from arrow::io::RandomAccessFile
- PR #1453 Convert CSV Reader CFFI to Cython
- PR #1479 Convert Parquet Reader CFFI to Cython
- PR #1397 Add a utility function for producing an overflow-safe kernel launch grid configuration
- PR #1382 Add GPU parsing of nested brackets to cuIO parsing utilities
- PR #1481 Add cudf::table constructor to allocate a set of `gdf_column`s
- PR #1484 Convert GroupBy CFFI to Cython
- PR #1463 Allow and default melt keyword argument var_name to be None
- PR #1486 Parquet Reader: Use device_buffer rather than device_ptr
- PR #1525 Add cudatoolkit conda dependency
- PR #1520 Renamed `src/dataframe` to `src/table` and moved `table.hpp`. Made `types.hpp` to be type declarations only.
- PR #1492 Convert transpose CFFI to Cython
- PR #1495 Convert binary and unary ops CFFI to Cython
- PR #1503 Convert sorting and hashing ops CFFI to Cython
- PR #1522 Use latest release version in update-version CI script
- PR #1533 Remove stale join CFFI, fix memory leaks in join Cython
- PR #1521 Added `row_bitmask` to compute bitmask for rows of a table. Merged `valids_ops.cu` and `bitmask_ops.cu`
- PR #1553 Overload `hash_row` to avoid using intial hash values. Updated `gdf_hash` to select between overloads
- PR #1585 Updated `cudf::table` to maintain own copy of wrapped `gdf_column*`s
- PR #1559 Add `except +` to all Cython function definitions to catch C++ exceptions properly
- PR #1617 `has_nulls` and `column_dtypes` for `cudf::table`
- PR #1590 Remove CFFI from the build / install process entirely
- PR #1536 Convert gpuarrow CFFI to Cython
- PR #1655 Add `Column._pointer` as a way to access underlying `gdf_column*` of a `Column`

## Bug Fixes

- PR #1233 Fix dtypes issue while adding the column to `str` dataframe.
- PR #1254 CSV Reader: fix data type detection for floating-point numbers in scientific notation
- PR #1289 Fix looping over each value instead of each category in concatenation
- PR #1293 Fix Inaccurate error message in join.pyx
- PR #1308 Add atomicCAS overload for `int8_t`, `int16_t`
- PR #1317 Fix catch polymorphic exception by reference in ipc.cu
- PR #1325 Fix dtype of null bitmasks to int8
- PR #1326 Update build documentation to use -DCMAKE_CXX11_ABI=ON
- PR #1334 Add "na_position" argument to CategoricalColumn sort_by_values
- PR #1321 Fix out of bounds warning when checking Bzip2 header
- PR #1359 Add atomicAnd/Or/Xor for integers
- PR #1354 Fix `fillna()` behaviour when replacing values with different dtypes
- PR #1347 Fixed core dump issue while passing dict_dtypes without column names in `cudf.read_csv()`
- PR #1379 Fixed build failure caused due to error: 'col_dtype' may be used uninitialized
- PR #1392 Update cudf Dockerfile and package_versions.sh
- PR #1385 Added INT8 type to `_schema_to_dtype` for use in GpuArrowReader
- PR #1393 Fixed a bug in `gdf_count_nonzero_mask()` for the case of 0 bits to count
- PR #1395 Update CONTRIBUTING to use the environment variable CUDF_HOME
- PR #1416 Fix bug at gdf_quantile_exact and gdf_quantile_appox
- PR #1421 Fix remove creation of series multiple times during `add_column()`
- PR #1405 CSV Reader: Fix memory leaks on read_csv() failure
- PR #1328 Fix CategoricalColumn to_arrow() null mask
- PR #1433 Fix NVStrings/categories includes
- PR #1432 Update NVStrings to 0.7.* to coincide with 0.7 development
- PR #1483 Modify CSV reader to avoid cropping blank quoted characters in non-string fields
- PR #1446 Merge 1275 hotfix from master into branch-0.7
- PR #1447 Fix legacy groupby apply docstring
- PR #1451 Fix hash join estimated result size is not correct
- PR #1454 Fix local build script improperly change directory permissions
- PR #1490 Require Dask 1.1.0+ for `is_dataframe_like` test or skip otherwise.
- PR #1491 Use more specific directories & groups in CODEOWNERS
- PR #1497 Fix Thrust issue on CentOS caused by missing default constructor of host_vector elements
- PR #1498 Add missing include guard to device_atomics.cuh and separated DEVICE_ATOMICS_TEST
- PR #1506 Fix csv-write call to updated NVStrings method
- PR #1510 Added nvstrings `fillna()` function
- PR #1507 Parquet Reader: Default string data to GDF_STRING
- PR #1535 Fix doc issue to ensure correct labelling of cudf.series
- PR #1537 Fix `undefined reference` link error in HashPartitionTest
- PR #1548 Fix ci/local/build.sh README from using an incorrect image example
- PR #1551 CSV Reader: Fix integer column name indexing
- PR #1586 Fix broken `scalar_wrapper::operator==`
- PR #1591 ORC/Parquet Reader: Fix missing import for FileNotFoundError exception
- PR #1573 Parquet Reader: Fix crash due to clash with ORC reader datasource
- PR #1607 Revert change of `column.to_dense_buffer` always return by copy for performance concerns
- PR #1618 ORC reader: fix assert & data output when nrows/skiprows isn't aligned to stripe boundaries
- PR #1631 Fix failure of TYPES_TEST on some gcc-7 based systems.
- PR #1641 CSV Reader: Fix skip_blank_lines behavior with Windows line terminators (\r\n)
- PR #1648 ORC reader: fix non-deterministic output when skiprows is non-zero
- PR #1676 Fix groupby `as_index` behaviour with `MultiIndex`
- PR #1659 Fix bug caused by empty groupbys and multiindex slicing throwing exceptions
- PR #1656 Correct Groupby failure in dask when un-aggregable columns are left in dataframe.
- PR #1689 Fix groupby performance regression
- PR #1694 Add Cython as a runtime dependency since it's required in `setup.py`


# cuDF 0.6.1 (25 Mar 2019)

## Bug Fixes

- PR #1275 Fix CentOS exception in DataFrame.hash_partition from using value "returned" by a void function


# cuDF 0.6.0 (22 Mar 2019)

## New Features

- PR #760 Raise `FileNotFoundError` instead of `GDF_FILE_ERROR` in `read_csv` if the file does not exist
- PR #539 Add Python bindings for replace function
- PR #823 Add Doxygen configuration to enable building HTML documentation for libcudf C/C++ API
- PR #807 CSV Reader: Add byte_range parameter to specify the range in the input file to be read
- PR #857 Add Tail method for Series/DataFrame and update Head method to use iloc
- PR #858 Add series feature hashing support
- PR #871 CSV Reader: Add support for NA values, including user specified strings
- PR #893 Adds PyArrow based parquet readers / writers to Python, fix category dtype handling, fix arrow ingest buffer size issues
- PR #867 CSV Reader: Add support for ignoring blank lines and comment lines
- PR #887 Add Series digitize method
- PR #895 Add Series groupby
- PR #898 Add DataFrame.groupby(level=0) support
- PR #920 Add feather, JSON, HDF5 readers / writers from PyArrow / Pandas
- PR #888 CSV Reader: Add prefix parameter for column names, used when parsing without a header
- PR #913 Add DLPack support: convert between cuDF DataFrame and DLTensor
- PR #939 Add ORC reader from PyArrow
- PR #918 Add Series.groupby(level=0) support
- PR #906 Add binary and comparison ops to DataFrame
- PR #958 Support unary and binary ops on indexes
- PR #964 Add `rename` method to `DataFrame`, `Series`, and `Index`
- PR #985 Add `Series.to_frame` method
- PR #985 Add `drop=` keyword to reset_index method
- PR #994 Remove references to pygdf
- PR #990 Add external series groupby support
- PR #988 Add top-level merge function to cuDF
- PR #992 Add comparison binaryops to DateTime columns
- PR #996 Replace relative path imports with absolute paths in tests
- PR #995 CSV Reader: Add index_col parameter to specify the column name or index to be used as row labels
- PR #1004 Add `from_gpu_matrix` method to DataFrame
- PR #997 Add property index setter
- PR #1007 Replace relative path imports with absolute paths in cudf
- PR #1013 select columns with df.columns
- PR #1016 Rename Series.unique_count() to nunique() to match pandas API
- PR #947 Prefixsum to handle nulls and float types
- PR #1029 Remove rest of relative path imports
- PR #1021 Add filtered selection with assignment for Dataframes
- PR #872 Adding NVCategory support to cudf apis
- PR #1052 Add left/right_index and left/right_on keywords to merge
- PR #1091 Add `indicator=` and `suffixes=` keywords to merge
- PR #1107 Add unsupported keywords to Series.fillna
- PR #1032 Add string support to cuDF python
- PR #1136 Removed `gdf_concat`
- PR #1153 Added function for getting the padded allocation size for valid bitmask
- PR #1148 Add cudf.sqrt for dataframes and Series
- PR #1159 Add Python bindings for libcudf dlpack functions
- PR #1155 Add __array_ufunc__ for DataFrame and Series for sqrt
- PR #1168 to_frame for series accepts a name argument


## Improvements

- PR #1218 Add dask-cudf page to API docs
- PR #892 Add support for heterogeneous types in binary ops with JIT
- PR #730 Improve performance of `gdf_table` constructor
- PR #561 Add Doxygen style comments to Join CUDA functions
- PR #813 unified libcudf API functions by replacing gpu_ with gdf_
- PR #822 Add support for `__cuda_array_interface__` for ingest
- PR #756 Consolidate common helper functions from unordered map and multimap
- PR #753 Improve performance of groupby sum and average, especially for cases with few groups.
- PR #836 Add ingest support for arrow chunked arrays in Column, Series, DataFrame creation
- PR #763 Format doxygen comments for csv_read_arg struct
- PR #532 CSV Reader: Use type dispatcher instead of switch block
- PR #694 Unit test utilities improvements
- PR #878 Add better indexing to Groupby
- PR #554 Add `empty` method and `is_monotonic` attribute to `Index`
- PR #1040 Fixed up Doxygen comment tags
- PR #909 CSV Reader: Avoid host->device->host copy for header row data
- PR #916 Improved unit testing and error checking for `gdf_column_concat`
- PR #941 Replace `numpy` call in `Series.hash_encode` with `numba`
- PR #942 Added increment/decrement operators for wrapper types
- PR #943 Updated `count_nonzero_mask` to return `num_rows` when the mask is null
- PR #952 Added trait to map C++ type to `gdf_dtype`
- PR #966 Updated RMM submodule.
- PR #998 Add IO reader/writer modules to API docs, fix for missing cudf.Series docs
- PR #1017 concatenate along columns for Series and DataFrames
- PR #1002 Support indexing a dataframe with another boolean dataframe
- PR #1018 Better concatenation for Series and Dataframes
- PR #1036 Use Numpydoc style docstrings
- PR #1047 Adding gdf_dtype_extra_info to gdf_column_view_augmented
- PR #1054 Added default ctor to SerialTrieNode to overcome Thrust issue in CentOS7 + CUDA10
- PR #1024 CSV Reader: Add support for hexadecimal integers in integral-type columns
- PR #1033 Update `fillna()` to use libcudf function `gdf_replace_nulls`
- PR #1066 Added inplace assignment for columns and select_dtypes for dataframes
- PR #1026 CSV Reader: Change the meaning and type of the quoting parameter to match Pandas
- PR #1100 Adds `CUDF_EXPECTS` error-checking macro
- PR #1092 Fix select_dtype docstring
- PR #1111 Added cudf::table
- PR #1108 Sorting for datetime columns
- PR #1120 Return a `Series` (not a `Column`) from `Series.cat.set_categories()`
- PR #1128 CSV Reader: The last data row does not need to be line terminated
- PR #1183 Bump Arrow version to 0.12.1
- PR #1208 Default to CXX11_ABI=ON
- PR #1252 Fix NVStrings dependencies for cuda 9.2 and 10.0

## Bug Fixes

- PR #821 Fix flake8 issues revealed by flake8 update
- PR #808 Resolved renamed `d_columns_valids` variable name
- PR #820 CSV Reader: fix the issue where reader adds additional rows when file uses \r\n as a line terminator
- PR #780 CSV Reader: Fix scientific notation parsing and null values for empty quotes
- PR #815 CSV Reader: Fix data parsing when tabs are present in the input CSV file
- PR #850 Fix bug where left joins where the left df has 0 rows causes a crash
- PR #861 Fix memory leak by preserving the boolean mask index
- PR #875 Handle unnamed indexes in to/from arrow functions
- PR #877 Fix ingest of 1 row arrow tables in from arrow function
- PR #876 Added missing `<type_traits>` include
- PR #889 Deleted test_rmm.py which has now moved to RMM repo
- PR #866 Merge v0.5.1 numpy ABI hotfix into 0.6
- PR #917 value_counts return int type on empty columns
- PR #611 Renamed `gdf_reduce_optimal_output_size()` -> `gdf_reduction_get_intermediate_output_size()`
- PR #923 fix index for negative slicing for cudf dataframe and series
- PR #927 CSV Reader: Fix category GDF_CATEGORY hashes not being computed properly
- PR #921 CSV Reader: Fix parsing errors with delim_whitespace, quotations in the header row, unnamed columns
- PR #933 Fix handling objects of all nulls in series creation
- PR #940 CSV Reader: Fix an issue where the last data row is missing when using byte_range
- PR #945 CSV Reader: Fix incorrect datetime64 when milliseconds or space separator are used
- PR #959 Groupby: Problem with column name lookup
- PR #950 Converting dataframe/recarry with non-contiguous arrays
- PR #963 CSV Reader: Fix another issue with missing data rows when using byte_range
- PR #999 Fix 0 sized kernel launches and empty sort_index exception
- PR #993 Fix dtype in selecting 0 rows from objects
- PR #1009 Fix performance regression in `to_pandas` method on DataFrame
- PR #1008 Remove custom dask communication approach
- PR #1001 CSV Reader: Fix a memory access error when reading a large (>2GB) file with date columns
- PR #1019 Binary Ops: Fix error when one input column has null mask but other doesn't
- PR #1014 CSV Reader: Fix false positives in bool value detection
- PR #1034 CSV Reader: Fix parsing floating point precision and leading zero exponents
- PR #1044 CSV Reader: Fix a segfault when byte range aligns with a page
- PR #1058 Added support for `DataFrame.loc[scalar]`
- PR #1060 Fix column creation with all valid nan values
- PR #1073 CSV Reader: Fix an issue where a column name includes the return character
- PR #1090 Updating Doxygen Comments
- PR #1080 Fix dtypes returned from loc / iloc because of lists
- PR #1102 CSV Reader: Minor fixes and memory usage improvements
- PR #1174: Fix release script typo
- PR #1137 Add prebuild script for CI
- PR #1118 Enhanced the `DataFrame.from_records()` feature
- PR #1129 Fix join performance with index parameter from using numpy array
- PR #1145 Issue with .agg call on multi-column dataframes
- PR #908 Some testing code cleanup
- PR #1167 Fix issue with null_count not being set after inplace fillna()
- PR #1184 Fix iloc performance regression
- PR #1185 Support left_on/right_on and also on=str in merge
- PR #1200 Fix allocating bitmasks with numba instead of rmm in allocate_mask function
- PR #1213 Fix bug with csv reader requesting subset of columns using wrong datatype
- PR #1223 gpuCI: Fix label on rapidsai channel on gpu build scripts
- PR #1242 Add explicit Thrust exec policy to fix NVCATEGORY_TEST segfault on some platforms
- PR #1246 Fix categorical tests that failed due to bad implicit type conversion
- PR #1255 Fix overwriting conda package main label uploads
- PR #1259 Add dlpack includes to pip build


# cuDF 0.5.1 (05 Feb 2019)

## Bug Fixes

- PR #842 Avoid using numpy via cimport to prevent ABI issues in Cython compilation


# cuDF 0.5.0 (28 Jan 2019)

## New Features

- PR #722 Add bzip2 decompression support to `read_csv()`
- PR #693 add ZLIB-based GZIP/ZIP support to `read_csv_strings()`
- PR #411 added null support to gdf_order_by (new API) and cudf_table::sort
- PR #525 Added GitHub Issue templates for bugs, documentation, new features, and questions
- PR #501 CSV Reader: Add support for user-specified decimal point and thousands separator to read_csv_strings()
- PR #455 CSV Reader: Add support for user-specified decimal point and thousands separator to read_csv()
- PR #439 add `DataFrame.drop` method similar to pandas
- PR #356 add `DataFrame.transpose` method and `DataFrame.T` property similar to pandas
- PR #505 CSV Reader: Add support for user-specified boolean values
- PR #350 Implemented Series replace function
- PR #490 Added print_env.sh script to gather relevant environment details when reporting cuDF issues
- PR #474 add ZLIB-based GZIP/ZIP support to `read_csv()`
- PR #547 Added melt similar to `pandas.melt()`
- PR #491 Add CI test script to check for updates to CHANGELOG.md in PRs
- PR #550 Add CI test script to check for style issues in PRs
- PR #558 Add CI scripts for cpu-based conda and gpu-based test builds
- PR #524 Add Boolean Indexing
- PR #564 Update python `sort_values` method to use updated libcudf `gdf_order_by` API
- PR #509 CSV Reader: Input CSV file can now be passed in as a text or a binary buffer
- PR #607 Add `__iter__` and iteritems to DataFrame class
- PR #643 added a new api gdf_replace_nulls that allows a user to replace nulls in a column

## Improvements

- PR #426 Removed sort-based groupby and refactored existing groupby APIs. Also improves C++/CUDA compile time.
- PR #461 Add `CUDF_HOME` variable in README.md to replace relative pathing.
- PR #472 RMM: Created centralized rmm::device_vector alias and rmm::exec_policy
- PR #500 Improved the concurrent hash map class to support partitioned (multi-pass) hash table building.
- PR #454 Improve CSV reader docs and examples
- PR #465 Added templated C++ API for RMM to avoid explicit cast to `void**`
- PR #513 `.gitignore` tweaks
- PR #521 Add `assert_eq` function for testing
- PR #502 Simplify Dockerfile for local dev, eliminate old conda/pip envs
- PR #549 Adds `-rdynamic` compiler flag to nvcc for Debug builds
- PR #472 RMM: Created centralized rmm::device_vector alias and rmm::exec_policy
- PR #577 Added external C++ API for scatter/gather functions
- PR #500 Improved the concurrent hash map class to support partitioned (multi-pass) hash table building
- PR #583 Updated `gdf_size_type` to `int`
- PR #500 Improved the concurrent hash map class to support partitioned (multi-pass) hash table building
- PR #617 Added .dockerignore file. Prevents adding stale cmake cache files to the docker container
- PR #658 Reduced `JOIN_TEST` time by isolating overflow test of hash table size computation
- PR #664 Added Debuging instructions to README
- PR #651 Remove noqa marks in `__init__.py` files
- PR #671 CSV Reader: uncompressed buffer input can be parsed without explicitly specifying compression as None
- PR #684 Make RMM a submodule
- PR #718 Ensure sum, product, min, max methods pandas compatibility on empty datasets
- PR #720 Refactored Index classes to make them more Pandas-like, added CategoricalIndex
- PR #749 Improve to_arrow and from_arrow Pandas compatibility
- PR #766 Remove TravisCI references, remove unused variables from CMake, fix ARROW_VERSION in Cmake
- PR #773 Add build-args back to Dockerfile and handle dependencies based on environment yml file
- PR #781 Move thirdparty submodules to root and symlink in /cpp
- PR #843 Fix broken cudf/python API examples, add new methods to the API index

## Bug Fixes

- PR #569 CSV Reader: Fix days being off-by-one when parsing some dates
- PR #531 CSV Reader: Fix incorrect parsing of quoted numbers
- PR #465 Added templated C++ API for RMM to avoid explicit cast to `void**`
- PR #473 Added missing <random> include
- PR #478 CSV Reader: Add api support for auto column detection, header, mangle_dupe_cols, usecols
- PR #495 Updated README to correct where cffi pytest should be executed
- PR #501 Fix the intermittent segfault caused by the `thousands` and `compression` parameters in the csv reader
- PR #502 Simplify Dockerfile for local dev, eliminate old conda/pip envs
- PR #512 fix bug for `on` parameter in `DataFrame.merge` to allow for None or single column name
- PR #511 Updated python/cudf/bindings/join.pyx to fix cudf merge printing out dtypes
- PR #513 `.gitignore` tweaks
- PR #521 Add `assert_eq` function for testing
- PR #537 Fix CMAKE_CUDA_STANDARD_REQURIED typo in CMakeLists.txt
- PR #447 Fix silent failure in initializing DataFrame from generator
- PR #545 Temporarily disable csv reader thousands test to prevent segfault (test re-enabled in PR #501)
- PR #559 Fix Assertion error while using `applymap` to change the output dtype
- PR #575 Update `print_env.sh` script to better handle missing commands
- PR #612 Prevent an exception from occuring with true division on integer series.
- PR #630 Fix deprecation warning for `pd.core.common.is_categorical_dtype`
- PR #622 Fix Series.append() behaviour when appending values with different numeric dtype
- PR #603 Fix error while creating an empty column using None.
- PR #673 Fix array of strings not being caught in from_pandas
- PR #644 Fix return type and column support of dataframe.quantile()
- PR #634 Fix create `DataFrame.from_pandas()` with numeric column names
- PR #654 Add resolution check for GDF_TIMESTAMP in Join
- PR #648 Enforce one-to-one copy required when using `numba>=0.42.0`
- PR #645 Fix cmake build type handling not setting debug options when CMAKE_BUILD_TYPE=="Debug"
- PR #669 Fix GIL deadlock when launching multiple python threads that make Cython calls
- PR #665 Reworked the hash map to add a way to report the destination partition for a key
- PR #670 CMAKE: Fix env include path taking precedence over libcudf source headers
- PR #674 Check for gdf supported column types
- PR #677 Fix 'gdf_csv_test_Dates' gtest failure due to missing nrows parameter
- PR #604 Fix the parsing errors while reading a csv file using `sep` instead of `delimiter`.
- PR #686 Fix converting nulls to NaT values when converting Series to Pandas/Numpy
- PR #689 CSV Reader: Fix behavior with skiprows+header to match pandas implementation
- PR #691 Fixes Join on empty input DFs
- PR #706 CSV Reader: Fix broken dtype inference when whitespace is in data
- PR #717 CSV reader: fix behavior when parsing a csv file with no data rows
- PR #724 CSV Reader: fix build issue due to parameter type mismatch in a std::max call
- PR #734 Prevents reading undefined memory in gpu_expand_mask_bits numba kernel
- PR #747 CSV Reader: fix an issue where CUDA allocations fail with some large input files
- PR #750 Fix race condition for handling NVStrings in CMake
- PR #719 Fix merge column ordering
- PR #770 Fix issue where RMM submodule pointed to wrong branch and pin other to correct branches
- PR #778 Fix hard coded ABI off setting
- PR #784 Update RMM submodule commit-ish and pip paths
- PR #794 Update `rmm::exec_policy` usage to fix segmentation faults when used as temprory allocator.
- PR #800 Point git submodules to branches of forks instead of exact commits


# cuDF 0.4.0 (05 Dec 2018)

## New Features

- PR #398 add pandas-compatible `DataFrame.shape()` and `Series.shape()`
- PR #394 New documentation feature "10 Minutes to cuDF"
- PR #361 CSV Reader: Add support for strings with delimiters

## Improvements

 - PR #436 Improvements for type_dispatcher and wrapper structs
 - PR #429 Add CHANGELOG.md (this file)
 - PR #266 use faster CUDA-accelerated DataFrame column/Series concatenation.
 - PR #379 new C++ `type_dispatcher` reduces code complexity in supporting many data types.
 - PR #349 Improve performance for creating columns from memoryview objects
 - PR #445 Update reductions to use type_dispatcher. Adds integer types support to sum_of_squares.
 - PR #448 Improve installation instructions in README.md
 - PR #456 Change default CMake build to Release, and added option for disabling compilation of tests

## Bug Fixes

 - PR #444 Fix csv_test CUDA too many resources requested fail.
 - PR #396 added missing output buffer in validity tests for groupbys.
 - PR #408 Dockerfile updates for source reorganization
 - PR #437 Add cffi to Dockerfile conda env, fixes "cannot import name 'librmm'"
 - PR #417 Fix `map_test` failure with CUDA 10
 - PR #414 Fix CMake installation include file paths
 - PR #418 Properly cast string dtypes to programmatic dtypes when instantiating columns
 - PR #427 Fix and tests for Concatenation illegal memory access with nulls


# cuDF 0.3.0 (23 Nov 2018)

## New Features

 - PR #336 CSV Reader string support

## Improvements

 - PR #354 source code refactored for better organization. CMake build system overhaul. Beginning of transition to Cython bindings.
 - PR #290 Add support for typecasting to/from datetime dtype
 - PR #323 Add handling pyarrow boolean arrays in input/out, add tests
 - PR #325 GDF_VALIDITY_UNSUPPORTED now returned for algorithms that don't support non-empty valid bitmasks
 - PR #381 Faster InputTooLarge Join test completes in ms rather than minutes.
 - PR #373 .gitignore improvements
 - PR #367 Doc cleanup & examples for DataFrame methods
 - PR #333 Add Rapids Memory Manager documentation
 - PR #321 Rapids Memory Manager adds file/line location logging and convenience macros
 - PR #334 Implement DataFrame `__copy__` and `__deepcopy__`
 - PR #271 Add NVTX ranges to pygdf
 - PR #311 Document system requirements for conda install

## Bug Fixes

 - PR #337 Retain index on `scale()` function
 - PR #344 Fix test failure due to PyArrow 0.11 Boolean handling
 - PR #364 Remove noexcept from managed_allocator;  CMakeLists fix for NVstrings
 - PR #357 Fix bug that made all series be considered booleans for indexing
 - PR #351 replace conda env configuration for developers
 - PRs #346 #360 Fix CSV reading of negative numbers
 - PR #342 Fix CMake to use conda-installed nvstrings
 - PR #341 Preserve categorical dtype after groupby aggregations
 - PR #315 ReadTheDocs build update to fix missing libcuda.so
 - PR #320 FIX out-of-bounds access error in reductions.cu
 - PR #319 Fix out-of-bounds memory access in libcudf count_valid_bits
 - PR #303 Fix printing empty dataframe


# cuDF 0.2.0 and cuDF 0.1.0

These were initial releases of cuDF based on previously separate pyGDF and libGDF libraries.<|MERGE_RESOLUTION|>--- conflicted
+++ resolved
@@ -14,11 +14,8 @@
 - PR #1583 Fix underlying issue in `as_index()` that was causing `Series.quantile()` to fail
 - PR #1660 Fix bug in `loc` when indexing with a column name (a string)
 - PR #1683 ORC reader: fix timestamp conversion to UTC
-<<<<<<< HEAD
 - PR #1613 Improve CategoricalColumn.fillna(-1) performance
-=======
 - PR #1687 CSV reader: return an empty dataframe for zero size input
->>>>>>> 92930b79
 
 
 # cuDF 0.7.0 (Date TBD)
