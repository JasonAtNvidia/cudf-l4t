# cuDF 0.11.0 (Date TBD)

## New Features

- PR #2930 JSON Reader: Support ARROW_RANDOM_FILE input
- PR #2987 Add `inplace` arg to `DataFrame.reset_index` and `Series`
- PR #3129 Add strings column factory from `std::vector`s
- PR #3054 Add parquet reader support for decimal data types
- PR #2962 Add isnull(), notnull() and related functions
- PR #3025 Move search files to legacy
- PR #3094 Adding `any` and `all` support from libcudf
- PR #3130 Define and implement new `column_wrapper`
<<<<<<< HEAD
- PR #3136 Define and implement new `transpose`
=======
>>>>>>> 3b9bdb32

## Improvements

- PR #2904 Move gpu decompressors to cudf::io namespace
- PR #2977 Moved old C++ test utilities to legacy directory.
- PR #2965 Fix slow orc reader perf with large uncompressed blocks
- PR #2995 Move JIT type utilities to legacy directory
- PR #2927 Add ``Table`` and ``TableView`` extension classes that wrap legacy cudf::table
- PR #3005 Renames `cudf::exp` namespace to `cudf::experimental`
- PR #3008 Make safe versions of `is_null` and `is_valid` in `column_device_view`
- PR #3027 Move copying.hpp and related source to legacy folder
- PR #3014 Snappy decompression optimizations
- PR #3032 Use `asarray` to coerce indices to a NumPy array
- PR #2996 IO Readers: Replace `cuio::device_buffer` with `rmm::device_buffer`
- PR #3091 Move join files to legacy
- PR #3092 Implicitly init RMM if Java allocates before init
- PR #3029 Update gdf_ numeric types with stdint and move to cudf namespace
- PR #3070 Move functions.h and related source to legacy
- PR #2951 Allow set_index to handle a list of column names
- PR #2988 Removing GIS functionality (now part of cuSpatial library)
- PR #3067 Java method to return size of device memory buffer
- PR #3083 Improved some binary operation tests to include null testing.
- PR #3071 Move cuIO to legacy
- PR #3126 Round 2 of snappy decompression optimizations
- PR #3046 Define and implement new copying APIs `empty_like` and `allocate_like`
- PR #3128 Support MultiIndex in DataFrame.join
<<<<<<< HEAD
- PR #3143 Define and implement new copying APIs `slice` and `split`
- PR #3135 Add nvtx utilities to cudf::nvtx namespace
=======
- PR #3021 Java host side concat of serialized buffers
>>>>>>> 3b9bdb32

## Bug Fixes

- PR #3048 Support for zero columned tables
- PR #3030 Fix snappy decoding regression in PR #3014
- PR #3041 Fixed exp to experimental namespace name change issue
- PR #3060 Move copying.hpp includes to legacy
- PR #3139 Fixed java RMM auto initalization
- PR #3141 Java fix for relocated IO headers
- PR #3149 Rename column_wrapper.cuh to column_wrapper.hpp
- PR #3168 Fix mutable_column_device_view head const_cast


# cuDF 0.10.0 (Date TBD)

## New Features

- PR #2423 Added `groupby.quantile()`
- PR #2522 Add Java bindings for NVStrings backed upper and lower case mutators
- PR #2605 Added Sort based groupby in libcudf
- PR #2607 Add Java bindings for parsing JSON
- PR #2629 Add dropna= parameter to groupby
- PR #2585 ORC & Parquet Readers: Remove millisecond timestamp restriction
- PR #2507 Add GPU-accelerated ORC Writer
- PR #2559 Add Series.tolist()
- PR #2653 Add Java bindings for rolling window operations
- PR #2480 Merge `custreamz` codebase into `cudf` repo
- PR #2674 Add __contains__ for Index/Series/Column
- PR #2635 Add support to read from remote and cloud sources like s3, gcs, hdfs
- PR #2722 Add Java bindings for NVTX ranges
- PR #2702 Add make_bool to dataset generation functions
- PR #2394 Move `rapidsai/custrings` into `cudf`
- PR #2734 Final sync of custrings source into cudf
- PR #2724 Add libcudf support for __contains__
- PR #2777 Add python bindings for porter stemmer measure functionality
- PR #2781 Add issorted to is_monotonic
- PR #2685 Add cudf::scatter_to_tables and cython binding
- PR #2743 Add Java bindings for NVStrings timestamp2long as part of String ColumnVector casting
- PR #2785 Add nvstrings Python docs
- PR #2786 Add benchmarks option to root build.sh
- PR #2802 Add `cudf::repeat()` and `cudf.Series.repeat()`
- PR #2773 Add Fisher's unbiased kurtosis and skew for Series/DataFrame
- PR #2748 Parquet Reader: Add option to specify loading of PANDAS index
- PR #2807 Add scatter_by_map to DataFrame python API
- PR #2836 Add nvstrings.code_points method
- PR #2844 Add Series/DataFrame notnull
- PR #2858 Add GTest type list utilities
- PR #2870 Add support for grouping by Series of arbitrary length
- PR #2719 Series covariance and Pearson correlation
- PR #2207 Beginning of libcudf overhaul: introduce new column and table types
- PR #2869 Add `cudf.CategoricalDtype`
- PR #2838 CSV Reader: Support ARROW_RANDOM_FILE input
- PR #2655 CuPy-based Series and Dataframe .values property
- PR #2803 Added `edit_distance_matrix()` function to calculate pairwise edit distance for each string on a given nvstrings object.
- PR #2811 Start of cudf strings column work based on 2207
- PR #2872 Add Java pinned memory pool allocator
- PR #2971 Added initial gather and scatter methods for strings_column_view
- PR #2969 Add findAndReplaceAll to ColumnVector
- PR #2814 Add Datetimeindex.weekday
- PR #2999 Add timestamp conversion support for string categories
- PR #2918 Add cudf::column timestamp wrapper types

## Improvements

- PR #2578 Update legacy_groupby to use libcudf group_by_without_aggregation
- PR #2581 Removed `managed` allocator from hash map classes.
- PR #2571 Remove unnecessary managed memory from gdf_column_concat
- PR #2648 Cython/Python reorg
- PR #2588 Update Series.append documentation
- PR #2632 Replace dask-cudf set_index code with upstream
- PR #2682 Add cudf.set_allocator() function for easier allocator init
- PR #2642 Improve null printing and testing
- PR #2747 Add missing Cython headers / cudftestutil lib to conda package for cuspatial build
- PR #2706 Compute CSV format in device code to speedup performance
- PR #2673 Add support for np.longlong type
- PR #2703 move dask serialization dispatch into cudf
- PR #2728 Add YYMMDD to version tag for nightly conda packages
- PR #2729 Handle file-handle input in to_csv
- PR #2741 CSV Reader: Move kernel functions into its own file
- PR #2766 Improve nvstrings python cmake flexibility
- PR #2756 Add out_time_unit option to csv reader, support timestamp resolutions
- PR #2771 Stopgap alias for to_gpu_matrix()
- PR #2783 Support mapping input columns to function arguments in apply kernels
- PR #2645 libcudf unique_count for Series.nunique
- PR #2817 Dask-cudf: `read_parquet` support for remote filesystems
- PR #2823 improve java data movement debugging
- PR #2806 CSV Reader: Clean-up row offset operations
- PR #2640 Add dask wait/persist exmaple to 10 minute guide
- PR #2828 Optimizations of kernel launch configuration for `DataFrame.apply_rows` and `DataFrame.apply_chunks`
- PR #2831 Add `column` argument to `DataFrame.drop`
- PR #2775 Various optimizations to improve __getitem__ and __setitem__ performance
- PR #2810 cudf::allocate_like can optionally always allocate a mask.
- PR #2833 Parquet reader: align page data allocation sizes to 4-bytes to satisfy cuda-memcheck
- PR #2832 Using the new Python bindings for UCX
- PR #2856 Update group_split_cudf to use scatter_by_map
- PR #2890 Optionally keep serialized table data on the host.
- PR #2778 Doc: Updated and fixed some docstrings that were formatted incorrectly.
- PR #2830 Use YYMMDD tag in custreamz nightly build
- PR #2875 Java: Remove synchronized from register methods in MemoryCleaner
- PR #2887 Minor snappy decompression optimization
- PR #2899 Use new RMM API based on Cython
- PR #2788 Guide to Python UDFs
- PR #2919 Change java API to use operators in groupby namespace
- PR #2909 CSV Reader: Avoid row offsets host vector default init

## Bug Fixes

- PR #2584 ORC Reader: fix parsing of `DECIMAL` index positions
- PR #2619 Fix groupby serialization/deserialization
- PR #2614 Update Java version to match
- PR #2601 Fixes nlargest(1) issue in Series and Dataframe
- PR #2610 Fix a bug in index serialization (properly pass DeviceNDArray)
- PR #2621 Fixes the floordiv issue of not promoting float type when rhs is 0
- PR #2611 Types Test: fix static casting from negative int to string
- PR #2618 IO Readers: Fix datasource memory map failure for multiple reads
- PR #2628 groupby_without_aggregation non-nullable input table produces non-nullable output
- PR #2615 fix string category partitioning in java API
- PR #2641 fix string category and timeunit concat in the java API
- PR #2649 Fix groupby issue resulting from column_empty bug
- PR #2658 Fix astype() for null categorical columns
- PR #2660 fix column string category and timeunit concat in the java API
- PR #2664 ORC reader: fix `skip_rows` larger than first stripe
- PR #2654 Allow Java gdfOrderBy to work with string categories
- PR #2669 AVRO reader: fix non-deterministic output
- PR #2668 Update Java bindings to specify timestamp units for ORC and Parquet readers
- PR #2679 AVRO reader: fix cuda errors when decoding compressed streams
- PR #2692 Add concatenation for data-frame with different headers (empty and non-empty)
- PR #2651 Remove nvidia driver installation from ci/cpu/build.sh
- PR #2697 Ensure csv reader sets datetime column time units
- PR #2698 Return RangeIndex from contiguous slice of RangeIndex
- PR #2672 Fix null and integer handling in round
- PR #2704 Parquet Reader: Fix crash when loading string column with nulls
- PR #2725 Fix Jitify issue with running on Turing using CUDA version < 10
- PR #2731 Fix building of benchmarks
- PR #2738 Fix java to find new NVStrings locations
- PR #2736 Pin Jitify branch to v0.10 version
- PR #2742 IO Readers: Fix possible silent failures when creating `NvStrings` instance
- PR #2753 Fix java quantile API calls
- PR #2762 Fix validity processing for time in java
- PR #2796 Fix handling string slicing and other nvstrings delegated methods with dask
- PR #2769 Fix link to API docs in README.md
- PR #2772 Handle multiindex pandas Series #2772
- PR #2749 Fix apply_rows/apply_chunks pessimistic null mask to use in_cols null masks only
- PR #2752 CSV Reader: Fix exception when there's no rows to process
- PR #2716 Added Exception for `StringMethods` in string methods
- PR #2787 Fix Broadcasting `None` to `cudf-series`
- PR #2794 Fix async race in NVCategory::get_value and get_value_bounds
- PR #2795 Fix java build/cast error
- PR #2496 Fix improper merge of two dataframes when names differ
- PR #2824 Fix issue with incorrect result when Numeric Series replace is called several times
- PR #2751 Replace value with null
- PR #2765 Fix Java inequality comparisons for string category
- PR #2818 Fix java join API to use new C++ join API
- PR #2841 Fix nvstrings.slice and slice_from for range (0,0)
- PR #2837 Fix join benchmark
- PR #2809 Add hash_df and group_split dispatch functions for dask
- PR #2843 Parquet reader: fix skip_rows when not aligned with page or row_group boundaries
- PR #2851 Deleted existing dask-cudf/record.txt
- PR #2854 Fix column creation from ephemeral objects exposing __cuda_array_interface__
- PR #2860 Fix boolean indexing when the result is a single row
- PR #2859 Fix tail method issue for string columns
- PR #2852 Fixed `cumsum()` and `cumprod()` on boolean series.
- PR #2865 DaskIO: Fix `read_csv` and `read_orc` when input is list of files
- PR #2750 Fixed casting values to cudf::bool8 so non-zero values always cast to true
- PR #2873 Fixed dask_cudf read_partition bug by generating ParquetDatasetPiece
- PR #2850 Fixes dask_cudf.read_parquet on partitioned datasets
- PR #2896 Properly handle `axis` string keywords in `concat`
- PR #2926 Update rounding algorithm to avoid using fmod
- PR #2968 Fix Java dependency loading when using NVTX
- PR #2963 Fix ORC writer uncompressed block indexing
- PR #2928 CSV Reader: Fix using `byte_range` for large datasets
- PR #2983 Fix sm_70+ race condition in gpu_unsnap
- PR #2964 ORC Writer: Segfault when writing mixed numeric and string columns
- PR #3007 Java: Remove unit test that frees RMM invalid pointer
- PR #3009 Fix orc reader RLEv2 patch position regression from PR #2507
- PR #3002 Fix CUDA invalid configuration errors reported after loading an ORC file without data
- PR #3035 Update update-version.sh for new docs locations
- PR #3038 Fix uninitialized stream parameter in device_table deleter
- PR #3064 Fixes groupby performance issue
- PR #3061 Add rmmInitialize to nvstrings gtests
- PR #3058 Fix UDF doc markdown formatting
- PR #3059 Add nvstrings python build instructions to contributing.md


# cuDF 0.9.0 (21 Aug 2019)

## New Features

- PR #1993 Add CUDA-accelerated series aggregations: mean, var, std
- PR #2111 IO Readers: Support memory buffer, file-like object, and URL inputs
- PR #2012 Add `reindex()` to DataFrame and Series
- PR #2097 Add GPU-accelerated AVRO reader
- PR #2098 Support binary ops on DFs and Series with mismatched indices
- PR #2160 Merge `dask-cudf` codebase into `cudf` repo
- PR #2149 CSV Reader: Add `hex` dtype for explicit hexadecimal parsing
- PR #2156 Add `upper_bound()` and `lower_bound()` for libcudf tables and `searchsorted()` for cuDF Series
- PR #2158 CSV Reader: Support single, non-list/dict argument for `dtype`
- PR #2177 CSV Reader: Add `parse_dates` parameter for explicit date inference
- PR #1744 cudf::apply_boolean_mask and cudf::drop_nulls support for cudf::table inputs (multi-column)
- PR #2196 Add `DataFrame.dropna()`
- PR #2197 CSV Writer: add `chunksize` parameter for `to_csv`
- PR #2215 `type_dispatcher` benchmark
- PR #2179 Add Java quantiles
- PR #2157 Add __array_function__ to DataFrame and Series
- PR #2212 Java support for ORC reader
- PR #2224 Add DataFrame isna, isnull, notna functions
- PR #2236 Add Series.drop_duplicates
- PR #2105 Add hash-based join benchmark
- PR #2316 Add unique, nunique, and value_counts for datetime columns
- PR #2337 Add Java support for slicing a ColumnVector
- PR #2049 Add cudf::merge (sorted merge)
- PR #2368 Full cudf+dask Parquet Support
- PR #2380 New cudf::is_sorted checks whether cudf::table is sorted
- PR #2356 Java column vector standard deviation support
- PR #2221 MultiIndex full indexing - Support iloc and wildcards for loc
- PR #2429 Java support for getting length of strings in a ColumnVector
- PR #2415 Add `value_counts` for series of any type
- PR #2446 Add __array_function__ for index
- PR #2437 ORC reader: Add 'use_np_dtypes' option
- PR #2382 Add CategoricalAccessor add, remove, rename, and ordering methods
- PR #2464 Native implement `__cuda_array_interface__` for Series/Index/Column objects
- PR #2425 Rolling window now accepts array-based user-defined functions
- PR #2442 Add __setitem__
- PR #2449 Java support for getting byte count of strings in a ColumnVector
- PR #2492 Add groupby.size() method
- PR #2358 Add cudf::nans_to_nulls: convert floating point column into bitmask
- PR #2489 Add drop argument to set_index
- PR #2491 Add Java bindings for ORC reader 'use_np_dtypes' option
- PR #2213 Support s/ms/us/ns DatetimeColumn time unit resolutions
- PR #2536 Add _constructor properties to Series and DataFrame

## Improvements

- PR #2103 Move old `column` and `bitmask` files into `legacy/` directory
- PR #2109 added name to Python column classes
- PR #1947 Cleanup serialization code
- PR #2125 More aggregate in java API
- PR #2127 Add in java Scalar tests
- PR #2088 Refactor of Python groupby code
- PR #2130 Java serialization and deserialization of tables.
- PR #2131 Chunk rows logic added to csv_writer
- PR #2129 Add functions in the Java API to support nullable column filtering
- PR #2165 made changes to get_dummies api for it to be available in MethodCache
- PR #2171 Add CodeCov integration, fix doc version, make --skip-tests work when invoking with source
- PR #2184 handle remote orc files for dask-cudf
- PR #2186 Add `getitem` and `getattr` style access to Rolling objects
- PR #2168 Use cudf.Column for CategoricalColumn's categories instead of a tuple
- PR #2193 DOC: cudf::type_dispatcher documentation for specializing dispatched functors
- PR #2199 Better java support for appending strings
- PR #2176 Added column dtype support for datetime, int8, int16 to csv_writer
- PR #2209 Matching `get_dummies` & `select_dtypes` behavior to pandas
- PR #2217 Updated Java bindings to use the new groupby API
- PR #2214 DOC: Update doc instructions to build/install `cudf` and `dask-cudf`
- PR #2220 Update Java bindings for reduction rename
- PR #2232 Move CodeCov upload from build script to Jenkins
- PR #2225 refactor to use libcudf for gathering columns in dataframes
- PR #2293 Improve join performance (faster compute_join_output_size)
- PR #2300 Create separate dask codeowners for dask-cudf codebase
- PR #2304 gdf_group_by_without_aggregations returns gdf_column
- PR #2309 Java readers: remove redundant copy of result pointers
- PR #2307 Add `black` and `isort` to style checker script
- PR #2345 Restore removal of old groupby implementation
- PR #2342 Improve `astype()` to operate all ways
- PR #2329 using libcudf cudf::copy for column deep copy
- PR #2344 DOC: docs on code formatting for contributors
- PR #2376 Add inoperative axis= and win_type= arguments to Rolling()
- PR #2378 remove dask for (de-)serialization of cudf objects
- PR #2353 Bump Arrow and Dask versions
- PR #2377 Replace `standard_python_slice` with just `slice.indices()`
- PR #2373 cudf.DataFrame enchancements & Series.values support
- PR #2392 Remove dlpack submodule; make cuDF's Cython API externally accessible
- PR #2430 Updated Java bindings to use the new unary API
- PR #2406 Moved all existing `table` related files to a `legacy/` directory
- PR #2350 Performance related changes to get_dummies
- PR #2420 Remove `cudautils.astype` and replace with `typecast.apply_cast`
- PR #2456 Small improvement to typecast utility
- PR #2458 Fix handling of thirdparty packages in `isort` config
- PR #2459 IO Readers: Consolidate all readers to use `datasource` class
- PR #2475 Exposed type_dispatcher.hpp, nvcategory_util.hpp and wrapper_types.hpp in the include folder
- PR #2484 Enabled building libcudf as a static library
- PR #2453 Streamline CUDA_REL environment variable
- PR #2483 Bundle Boost filesystem dependency in the Java jar
- PR #2486 Java API hash functions
- PR #2481 Adds the ignore_null_keys option to the java api
- PR #2490 Java api: support multiple aggregates for the same column
- PR #2510 Java api: uses table based apply_boolean_mask
- PR #2432 Use pandas formatting for console, html, and latex output
- PR #2573 Bump numba version to 0.45.1
- PR #2606 Fix references to notebooks-contrib

## Bug Fixes

- PR #2086 Fixed quantile api behavior mismatch in series & dataframe
- PR #2128 Add offset param to host buffer readers in java API.
- PR #2145 Work around binops validity checks for java
- PR #2146 Work around unary_math validity checks for java
- PR #2151 Fixes bug in cudf::copy_range where null_count was invalid
- PR #2139 matching to pandas describe behavior & fixing nan values issue
- PR #2161 Implicitly convert unsigned to signed integer types in binops
- PR #2154 CSV Reader: Fix bools misdetected as strings dtype
- PR #2178 Fix bug in rolling bindings where a view of an ephemeral column was being taken
- PR #2180 Fix issue with isort reordering `importorskip` below imports depending on them
- PR #2187 fix to honor dtype when numpy arrays are passed to columnops.as_column
- PR #2190 Fix issue in astype conversion of string column to 'str'
- PR #2208 Fix issue with calling `head()` on one row dataframe
- PR #2229 Propagate exceptions from Cython cdef functions
- PR #2234 Fix issue with local build script not properly building
- PR #2223 Fix CUDA invalid configuration errors reported after loading small compressed ORC files
- PR #2162 Setting is_unique and is_monotonic-related attributes
- PR #2244 Fix ORC RLEv2 delta mode decoding with nonzero residual delta width
- PR #2297 Work around `var/std` unsupported only at debug build
- PR #2302 Fixed java serialization corner case
- PR #2355 Handle float16 in binary operations
- PR #2311 Fix copy behaviour for GenericIndex
- PR #2349 Fix issues with String filter in java API
- PR #2323 Fix groupby on categoricals
- PR #2328 Ensure order is preserved in CategoricalAccessor._set_categories
- PR #2202 Fix issue with unary ops mishandling empty input
- PR #2326 Fix for bug in DLPack when reading multiple columns
- PR #2324 Fix cudf Docker build
- PR #2325 Fix ORC RLEv2 patched base mode decoding with nonzero patch width
- PR #2235 Fix get_dummies to be compatible with dask
- PR #2332 Zero initialize gdf_dtype_extra_info
- PR #2355 Handle float16 in binary operations
- PR #2360 Fix missing dtype handling in cudf.Series & columnops.as_column
- PR #2364 Fix quantile api and other trivial issues around it
- PR #2361 Fixed issue with `codes` of CategoricalIndex
- PR #2357 Fixed inconsistent type of index created with from_pandas vs direct construction
- PR #2389 Fixed Rolling __getattr__ and __getitem__ for offset based windows
- PR #2402 Fixed bug in valid mask computation in cudf::copy_if (apply_boolean_mask)
- PR #2401 Fix to a scalar datetime(of type Days) issue
- PR #2386 Correctly allocate output valids in groupby
- PR #2411 Fixed failures on binary op on single element string column
- PR #2422 Fix Pandas logical binary operation incompatibilites
- PR #2447 Fix CodeCov posting build statuses temporarily
- PR #2450 Fix erroneous null handling in `cudf.DataFrame`'s `apply_rows`
- PR #2470 Fix issues with empty strings and string categories (Java)
- PR #2471 Fix String Column Validity.
- PR #2481 Fix java validity buffer serialization
- PR #2485 Updated bytes calculation to use size_t to avoid overflow in column concat
- PR #2461 Fix groupby multiple aggregations same column
- PR #2514 Fix cudf::drop_nulls threshold handling in Cython
- PR #2516 Fix utilities include paths and meta.yaml header paths
- PR #2517 Fix device memory leak in to_dlpack tensor deleter
- PR #2431 Fix local build generated file ownerships
- PR #2511 Added import of orc, refactored exception handlers to not squash fatal exceptions
- PR #2527 Fix index and column input handling in dask_cudf read_parquet
- PR #2466 Fix `dataframe.query` returning null rows erroneously
- PR #2548 Orc reader: fix non-deterministic data decoding at chunk boundaries
- PR #2557 fix cudautils import in string.py
- PR #2521 Fix casting datetimes from/to the same resolution
- PR #2545 Fix MultiIndexes with datetime levels
- PR #2560 Remove duplicate `dlpack` definition in conda recipe
- PR #2567 Fix ColumnVector.fromScalar issues while dealing with null scalars
- PR #2565 Orc reader: fix incorrect data decoding of int64 data types
- PR #2577 Fix search benchmark compilation error by adding necessary header
- PR #2604 Fix a bug in copying.pyx:_normalize_types that upcasted int32 to int64


# cuDF 0.8.0 (27 June 2019)

## New Features

- PR #1524 Add GPU-accelerated JSON Lines parser with limited feature set
- PR #1569 Add support for Json objects to the JSON Lines reader
- PR #1622 Add Series.loc
- PR #1654 Add cudf::apply_boolean_mask: faster replacement for gdf_apply_stencil
- PR #1487 cython gather/scatter
- PR #1310 Implemented the slice/split functionality.
- PR #1630 Add Python layer to the GPU-accelerated JSON reader
- PR #1745 Add rounding of numeric columns via Numba
- PR #1772 JSON reader: add support for BytesIO and StringIO input
- PR #1527 Support GDF_BOOL8 in readers and writers
- PR #1819 Logical operators (AND, OR, NOT) for libcudf and cuDF
- PR #1813 ORC Reader: Add support for stripe selection
- PR #1828 JSON Reader: add suport for bool8 columns
- PR #1833 Add column iterator with/without nulls
- PR #1665 Add the point-in-polygon GIS function
- PR #1863 Series and Dataframe methods for all and any
- PR #1908 cudf::copy_range and cudf::fill for copying/assigning an index or range to a constant
- PR #1921 Add additional formats for typecasting to/from strings
- PR #1807 Add Series.dropna()
- PR #1987 Allow user defined functions in the form of ptx code to be passed to binops
- PR #1948 Add operator functions like `Series.add()` to DataFrame and Series
- PR #1954 Add skip test argument to GPU build script
- PR #2018 Add bindings for new groupby C++ API
- PR #1984 Add rolling window operations Series.rolling() and DataFrame.rolling()
- PR #1542 Python method and bindings for to_csv
- PR #1995 Add Java API
- PR #1998 Add google benchmark to cudf
- PR #1845 Add cudf::drop_duplicates, DataFrame.drop_duplicates
- PR #1652 Added `Series.where()` feature
- PR #2074 Java Aggregates, logical ops, and better RMM support
- PR #2140 Add a `cudf::transform` function
- PR #2068 Concatenation of different typed columns

## Improvements

- PR #1538 Replacing LesserRTTI with inequality_comparator
- PR #1703 C++: Added non-aggregating `insert` to `concurrent_unordered_map` with specializations to store pairs with a single atomicCAS when possible.
- PR #1422 C++: Added a RAII wrapper for CUDA streams
- PR #1701 Added `unique` method for stringColumns
- PR #1713 Add documentation for Dask-XGBoost
- PR #1666 CSV Reader: Improve performance for files with large number of columns
- PR #1725 Enable the ability to use a single column groupby as its own index
- PR #1759 Add an example showing simultaneous rolling averages to `apply_grouped` documentation
- PR #1746 C++: Remove unused code: `windowed_ops.cu`, `sorting.cu`, `hash_ops.cu`
- PR #1748 C++: Add `bool` nullability flag to `device_table` row operators
- PR #1764 Improve Numerical column: `mean_var` and `mean`
- PR #1767 Speed up Python unit tests
- PR #1770 Added build.sh script, updated CI scripts and documentation
- PR #1739 ORC Reader: Add more pytest coverage
- PR #1696 Added null support in `Series.replace()`.
- PR #1390 Added some basic utility functions for `gdf_column`'s
- PR #1791 Added general column comparison code for testing
- PR #1795 Add printing of git submodule info to `print_env.sh`
- PR #1796 Removing old sort based group by code and gdf_filter
- PR #1811 Added funtions for copying/allocating `cudf::table`s
- PR #1838 Improve columnops.column_empty so that it returns typed columns instead of a generic Column
- PR #1890 Add utils.get_dummies- a pandas-like wrapper around one_hot-encoding
- PR #1823 CSV Reader: default the column type to string for empty dataframes
- PR #1827 Create bindings for scalar-vector binops, and update one_hot_encoding to use them
- PR #1817 Operators now support different sized dataframes as long as they don't share different sized columns
- PR #1855 Transition replace_nulls to new C++ API and update corresponding Cython/Python code
- PR #1858 Add `std::initializer_list` constructor to `column_wrapper`
- PR #1846 C++ type-erased gdf_equal_columns test util; fix gdf_equal_columns logic error
- PR #1390 Added some basic utility functions for `gdf_column`s
- PR #1391 Tidy up bit-resolution-operation and bitmask class code
- PR #1882 Add iloc functionality to MultiIndex dataframes
- PR #1884 Rolling windows: general enhancements and better coverage for unit tests
- PR #1886 support GDF_STRING_CATEGORY columns in apply_boolean_mask, drop_nulls and other libcudf functions
- PR #1896 Improve performance of groupby with levels specified in dask-cudf
- PR #1915 Improve iloc performance for non-contiguous row selection
- PR #1859 Convert read_json into a C++ API
- PR #1919 Rename libcudf namespace gdf to namespace cudf
- PR #1850 Support left_on and right_on for DataFrame merge operator
- PR #1930 Specialize constructor for `cudf::bool8` to cast argument to `bool`
- PR #1938 Add default constructor for `column_wrapper`
- PR #1930 Specialize constructor for `cudf::bool8` to cast argument to `bool`
- PR #1952 consolidate libcudf public API headers in include/cudf
- PR #1949 Improved selection with boolmask using libcudf `apply_boolean_mask`
- PR #1956 Add support for nulls in `query()`
- PR #1973 Update `std::tuple` to `std::pair` in top-most libcudf APIs and C++ transition guide
- PR #1981 Convert read_csv into a C++ API
- PR #1868 ORC Reader: Support row index for speed up on small/medium datasets
- PR #1964 Added support for list-like types in Series.str.cat
- PR #2005 Use HTML5 details tag in bug report issue template
- PR #2003 Removed few redundant unit-tests from test_string.py::test_string_cat
- PR #1944 Groupby design improvements
- PR #2017 Convert `read_orc()` into a C++ API
- PR #2011 Convert `read_parquet()` into a C++ API
- PR #1756 Add documentation "10 Minutes to cuDF and dask_cuDF"
- PR #2034 Adding support for string columns concatenation using "add" binary operator
- PR #2042 Replace old "10 Minutes" guide with new guide for docs build process
- PR #2036 Make library of common test utils to speed up tests compilation
- PR #2022 Facilitating get_dummies to be a high level api too
- PR #2050 Namespace IO readers and add back free-form `read_xxx` functions
- PR #2104 Add a functional ``sort=`` keyword argument to groupby
- PR #2108 Add `find_and_replace` for StringColumn for replacing single values
- PR #1803 cuDF/CuPy interoperability documentation

## Bug Fixes

- PR #1465 Fix for test_orc.py and test_sparse_df.py test failures
- PR #1583 Fix underlying issue in `as_index()` that was causing `Series.quantile()` to fail
- PR #1680 Add errors= keyword to drop() to fix cudf-dask bug
- PR #1651 Fix `query` function on empty dataframe
- PR #1616 Fix CategoricalColumn to access categories by index instead of iteration
- PR #1660 Fix bug in `loc` when indexing with a column name (a string)
- PR #1683 ORC reader: fix timestamp conversion to UTC
- PR #1613 Improve CategoricalColumn.fillna(-1) performance
- PR #1642 Fix failure of CSV_TEST gdf_csv_test.SkiprowsNrows on multiuser systems
- PR #1709 Fix handling of `datetime64[ms]` in `dataframe.select_dtypes`
- PR #1704 CSV Reader: Add support for the plus sign in number fields
- PR #1687 CSV reader: return an empty dataframe for zero size input
- PR #1757 Concatenating columns with null columns
- PR #1755 Add col_level keyword argument to melt
- PR #1758 Fix df.set_index() when setting index from an empty column
- PR #1749 ORC reader: fix long strings of NULL values resulting in incorrect data
- PR #1742 Parquet Reader: Fix index column name to match PANDAS compat
- PR #1782 Update libcudf doc version
- PR #1783 Update conda dependencies
- PR #1786 Maintain the original series name in series.unique output
- PR #1760 CSV Reader: fix segfault when dtype list only includes columns from usecols list
- PR #1831 build.sh: Assuming python is in PATH instead of using PYTHON env var
- PR #1839 Raise an error instead of segfaulting when transposing a DataFrame with StringColumns
- PR #1840 Retain index correctly during merge left_on right_on
- PR #1825 cuDF: Multiaggregation Groupby Failures
- PR #1789 CSV Reader: Fix missing support for specifying `int8` and `int16` dtypes
- PR #1857 Cython Bindings: Handle `bool` columns while calling `column_view_from_NDArrays`
- PR #1849 Allow DataFrame support methods to pass arguments to the methods
- PR #1847 Fixed #1375 by moving the nvstring check into the wrapper function
- PR #1864 Fixing cudf reduction for POWER platform
- PR #1869 Parquet reader: fix Dask timestamps not matching with Pandas (convert to milliseconds)
- PR #1876 add dtype=bool for `any`, `all` to treat integer column correctly
- PR #1875 CSV reader: take NaN values into account in dtype detection
- PR #1873 Add column dtype checking for the all/any methods
- PR #1902 Bug with string iteration in _apply_basic_agg
- PR #1887 Fix for initialization issue in pq_read_arg,orc_read_arg
- PR #1867 JSON reader: add support for null/empty fields, including the 'null' literal
- PR #1891 Fix bug #1750 in string column comparison
- PR #1909 Support of `to_pandas()` of boolean series with null values
- PR #1923 Use prefix removal when two aggs are called on a SeriesGroupBy
- PR #1914 Zero initialize gdf_column local variables
- PR #1959 Add support for comparing boolean Series to scalar
- PR #1966 Ignore index fix in series append
- PR #1967 Compute index __sizeof__ only once for DataFrame __sizeof__
- PR #1977 Support CUDA installation in default system directories
- PR #1982 Fixes incorrect index name after join operation
- PR #1985 Implement `GDF_PYMOD`, a special modulo that follows python's sign rules
- PR #1991 Parquet reader: fix decoding of NULLs
- PR #1990 Fixes a rendering bug in the `apply_grouped` documentation
- PR #1978 Fix for values being filled in an empty dataframe
- PR #2001 Correctly create MultiColumn from Pandas MultiColumn
- PR #2006 Handle empty dataframe groupby construction for dask
- PR #1965 Parquet Reader: Fix duplicate index column when it's already in `use_cols`
- PR #2033 Add pip to conda environment files to fix warning
- PR #2028 CSV Reader: Fix reading of uncompressed files without a recognized file extension
- PR #2073 Fix an issue when gathering columns with NVCategory and nulls
- PR #2053 cudf::apply_boolean_mask return empty column for empty boolean mask
- PR #2066 exclude `IteratorTest.mean_var_output` test from debug build
- PR #2069 Fix JNI code to use read_csv and read_parquet APIs
- PR #2071 Fix bug with unfound transitive dependencies for GTests in Ubuntu 18.04
- PR #2089 Configure Sphinx to render params correctly
- PR #2091 Fix another bug with unfound transitive dependencies for `cudftestutils` in Ubuntu 18.04
- PR #2115 Just apply `--disable-new-dtags` instead of trying to define all the transitive dependencies
- PR #2106 Fix errors in JitCache tests caused by sharing of device memory between processes
- PR #2120 Fix errors in JitCache tests caused by running multiple threads on the same data
- PR #2102 Fix memory leak in groupby
- PR #2113 fixed typo in to_csv code example


# cudf 0.7.2 (16 May 2019)

## New Features

- PR #1735 Added overload for atomicAdd on int64. Streamlined implementation of custom atomic overloads.
- PR #1741 Add MultiIndex concatenation

## Bug Fixes

- PR #1718 Fix issue with SeriesGroupBy MultiIndex in dask-cudf
- PR #1734 Python: fix performance regression for groupby count() aggregations
- PR #1768 Cython: fix handling read only schema buffers in gpuarrow reader


# cudf 0.7.1 (11 May 2019)

## New Features

- PR #1702 Lazy load MultiIndex to return groupby performance to near optimal.

## Bug Fixes

- PR #1708 Fix handling of `datetime64[ms]` in `dataframe.select_dtypes`


# cuDF 0.7.0 (10 May 2019)

## New Features

- PR #982 Implement gdf_group_by_without_aggregations and gdf_unique_indices functions
- PR #1142 Add `GDF_BOOL` column type
- PR #1194 Implement overloads for CUDA atomic operations
- PR #1292 Implemented Bitwise binary ops AND, OR, XOR (&, |, ^)
- PR #1235 Add GPU-accelerated Parquet Reader
- PR #1335 Added local_dict arg in `DataFrame.query()`.
- PR #1282 Add Series and DataFrame.describe()
- PR #1356 Rolling windows
- PR #1381 Add DataFrame._get_numeric_data
- PR #1388 Add CODEOWNERS file to auto-request reviews based on where changes are made
- PR #1396 Add DataFrame.drop method
- PR #1413 Add DataFrame.melt method
- PR #1412 Add DataFrame.pop()
- PR #1419 Initial CSV writer function
- PR #1441 Add Series level cumulative ops (cumsum, cummin, cummax, cumprod)
- PR #1420 Add script to build and test on a local gpuCI image
- PR #1440 Add DatetimeColumn.min(), DatetimeColumn.max()
- PR #1455 Add Series.Shift via Numba kernel
- PR #1441 Add Series level cumulative ops (cumsum, cummin, cummax, cumprod)
- PR #1461 Add Python coverage test to gpu build
- PR #1445 Parquet Reader: Add selective reading of rows and row group
- PR #1532 Parquet Reader: Add support for INT96 timestamps
- PR #1516 Add Series and DataFrame.ndim
- PR #1556 Add libcudf C++ transition guide
- PR #1466 Add GPU-accelerated ORC Reader
- PR #1565 Add build script for nightly doc builds
- PR #1508 Add Series isna, isnull, and notna
- PR #1456 Add Series.diff() via Numba kernel
- PR #1588 Add Index `astype` typecasting
- PR #1301 MultiIndex support
- PR #1599 Level keyword supported in groupby
- PR #929 Add support operations to dataframe
- PR #1609 Groupby accept list of Series
- PR #1658 Support `group_keys=True` keyword in groupby method

## Improvements

- PR #1531 Refactor closures as private functions in gpuarrow
- PR #1404 Parquet reader page data decoding speedup
- PR #1076 Use `type_dispatcher` in join, quantiles, filter, segmented sort, radix sort and hash_groupby
- PR #1202 Simplify README.md
- PR #1149 CSV Reader: Change convertStrToValue() functions to `__device__` only
- PR #1238 Improve performance of the CUDA trie used in the CSV reader
- PR #1245 Use file cache for JIT kernels
- PR #1278 Update CONTRIBUTING for new conda environment yml naming conventions
- PR #1163 Refactored UnaryOps. Reduced API to two functions: `gdf_unary_math` and `gdf_cast`. Added `abs`, `-`, and `~` ops. Changed bindings to Cython
- PR #1284 Update docs version
- PR #1287 add exclude argument to cudf.select_dtype function
- PR #1286 Refactor some of the CSV Reader kernels into generic utility functions
- PR #1291 fillna in `Series.to_gpu_array()` and `Series.to_array()` can accept the scalar too now.
- PR #1005 generic `reduction` and `scan` support
- PR #1349 Replace modernGPU sort join with thrust.
- PR #1363 Add a dataframe.mean(...) that raises NotImplementedError to satisfy `dask.dataframe.utils.is_dataframe_like`
- PR #1319 CSV Reader: Use column wrapper for gdf_column output alloc/dealloc
- PR #1376 Change series quantile default to linear
- PR #1399 Replace CFFI bindings for NVTX functions with Cython bindings
- PR #1389 Refactored `set_null_count()`
- PR #1386 Added macros `GDF_TRY()`, `CUDF_TRY()` and `ASSERT_CUDF_SUCCEEDED()`
- PR #1435 Rework CMake and conda recipes to depend on installed libraries
- PR #1391 Tidy up bit-resolution-operation and bitmask class code
- PR #1439 Add cmake variable to enable compiling CUDA code with -lineinfo
- PR #1462 Add ability to read parquet files from arrow::io::RandomAccessFile
- PR #1453 Convert CSV Reader CFFI to Cython
- PR #1479 Convert Parquet Reader CFFI to Cython
- PR #1397 Add a utility function for producing an overflow-safe kernel launch grid configuration
- PR #1382 Add GPU parsing of nested brackets to cuIO parsing utilities
- PR #1481 Add cudf::table constructor to allocate a set of `gdf_column`s
- PR #1484 Convert GroupBy CFFI to Cython
- PR #1463 Allow and default melt keyword argument var_name to be None
- PR #1486 Parquet Reader: Use device_buffer rather than device_ptr
- PR #1525 Add cudatoolkit conda dependency
- PR #1520 Renamed `src/dataframe` to `src/table` and moved `table.hpp`. Made `types.hpp` to be type declarations only.
- PR #1492 Convert transpose CFFI to Cython
- PR #1495 Convert binary and unary ops CFFI to Cython
- PR #1503 Convert sorting and hashing ops CFFI to Cython
- PR #1522 Use latest release version in update-version CI script
- PR #1533 Remove stale join CFFI, fix memory leaks in join Cython
- PR #1521 Added `row_bitmask` to compute bitmask for rows of a table. Merged `valids_ops.cu` and `bitmask_ops.cu`
- PR #1553 Overload `hash_row` to avoid using intial hash values. Updated `gdf_hash` to select between overloads
- PR #1585 Updated `cudf::table` to maintain own copy of wrapped `gdf_column*`s
- PR #1559 Add `except +` to all Cython function definitions to catch C++ exceptions properly
- PR #1617 `has_nulls` and `column_dtypes` for `cudf::table`
- PR #1590 Remove CFFI from the build / install process entirely
- PR #1536 Convert gpuarrow CFFI to Cython
- PR #1655 Add `Column._pointer` as a way to access underlying `gdf_column*` of a `Column`
- PR #1655 Update readme conda install instructions for cudf version 0.6 and 0.7


## Bug Fixes

- PR #1233 Fix dtypes issue while adding the column to `str` dataframe.
- PR #1254 CSV Reader: fix data type detection for floating-point numbers in scientific notation
- PR #1289 Fix looping over each value instead of each category in concatenation
- PR #1293 Fix Inaccurate error message in join.pyx
- PR #1308 Add atomicCAS overload for `int8_t`, `int16_t`
- PR #1317 Fix catch polymorphic exception by reference in ipc.cu
- PR #1325 Fix dtype of null bitmasks to int8
- PR #1326 Update build documentation to use -DCMAKE_CXX11_ABI=ON
- PR #1334 Add "na_position" argument to CategoricalColumn sort_by_values
- PR #1321 Fix out of bounds warning when checking Bzip2 header
- PR #1359 Add atomicAnd/Or/Xor for integers
- PR #1354 Fix `fillna()` behaviour when replacing values with different dtypes
- PR #1347 Fixed core dump issue while passing dict_dtypes without column names in `cudf.read_csv()`
- PR #1379 Fixed build failure caused due to error: 'col_dtype' may be used uninitialized
- PR #1392 Update cudf Dockerfile and package_versions.sh
- PR #1385 Added INT8 type to `_schema_to_dtype` for use in GpuArrowReader
- PR #1393 Fixed a bug in `gdf_count_nonzero_mask()` for the case of 0 bits to count
- PR #1395 Update CONTRIBUTING to use the environment variable CUDF_HOME
- PR #1416 Fix bug at gdf_quantile_exact and gdf_quantile_appox
- PR #1421 Fix remove creation of series multiple times during `add_column()`
- PR #1405 CSV Reader: Fix memory leaks on read_csv() failure
- PR #1328 Fix CategoricalColumn to_arrow() null mask
- PR #1433 Fix NVStrings/categories includes
- PR #1432 Update NVStrings to 0.7.* to coincide with 0.7 development
- PR #1483 Modify CSV reader to avoid cropping blank quoted characters in non-string fields
- PR #1446 Merge 1275 hotfix from master into branch-0.7
- PR #1447 Fix legacy groupby apply docstring
- PR #1451 Fix hash join estimated result size is not correct
- PR #1454 Fix local build script improperly change directory permissions
- PR #1490 Require Dask 1.1.0+ for `is_dataframe_like` test or skip otherwise.
- PR #1491 Use more specific directories & groups in CODEOWNERS
- PR #1497 Fix Thrust issue on CentOS caused by missing default constructor of host_vector elements
- PR #1498 Add missing include guard to device_atomics.cuh and separated DEVICE_ATOMICS_TEST
- PR #1506 Fix csv-write call to updated NVStrings method
- PR #1510 Added nvstrings `fillna()` function
- PR #1507 Parquet Reader: Default string data to GDF_STRING
- PR #1535 Fix doc issue to ensure correct labelling of cudf.series
- PR #1537 Fix `undefined reference` link error in HashPartitionTest
- PR #1548 Fix ci/local/build.sh README from using an incorrect image example
- PR #1551 CSV Reader: Fix integer column name indexing
- PR #1586 Fix broken `scalar_wrapper::operator==`
- PR #1591 ORC/Parquet Reader: Fix missing import for FileNotFoundError exception
- PR #1573 Parquet Reader: Fix crash due to clash with ORC reader datasource
- PR #1607 Revert change of `column.to_dense_buffer` always return by copy for performance concerns
- PR #1618 ORC reader: fix assert & data output when nrows/skiprows isn't aligned to stripe boundaries
- PR #1631 Fix failure of TYPES_TEST on some gcc-7 based systems.
- PR #1641 CSV Reader: Fix skip_blank_lines behavior with Windows line terminators (\r\n)
- PR #1648 ORC reader: fix non-deterministic output when skiprows is non-zero
- PR #1676 Fix groupby `as_index` behaviour with `MultiIndex`
- PR #1659 Fix bug caused by empty groupbys and multiindex slicing throwing exceptions
- PR #1656 Correct Groupby failure in dask when un-aggregable columns are left in dataframe.
- PR #1689 Fix groupby performance regression
- PR #1694 Add Cython as a runtime dependency since it's required in `setup.py`


# cuDF 0.6.1 (25 Mar 2019)

## Bug Fixes

- PR #1275 Fix CentOS exception in DataFrame.hash_partition from using value "returned" by a void function


# cuDF 0.6.0 (22 Mar 2019)

## New Features

- PR #760 Raise `FileNotFoundError` instead of `GDF_FILE_ERROR` in `read_csv` if the file does not exist
- PR #539 Add Python bindings for replace function
- PR #823 Add Doxygen configuration to enable building HTML documentation for libcudf C/C++ API
- PR #807 CSV Reader: Add byte_range parameter to specify the range in the input file to be read
- PR #857 Add Tail method for Series/DataFrame and update Head method to use iloc
- PR #858 Add series feature hashing support
- PR #871 CSV Reader: Add support for NA values, including user specified strings
- PR #893 Adds PyArrow based parquet readers / writers to Python, fix category dtype handling, fix arrow ingest buffer size issues
- PR #867 CSV Reader: Add support for ignoring blank lines and comment lines
- PR #887 Add Series digitize method
- PR #895 Add Series groupby
- PR #898 Add DataFrame.groupby(level=0) support
- PR #920 Add feather, JSON, HDF5 readers / writers from PyArrow / Pandas
- PR #888 CSV Reader: Add prefix parameter for column names, used when parsing without a header
- PR #913 Add DLPack support: convert between cuDF DataFrame and DLTensor
- PR #939 Add ORC reader from PyArrow
- PR #918 Add Series.groupby(level=0) support
- PR #906 Add binary and comparison ops to DataFrame
- PR #958 Support unary and binary ops on indexes
- PR #964 Add `rename` method to `DataFrame`, `Series`, and `Index`
- PR #985 Add `Series.to_frame` method
- PR #985 Add `drop=` keyword to reset_index method
- PR #994 Remove references to pygdf
- PR #990 Add external series groupby support
- PR #988 Add top-level merge function to cuDF
- PR #992 Add comparison binaryops to DateTime columns
- PR #996 Replace relative path imports with absolute paths in tests
- PR #995 CSV Reader: Add index_col parameter to specify the column name or index to be used as row labels
- PR #1004 Add `from_gpu_matrix` method to DataFrame
- PR #997 Add property index setter
- PR #1007 Replace relative path imports with absolute paths in cudf
- PR #1013 select columns with df.columns
- PR #1016 Rename Series.unique_count() to nunique() to match pandas API
- PR #947 Prefixsum to handle nulls and float types
- PR #1029 Remove rest of relative path imports
- PR #1021 Add filtered selection with assignment for Dataframes
- PR #872 Adding NVCategory support to cudf apis
- PR #1052 Add left/right_index and left/right_on keywords to merge
- PR #1091 Add `indicator=` and `suffixes=` keywords to merge
- PR #1107 Add unsupported keywords to Series.fillna
- PR #1032 Add string support to cuDF python
- PR #1136 Removed `gdf_concat`
- PR #1153 Added function for getting the padded allocation size for valid bitmask
- PR #1148 Add cudf.sqrt for dataframes and Series
- PR #1159 Add Python bindings for libcudf dlpack functions
- PR #1155 Add __array_ufunc__ for DataFrame and Series for sqrt
- PR #1168 to_frame for series accepts a name argument


## Improvements

- PR #1218 Add dask-cudf page to API docs
- PR #892 Add support for heterogeneous types in binary ops with JIT
- PR #730 Improve performance of `gdf_table` constructor
- PR #561 Add Doxygen style comments to Join CUDA functions
- PR #813 unified libcudf API functions by replacing gpu_ with gdf_
- PR #822 Add support for `__cuda_array_interface__` for ingest
- PR #756 Consolidate common helper functions from unordered map and multimap
- PR #753 Improve performance of groupby sum and average, especially for cases with few groups.
- PR #836 Add ingest support for arrow chunked arrays in Column, Series, DataFrame creation
- PR #763 Format doxygen comments for csv_read_arg struct
- PR #532 CSV Reader: Use type dispatcher instead of switch block
- PR #694 Unit test utilities improvements
- PR #878 Add better indexing to Groupby
- PR #554 Add `empty` method and `is_monotonic` attribute to `Index`
- PR #1040 Fixed up Doxygen comment tags
- PR #909 CSV Reader: Avoid host->device->host copy for header row data
- PR #916 Improved unit testing and error checking for `gdf_column_concat`
- PR #941 Replace `numpy` call in `Series.hash_encode` with `numba`
- PR #942 Added increment/decrement operators for wrapper types
- PR #943 Updated `count_nonzero_mask` to return `num_rows` when the mask is null
- PR #952 Added trait to map C++ type to `gdf_dtype`
- PR #966 Updated RMM submodule.
- PR #998 Add IO reader/writer modules to API docs, fix for missing cudf.Series docs
- PR #1017 concatenate along columns for Series and DataFrames
- PR #1002 Support indexing a dataframe with another boolean dataframe
- PR #1018 Better concatenation for Series and Dataframes
- PR #1036 Use Numpydoc style docstrings
- PR #1047 Adding gdf_dtype_extra_info to gdf_column_view_augmented
- PR #1054 Added default ctor to SerialTrieNode to overcome Thrust issue in CentOS7 + CUDA10
- PR #1024 CSV Reader: Add support for hexadecimal integers in integral-type columns
- PR #1033 Update `fillna()` to use libcudf function `gdf_replace_nulls`
- PR #1066 Added inplace assignment for columns and select_dtypes for dataframes
- PR #1026 CSV Reader: Change the meaning and type of the quoting parameter to match Pandas
- PR #1100 Adds `CUDF_EXPECTS` error-checking macro
- PR #1092 Fix select_dtype docstring
- PR #1111 Added cudf::table
- PR #1108 Sorting for datetime columns
- PR #1120 Return a `Series` (not a `Column`) from `Series.cat.set_categories()`
- PR #1128 CSV Reader: The last data row does not need to be line terminated
- PR #1183 Bump Arrow version to 0.12.1
- PR #1208 Default to CXX11_ABI=ON
- PR #1252 Fix NVStrings dependencies for cuda 9.2 and 10.0
- PR #2037 Optimize the existing `gather` and `scatter` routines in `libcudf`

## Bug Fixes

- PR #821 Fix flake8 issues revealed by flake8 update
- PR #808 Resolved renamed `d_columns_valids` variable name
- PR #820 CSV Reader: fix the issue where reader adds additional rows when file uses \r\n as a line terminator
- PR #780 CSV Reader: Fix scientific notation parsing and null values for empty quotes
- PR #815 CSV Reader: Fix data parsing when tabs are present in the input CSV file
- PR #850 Fix bug where left joins where the left df has 0 rows causes a crash
- PR #861 Fix memory leak by preserving the boolean mask index
- PR #875 Handle unnamed indexes in to/from arrow functions
- PR #877 Fix ingest of 1 row arrow tables in from arrow function
- PR #876 Added missing `<type_traits>` include
- PR #889 Deleted test_rmm.py which has now moved to RMM repo
- PR #866 Merge v0.5.1 numpy ABI hotfix into 0.6
- PR #917 value_counts return int type on empty columns
- PR #611 Renamed `gdf_reduce_optimal_output_size()` -> `gdf_reduction_get_intermediate_output_size()`
- PR #923 fix index for negative slicing for cudf dataframe and series
- PR #927 CSV Reader: Fix category GDF_CATEGORY hashes not being computed properly
- PR #921 CSV Reader: Fix parsing errors with delim_whitespace, quotations in the header row, unnamed columns
- PR #933 Fix handling objects of all nulls in series creation
- PR #940 CSV Reader: Fix an issue where the last data row is missing when using byte_range
- PR #945 CSV Reader: Fix incorrect datetime64 when milliseconds or space separator are used
- PR #959 Groupby: Problem with column name lookup
- PR #950 Converting dataframe/recarry with non-contiguous arrays
- PR #963 CSV Reader: Fix another issue with missing data rows when using byte_range
- PR #999 Fix 0 sized kernel launches and empty sort_index exception
- PR #993 Fix dtype in selecting 0 rows from objects
- PR #1009 Fix performance regression in `to_pandas` method on DataFrame
- PR #1008 Remove custom dask communication approach
- PR #1001 CSV Reader: Fix a memory access error when reading a large (>2GB) file with date columns
- PR #1019 Binary Ops: Fix error when one input column has null mask but other doesn't
- PR #1014 CSV Reader: Fix false positives in bool value detection
- PR #1034 CSV Reader: Fix parsing floating point precision and leading zero exponents
- PR #1044 CSV Reader: Fix a segfault when byte range aligns with a page
- PR #1058 Added support for `DataFrame.loc[scalar]`
- PR #1060 Fix column creation with all valid nan values
- PR #1073 CSV Reader: Fix an issue where a column name includes the return character
- PR #1090 Updating Doxygen Comments
- PR #1080 Fix dtypes returned from loc / iloc because of lists
- PR #1102 CSV Reader: Minor fixes and memory usage improvements
- PR #1174: Fix release script typo
- PR #1137 Add prebuild script for CI
- PR #1118 Enhanced the `DataFrame.from_records()` feature
- PR #1129 Fix join performance with index parameter from using numpy array
- PR #1145 Issue with .agg call on multi-column dataframes
- PR #908 Some testing code cleanup
- PR #1167 Fix issue with null_count not being set after inplace fillna()
- PR #1184 Fix iloc performance regression
- PR #1185 Support left_on/right_on and also on=str in merge
- PR #1200 Fix allocating bitmasks with numba instead of rmm in allocate_mask function
- PR #1213 Fix bug with csv reader requesting subset of columns using wrong datatype
- PR #1223 gpuCI: Fix label on rapidsai channel on gpu build scripts
- PR #1242 Add explicit Thrust exec policy to fix NVCATEGORY_TEST segfault on some platforms
- PR #1246 Fix categorical tests that failed due to bad implicit type conversion
- PR #1255 Fix overwriting conda package main label uploads
- PR #1259 Add dlpack includes to pip build


# cuDF 0.5.1 (05 Feb 2019)

## Bug Fixes

- PR #842 Avoid using numpy via cimport to prevent ABI issues in Cython compilation


# cuDF 0.5.0 (28 Jan 2019)

## New Features

- PR #722 Add bzip2 decompression support to `read_csv()`
- PR #693 add ZLIB-based GZIP/ZIP support to `read_csv_strings()`
- PR #411 added null support to gdf_order_by (new API) and cudf_table::sort
- PR #525 Added GitHub Issue templates for bugs, documentation, new features, and questions
- PR #501 CSV Reader: Add support for user-specified decimal point and thousands separator to read_csv_strings()
- PR #455 CSV Reader: Add support for user-specified decimal point and thousands separator to read_csv()
- PR #439 add `DataFrame.drop` method similar to pandas
- PR #356 add `DataFrame.transpose` method and `DataFrame.T` property similar to pandas
- PR #505 CSV Reader: Add support for user-specified boolean values
- PR #350 Implemented Series replace function
- PR #490 Added print_env.sh script to gather relevant environment details when reporting cuDF issues
- PR #474 add ZLIB-based GZIP/ZIP support to `read_csv()`
- PR #547 Added melt similar to `pandas.melt()`
- PR #491 Add CI test script to check for updates to CHANGELOG.md in PRs
- PR #550 Add CI test script to check for style issues in PRs
- PR #558 Add CI scripts for cpu-based conda and gpu-based test builds
- PR #524 Add Boolean Indexing
- PR #564 Update python `sort_values` method to use updated libcudf `gdf_order_by` API
- PR #509 CSV Reader: Input CSV file can now be passed in as a text or a binary buffer
- PR #607 Add `__iter__` and iteritems to DataFrame class
- PR #643 added a new api gdf_replace_nulls that allows a user to replace nulls in a column

## Improvements

- PR #426 Removed sort-based groupby and refactored existing groupby APIs. Also improves C++/CUDA compile time.
- PR #461 Add `CUDF_HOME` variable in README.md to replace relative pathing.
- PR #472 RMM: Created centralized rmm::device_vector alias and rmm::exec_policy
- PR #500 Improved the concurrent hash map class to support partitioned (multi-pass) hash table building.
- PR #454 Improve CSV reader docs and examples
- PR #465 Added templated C++ API for RMM to avoid explicit cast to `void**`
- PR #513 `.gitignore` tweaks
- PR #521 Add `assert_eq` function for testing
- PR #502 Simplify Dockerfile for local dev, eliminate old conda/pip envs
- PR #549 Adds `-rdynamic` compiler flag to nvcc for Debug builds
- PR #472 RMM: Created centralized rmm::device_vector alias and rmm::exec_policy
- PR #577 Added external C++ API for scatter/gather functions
- PR #500 Improved the concurrent hash map class to support partitioned (multi-pass) hash table building
- PR #583 Updated `gdf_size_type` to `int`
- PR #500 Improved the concurrent hash map class to support partitioned (multi-pass) hash table building
- PR #617 Added .dockerignore file. Prevents adding stale cmake cache files to the docker container
- PR #658 Reduced `JOIN_TEST` time by isolating overflow test of hash table size computation
- PR #664 Added Debuging instructions to README
- PR #651 Remove noqa marks in `__init__.py` files
- PR #671 CSV Reader: uncompressed buffer input can be parsed without explicitly specifying compression as None
- PR #684 Make RMM a submodule
- PR #718 Ensure sum, product, min, max methods pandas compatibility on empty datasets
- PR #720 Refactored Index classes to make them more Pandas-like, added CategoricalIndex
- PR #749 Improve to_arrow and from_arrow Pandas compatibility
- PR #766 Remove TravisCI references, remove unused variables from CMake, fix ARROW_VERSION in Cmake
- PR #773 Add build-args back to Dockerfile and handle dependencies based on environment yml file
- PR #781 Move thirdparty submodules to root and symlink in /cpp
- PR #843 Fix broken cudf/python API examples, add new methods to the API index

## Bug Fixes

- PR #569 CSV Reader: Fix days being off-by-one when parsing some dates
- PR #531 CSV Reader: Fix incorrect parsing of quoted numbers
- PR #465 Added templated C++ API for RMM to avoid explicit cast to `void**`
- PR #473 Added missing <random> include
- PR #478 CSV Reader: Add api support for auto column detection, header, mangle_dupe_cols, usecols
- PR #495 Updated README to correct where cffi pytest should be executed
- PR #501 Fix the intermittent segfault caused by the `thousands` and `compression` parameters in the csv reader
- PR #502 Simplify Dockerfile for local dev, eliminate old conda/pip envs
- PR #512 fix bug for `on` parameter in `DataFrame.merge` to allow for None or single column name
- PR #511 Updated python/cudf/bindings/join.pyx to fix cudf merge printing out dtypes
- PR #513 `.gitignore` tweaks
- PR #521 Add `assert_eq` function for testing
- PR #537 Fix CMAKE_CUDA_STANDARD_REQURIED typo in CMakeLists.txt
- PR #447 Fix silent failure in initializing DataFrame from generator
- PR #545 Temporarily disable csv reader thousands test to prevent segfault (test re-enabled in PR #501)
- PR #559 Fix Assertion error while using `applymap` to change the output dtype
- PR #575 Update `print_env.sh` script to better handle missing commands
- PR #612 Prevent an exception from occuring with true division on integer series.
- PR #630 Fix deprecation warning for `pd.core.common.is_categorical_dtype`
- PR #622 Fix Series.append() behaviour when appending values with different numeric dtype
- PR #603 Fix error while creating an empty column using None.
- PR #673 Fix array of strings not being caught in from_pandas
- PR #644 Fix return type and column support of dataframe.quantile()
- PR #634 Fix create `DataFrame.from_pandas()` with numeric column names
- PR #654 Add resolution check for GDF_TIMESTAMP in Join
- PR #648 Enforce one-to-one copy required when using `numba>=0.42.0`
- PR #645 Fix cmake build type handling not setting debug options when CMAKE_BUILD_TYPE=="Debug"
- PR #669 Fix GIL deadlock when launching multiple python threads that make Cython calls
- PR #665 Reworked the hash map to add a way to report the destination partition for a key
- PR #670 CMAKE: Fix env include path taking precedence over libcudf source headers
- PR #674 Check for gdf supported column types
- PR #677 Fix 'gdf_csv_test_Dates' gtest failure due to missing nrows parameter
- PR #604 Fix the parsing errors while reading a csv file using `sep` instead of `delimiter`.
- PR #686 Fix converting nulls to NaT values when converting Series to Pandas/Numpy
- PR #689 CSV Reader: Fix behavior with skiprows+header to match pandas implementation
- PR #691 Fixes Join on empty input DFs
- PR #706 CSV Reader: Fix broken dtype inference when whitespace is in data
- PR #717 CSV reader: fix behavior when parsing a csv file with no data rows
- PR #724 CSV Reader: fix build issue due to parameter type mismatch in a std::max call
- PR #734 Prevents reading undefined memory in gpu_expand_mask_bits numba kernel
- PR #747 CSV Reader: fix an issue where CUDA allocations fail with some large input files
- PR #750 Fix race condition for handling NVStrings in CMake
- PR #719 Fix merge column ordering
- PR #770 Fix issue where RMM submodule pointed to wrong branch and pin other to correct branches
- PR #778 Fix hard coded ABI off setting
- PR #784 Update RMM submodule commit-ish and pip paths
- PR #794 Update `rmm::exec_policy` usage to fix segmentation faults when used as temprory allocator.
- PR #800 Point git submodules to branches of forks instead of exact commits


# cuDF 0.4.0 (05 Dec 2018)

## New Features

- PR #398 add pandas-compatible `DataFrame.shape()` and `Series.shape()`
- PR #394 New documentation feature "10 Minutes to cuDF"
- PR #361 CSV Reader: Add support for strings with delimiters

## Improvements

 - PR #436 Improvements for type_dispatcher and wrapper structs
 - PR #429 Add CHANGELOG.md (this file)
 - PR #266 use faster CUDA-accelerated DataFrame column/Series concatenation.
 - PR #379 new C++ `type_dispatcher` reduces code complexity in supporting many data types.
 - PR #349 Improve performance for creating columns from memoryview objects
 - PR #445 Update reductions to use type_dispatcher. Adds integer types support to sum_of_squares.
 - PR #448 Improve installation instructions in README.md
 - PR #456 Change default CMake build to Release, and added option for disabling compilation of tests

## Bug Fixes

 - PR #444 Fix csv_test CUDA too many resources requested fail.
 - PR #396 added missing output buffer in validity tests for groupbys.
 - PR #408 Dockerfile updates for source reorganization
 - PR #437 Add cffi to Dockerfile conda env, fixes "cannot import name 'librmm'"
 - PR #417 Fix `map_test` failure with CUDA 10
 - PR #414 Fix CMake installation include file paths
 - PR #418 Properly cast string dtypes to programmatic dtypes when instantiating columns
 - PR #427 Fix and tests for Concatenation illegal memory access with nulls


# cuDF 0.3.0 (23 Nov 2018)

## New Features

 - PR #336 CSV Reader string support

## Improvements

 - PR #354 source code refactored for better organization. CMake build system overhaul. Beginning of transition to Cython bindings.
 - PR #290 Add support for typecasting to/from datetime dtype
 - PR #323 Add handling pyarrow boolean arrays in input/out, add tests
 - PR #325 GDF_VALIDITY_UNSUPPORTED now returned for algorithms that don't support non-empty valid bitmasks
 - PR #381 Faster InputTooLarge Join test completes in ms rather than minutes.
 - PR #373 .gitignore improvements
 - PR #367 Doc cleanup & examples for DataFrame methods
 - PR #333 Add Rapids Memory Manager documentation
 - PR #321 Rapids Memory Manager adds file/line location logging and convenience macros
 - PR #334 Implement DataFrame `__copy__` and `__deepcopy__`
 - PR #271 Add NVTX ranges to pygdf
 - PR #311 Document system requirements for conda install

## Bug Fixes

 - PR #337 Retain index on `scale()` function
 - PR #344 Fix test failure due to PyArrow 0.11 Boolean handling
 - PR #364 Remove noexcept from managed_allocator;  CMakeLists fix for NVstrings
 - PR #357 Fix bug that made all series be considered booleans for indexing
 - PR #351 replace conda env configuration for developers
 - PRs #346 #360 Fix CSV reading of negative numbers
 - PR #342 Fix CMake to use conda-installed nvstrings
 - PR #341 Preserve categorical dtype after groupby aggregations
 - PR #315 ReadTheDocs build update to fix missing libcuda.so
 - PR #320 FIX out-of-bounds access error in reductions.cu
 - PR #319 Fix out-of-bounds memory access in libcudf count_valid_bits
 - PR #303 Fix printing empty dataframe


# cuDF 0.2.0 and cuDF 0.1.0

These were initial releases of cuDF based on previously separate pyGDF and libGDF libraries.<|MERGE_RESOLUTION|>--- conflicted
+++ resolved
@@ -10,10 +10,6 @@
 - PR #3025 Move search files to legacy
 - PR #3094 Adding `any` and `all` support from libcudf
 - PR #3130 Define and implement new `column_wrapper`
-<<<<<<< HEAD
-- PR #3136 Define and implement new `transpose`
-=======
->>>>>>> 3b9bdb32
 
 ## Improvements
 
@@ -40,12 +36,9 @@
 - PR #3126 Round 2 of snappy decompression optimizations
 - PR #3046 Define and implement new copying APIs `empty_like` and `allocate_like`
 - PR #3128 Support MultiIndex in DataFrame.join
-<<<<<<< HEAD
 - PR #3143 Define and implement new copying APIs `slice` and `split`
 - PR #3135 Add nvtx utilities to cudf::nvtx namespace
-=======
 - PR #3021 Java host side concat of serialized buffers
->>>>>>> 3b9bdb32
 
 ## Bug Fixes
 
